<?xml version="1.0" encoding="UTF-8"?>
<!--

    Copyright (c) 2018, 2022 Oracle and/or its affiliates.

    Licensed under the Apache License, Version 2.0 (the "License");
    you may not use this file except in compliance with the License.
    You may obtain a copy of the License at

        http://www.apache.org/licenses/LICENSE-2.0

    Unless required by applicable law or agreed to in writing, software
    distributed under the License is distributed on an "AS IS" BASIS,
    WITHOUT WARRANTIES OR CONDITIONS OF ANY KIND, either express or implied.
    See the License for the specific language governing permissions and
    limitations under the License.

-->
<project xmlns="http://maven.apache.org/POM/4.0.0" xmlns:xsi="http://www.w3.org/2001/XMLSchema-instance"
         xsi:schemaLocation="http://maven.apache.org/POM/4.0.0 http://maven.apache.org/xsd/maven-4.0.0.xsd">
    <modelVersion>4.0.0</modelVersion>
    <parent>
        <groupId>io.helidon.tests.functional</groupId>
        <artifactId>helidon-tests-functional-project</artifactId>
<<<<<<< HEAD
        <version>3.0.0-SNAPSHOT</version>
=======
        <version>2.4.3-SNAPSHOT</version>
>>>>>>> 5e656162
    </parent>
    <groupId>io.helidon.tests.functional.bookstore</groupId>
    <artifactId>helidon-tests-functional-bookstore</artifactId>

    <name>Helidon Functional Test: Bookstore</name>

    <properties>
        <appJarPathSE>${project.basedir}/../../apps/bookstore/bookstore-se/target/bookstore-se.jar</appJarPathSE>
        <appJarPathMP>${project.basedir}/../../apps/bookstore/bookstore-mp/target/bookstore-mp.jar</appJarPathMP>
    </properties>

    <build>
        <finalName>${project.artifactId}</finalName>
        <plugins>
            <plugin>
                <groupId>org.apache.maven.plugins</groupId>
                <artifactId>maven-surefire-plugin</artifactId>
                <configuration>
                    <systemPropertyVariables>
                        <app.jar.path.se>${appJarPathSE}</app.jar.path.se>
                        <app.jar.path.mp>${appJarPathMP}</app.jar.path.mp>
                    </systemPropertyVariables>
                </configuration>
            </plugin>
        </plugins>
    </build>

    <dependencies>
        <!-- We depend on bookstore app to make sure it is built first -->
        <dependency>
            <groupId>io.helidon.tests.apps.bookstore.bookstore-se</groupId>
            <artifactId>bookstore-se</artifactId>
            <version>${project.version}</version>
            <scope>test</scope>
        </dependency>
        <dependency>
            <groupId>io.helidon.tests.apps.bookstore.bookstore-mp</groupId>
            <artifactId>bookstore-mp</artifactId>
            <version>${project.version}</version>
            <scope>test</scope>
        </dependency>
        <dependency>
            <groupId>io.helidon.media</groupId>
            <artifactId>helidon-media-jsonp</artifactId>
            <scope>test</scope>
        </dependency>
        <dependency>
            <groupId>io.helidon.webclient</groupId>
            <artifactId>helidon-webclient</artifactId>
            <scope>test</scope>
        </dependency>
        <dependency>
            <groupId>org.junit.jupiter</groupId>
            <artifactId>junit-jupiter-params</artifactId>
            <scope>test</scope>
        </dependency>
        <dependency>
            <groupId>org.junit.jupiter</groupId>
            <artifactId>junit-jupiter-api</artifactId>
            <scope>test</scope>
        </dependency>
        <dependency>
            <groupId>org.hamcrest</groupId>
            <artifactId>hamcrest-all</artifactId>
            <scope>test</scope>
        </dependency>
        <dependency>
            <groupId>com.oracle.bedrock</groupId>
            <artifactId>bedrock-testing-support</artifactId>
            <scope>test</scope>
        </dependency>
    </dependencies>
</project><|MERGE_RESOLUTION|>--- conflicted
+++ resolved
@@ -22,11 +22,7 @@
     <parent>
         <groupId>io.helidon.tests.functional</groupId>
         <artifactId>helidon-tests-functional-project</artifactId>
-<<<<<<< HEAD
-        <version>3.0.0-SNAPSHOT</version>
-=======
         <version>2.4.3-SNAPSHOT</version>
->>>>>>> 5e656162
     </parent>
     <groupId>io.helidon.tests.functional.bookstore</groupId>
     <artifactId>helidon-tests-functional-bookstore</artifactId>
@@ -74,6 +70,11 @@
             <scope>test</scope>
         </dependency>
         <dependency>
+            <groupId>jakarta.json</groupId>
+            <artifactId>jakarta.json-api</artifactId>
+            <scope>test</scope>
+        </dependency>
+        <dependency>
             <groupId>io.helidon.webclient</groupId>
             <artifactId>helidon-webclient</artifactId>
             <scope>test</scope>
