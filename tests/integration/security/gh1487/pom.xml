<?xml version="1.0" encoding="UTF-8"?>
<!--
    Copyright (c) 2020, 2022 Oracle and/or its affiliates.

    Licensed under the Apache License, Version 2.0 (the "License");
    you may not use this file except in compliance with the License.
    You may obtain a copy of the License at

        http://www.apache.org/licenses/LICENSE-2.0

    Unless required by applicable law or agreed to in writing, software
    distributed under the License is distributed on an "AS IS" BASIS,
    WITHOUT WARRANTIES OR CONDITIONS OF ANY KIND, either express or implied.
    See the License for the specific language governing permissions and
    limitations under the License.
  -->

<project xmlns="http://maven.apache.org/POM/4.0.0"
        xmlns:xsi="http://www.w3.org/2001/XMLSchema-instance"
        xsi:schemaLocation="http://maven.apache.org/POM/4.0.0 http://maven.apache.org/xsd/maven-4.0.0.xsd">
    <parent>
        <artifactId>helidon-tests-integration-security</artifactId>
        <groupId>io.helidon.tests.integration</groupId>
<<<<<<< HEAD
        <version>3.0.0-SNAPSHOT</version>
=======
        <version>2.4.3-SNAPSHOT</version>
>>>>>>> 5e656162
    </parent>
    <modelVersion>4.0.0</modelVersion>

    <artifactId>helidon-tests-integration-security-gh1487</artifactId>
    <name>Helidon Tests Integration Security GH-1487</name>

    <description>
        Integration test for issue https://github.com/oracle/helidon/issues/1487
    </description>

    <dependencies>
        <dependency>
            <groupId>io.helidon.microprofile.bundles</groupId>
            <artifactId>helidon-microprofile</artifactId>
        </dependency>
        <dependency>
            <groupId>io.helidon.security.abac</groupId>
            <artifactId>helidon-security-abac-policy-el</artifactId>
        </dependency>
        <dependency>
            <groupId>org.glassfish</groupId>
            <artifactId>jakarta.el</artifactId>
            <scope>runtime</scope>
        </dependency>
        <dependency>
            <groupId>org.jboss</groupId>
            <artifactId>jandex</artifactId>
            <scope>runtime</scope>
            <optional>true</optional>
        </dependency>
        <dependency>
            <groupId>org.junit.jupiter</groupId>
            <artifactId>junit-jupiter-api</artifactId>
            <scope>test</scope>
        </dependency>
        <dependency>
            <groupId>org.hamcrest</groupId>
            <artifactId>hamcrest-all</artifactId>
            <scope>test</scope>
        </dependency>
    </dependencies>
</project><|MERGE_RESOLUTION|>--- conflicted
+++ resolved
@@ -21,11 +21,7 @@
     <parent>
         <artifactId>helidon-tests-integration-security</artifactId>
         <groupId>io.helidon.tests.integration</groupId>
-<<<<<<< HEAD
-        <version>3.0.0-SNAPSHOT</version>
-=======
         <version>2.4.3-SNAPSHOT</version>
->>>>>>> 5e656162
     </parent>
     <modelVersion>4.0.0</modelVersion>
 
