--- conflicted
+++ resolved
@@ -22,11 +22,7 @@
     <parent>
         <groupId>io.helidon.tests.integration</groupId>
         <artifactId>helidon-tests-integration</artifactId>
-<<<<<<< HEAD
-        <version>3.0.0-SNAPSHOT</version>
-=======
         <version>2.4.3-SNAPSHOT</version>
->>>>>>> 5e656162
     </parent>
 
     <groupId>io.helidon.tests.integration.jms</groupId>
@@ -41,11 +37,6 @@
         <dependency>
             <groupId>io.helidon.microprofile.messaging</groupId>
             <artifactId>helidon-microprofile-messaging</artifactId>
-        </dependency>
-        <dependency>
-            <groupId>io.helidon.messaging</groupId>
-            <artifactId>helidon-messaging-jms-shim</artifactId>
-            <scope>test</scope>
         </dependency>
         <dependency>
             <groupId>org.apache.activemq</groupId>
