<?xml version="1.0" encoding="UTF-8"?>
<!--
    Copyright (c) 2020, 2022 Oracle and/or its affiliates.

    Licensed under the Apache License, Version 2.0 (the "License");
    you may not use this file except in compliance with the License.
    You may obtain a copy of the License at

        http://www.apache.org/licenses/LICENSE-2.0

    Unless required by applicable law or agreed to in writing, software
    distributed under the License is distributed on an "AS IS" BASIS,
    WITHOUT WARRANTIES OR CONDITIONS OF ANY KIND, either express or implied.
    See the License for the specific language governing permissions and
    limitations under the License.
-->

<project xmlns="http://maven.apache.org/POM/4.0.0"
         xmlns:xsi="http://www.w3.org/2001/XMLSchema-instance"
         xsi:schemaLocation="http://maven.apache.org/POM/4.0.0 http://maven.apache.org/xsd/maven-4.0.0.xsd">
    <modelVersion>4.0.0</modelVersion>

    <parent>
        <groupId>io.helidon.tests.integration.jpa</groupId>
        <artifactId>helidon-tests-integration-jpa-project</artifactId>
<<<<<<< HEAD
        <version>3.0.0-SNAPSHOT</version>
=======
        <version>2.4.3-SNAPSHOT</version>
>>>>>>> 5e656162
        <relativePath>../pom.xml</relativePath>
    </parent>

    <groupId>io.helidon.tests.integration.jpa</groupId>
    <artifactId>helidon-tests-integration-jpa-simple</artifactId>
    <name>Integration Tests: JPA Simple Tests</name>

    <dependencies>
        <dependency>
            <groupId>io.helidon.tests.integration.jpa</groupId>
            <artifactId>helidon-tests-integration-jpa-model</artifactId>
            <version>${project.version}</version>
        </dependency>
        <dependency>
            <groupId>io.helidon.integrations.cdi</groupId>
            <artifactId>helidon-integrations-cdi-jta-weld</artifactId>
            <scope>test</scope>
        </dependency>
        <dependency>
            <groupId>io.helidon.integrations.cdi</groupId>
            <artifactId>helidon-integrations-cdi-datasource-hikaricp</artifactId>
            <scope>test</scope>
        </dependency>
        <dependency>
            <groupId>io.helidon.integrations.cdi</groupId>
            <artifactId>helidon-integrations-cdi-jpa</artifactId>
            <scope>test</scope>
        </dependency>
        <dependency>
            <groupId>io.helidon.integrations.cdi</groupId>
            <artifactId>helidon-integrations-cdi-hibernate</artifactId>
            <scope>test</scope>
        </dependency>
        <dependency>
            <groupId>io.helidon.microprofile.cdi</groupId>
            <artifactId>helidon-microprofile-cdi</artifactId>
            <scope>test</scope>
        </dependency>
        <dependency>
            <groupId>io.helidon.integrations.cdi</groupId>
            <artifactId>helidon-integrations-cdi-delegates</artifactId>
            <scope>test</scope>
        </dependency>
        <dependency>
            <groupId>io.helidon.integrations.cdi</groupId>
            <artifactId>helidon-integrations-cdi-reference-counted-context</artifactId>
            <scope>test</scope>
        </dependency>

        <dependency>
            <groupId>jakarta.persistence</groupId>
            <artifactId>jakarta.persistence-api</artifactId>
            <scope>test</scope>
        </dependency>
        <dependency>
            <groupId>jakarta.transaction</groupId>
            <artifactId>jakarta.transaction-api</artifactId>
            <scope>test</scope>
        </dependency>
        <dependency>
            <groupId>jakarta.enterprise</groupId>
            <artifactId>jakarta.enterprise.cdi-api</artifactId>
            <scope>test</scope>
        </dependency>
        <dependency>
            <groupId>jakarta.activation</groupId>
            <artifactId>jakarta.activation-api</artifactId>
        </dependency>
        <dependency>
            <groupId>jakarta.validation</groupId>
            <artifactId>jakarta.validation-api</artifactId>
        </dependency>

        <dependency>
            <groupId>com.h2database</groupId>
            <artifactId>h2</artifactId>
            <scope>test</scope>
        </dependency>

        <dependency>
            <groupId>org.junit.jupiter</groupId>
            <artifactId>junit-jupiter-api</artifactId>
            <scope>test</scope>
        </dependency>
        <dependency>
            <groupId>org.hamcrest</groupId>
            <artifactId>hamcrest-all</artifactId>
            <scope>test</scope>
        </dependency>

        <dependency>
            <groupId>org.jboss</groupId>
            <artifactId>jandex</artifactId>
            <scope>runtime</scope>
        </dependency>

    </dependencies>

    <build>
        <plugins>
            <plugin>
                <groupId>org.apache.maven.plugins</groupId>
                <artifactId>maven-dependency-plugin</artifactId>
                <executions>
                    <execution>
                        <id>copy-libs</id>
                    </execution>
                </executions>
            </plugin>
           <plugin>
                <groupId>org.jboss.jandex</groupId>
                <artifactId>jandex-maven-plugin</artifactId>
                <executions>
                    <execution>
                        <id>make-index</id>
                        <goals>
                            <goal>jandex</goal>
                        </goals>
                        <phase>process-classes</phase>
                    </execution>
                </executions>
            </plugin>
            <plugin>
                <groupId>org.apache.maven.plugins</groupId>
                <artifactId>maven-surefire-plugin</artifactId>
                <configuration>
                    <skipTests>true</skipTests>
                </configuration>
            </plugin>
            <plugin>
                <groupId>org.apache.maven.plugins</groupId>
                <artifactId>maven-failsafe-plugin</artifactId>
                <version>${version.plugin.surefire}</version>
                <configuration>
                    <parallel>methods</parallel>
                    <threadCount>10</threadCount>
                </configuration>
                <executions>
                    <!-- Run tests -->
                    <execution>
                        <id>test</id>
                        <phase>integration-test</phase>
                        <goals>
                            <goal>integration-test</goal>
                        </goals>
                        <configuration>
                            <includes>
                                <include>io.helidon.tests.integration.jpa.simple.init.*IT</include>
                                <include>io.helidon.tests.integration.jpa.simple.test.*IT</include>
                            </includes>
                        </configuration>
                    </execution>
                </executions>
            </plugin>
        </plugins>
    </build>

</project><|MERGE_RESOLUTION|>--- conflicted
+++ resolved
@@ -23,11 +23,7 @@
     <parent>
         <groupId>io.helidon.tests.integration.jpa</groupId>
         <artifactId>helidon-tests-integration-jpa-project</artifactId>
-<<<<<<< HEAD
-        <version>3.0.0-SNAPSHOT</version>
-=======
         <version>2.4.3-SNAPSHOT</version>
->>>>>>> 5e656162
         <relativePath>../pom.xml</relativePath>
     </parent>
 
