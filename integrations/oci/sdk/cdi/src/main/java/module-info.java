/*
 * Copyright (c) 2022, 2023 Oracle and/or its affiliates.
 *
 * Licensed under the Apache License, Version 2.0 (the "License");
 * you may not use this file except in compliance with the License.
 * You may obtain a copy of the License at
 *
 *     http://www.apache.org/licenses/LICENSE-2.0
 *
 * Unless required by applicable law or agreed to in writing, software
 * distributed under the License is distributed on an "AS IS" BASIS,
 * WITHOUT WARRANTIES OR CONDITIONS OF ANY KIND, either express or implied.
 * See the License for the specific language governing permissions and
 * limitations under the License.
 */

/**
 * Provides classes and interfaces that integrate any service client
 * from the <a
 * href="https://docs.oracle.com/en-us/iaas/tools/java/latest/index.html"
 * target="_top">Oracle Cloud Infrastructure Java SDK</a> into CDI
 * 3.0-based applications.
 *
 * @see io.helidon.integrations.oci.sdk.cdi.OciExtension
 */
@SuppressWarnings({ "module", "requires-automatic", "requires-transitive-automatic" })
module io.helidon.integrations.oci.sdk.cdi {

    requires java.logging;
    requires transitive jakarta.cdi;
    requires jakarta.inject;
<<<<<<< HEAD
=======
    requires jakarta.interceptor.api;
    requires jakarta.ws.rs;
>>>>>>> fe6d84ae
    requires microprofile.config.api;
    requires oci.java.sdk.common;
    requires oci.java.sdk.common.httpclient;

    exports io.helidon.integrations.oci.sdk.cdi;

    provides jakarta.enterprise.inject.spi.Extension
        with io.helidon.integrations.oci.sdk.cdi.OciExtension;

    opens io.helidon.integrations.oci.sdk.cdi to weld.core.impl;
}<|MERGE_RESOLUTION|>--- conflicted
+++ resolved
@@ -29,15 +29,11 @@
     requires java.logging;
     requires transitive jakarta.cdi;
     requires jakarta.inject;
-<<<<<<< HEAD
-=======
-    requires jakarta.interceptor.api;
     requires jakarta.ws.rs;
->>>>>>> fe6d84ae
     requires microprofile.config.api;
     requires oci.java.sdk.common;
     requires oci.java.sdk.common.httpclient;
-
+    
     exports io.helidon.integrations.oci.sdk.cdi;
 
     provides jakarta.enterprise.inject.spi.Extension
