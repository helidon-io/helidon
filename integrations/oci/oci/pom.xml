--- conflicted
+++ resolved
@@ -53,7 +53,6 @@
             <artifactId>oci-java-sdk-common</artifactId>
         </dependency>
         <dependency>
-<<<<<<< HEAD
             <groupId>jakarta.json</groupId>
             <artifactId>jakarta.json-api</artifactId>
         </dependency>
@@ -62,17 +61,21 @@
             <artifactId>jakarta.ws.rs-api</artifactId>
         </dependency>
         <dependency>
-            <groupId>io.helidon.config</groupId>
-            <artifactId>helidon-config-yaml</artifactId>
-            <scope>test</scope>
-=======
             <groupId>io.helidon.webclient</groupId>
             <artifactId>helidon-webclient</artifactId>
->>>>>>> 966c7f3d
+        </dependency>
+        <dependency>
+            <groupId>io.helidon.http.media</groupId>
+            <artifactId>helidon-http-media-jsonp</artifactId>
         </dependency>
         <dependency>
             <groupId>io.helidon.common.testing</groupId>
             <artifactId>helidon-common-testing-junit5</artifactId>
+            <scope>test</scope>
+        </dependency>
+        <dependency>
+            <groupId>io.helidon.webserver.testing.junit5</groupId>
+            <artifactId>helidon-webserver-testing-junit5</artifactId>
             <scope>test</scope>
         </dependency>
         <dependency>
@@ -91,13 +94,13 @@
             <scope>test</scope>
         </dependency>
         <dependency>
-            <groupId>io.helidon.microprofile.testing</groupId>
-            <artifactId>helidon-microprofile-testing-junit5</artifactId>
+            <groupId>io.helidon.webserver</groupId>
+            <artifactId>helidon-webserver</artifactId>
             <scope>test</scope>
         </dependency>
         <dependency>
-            <groupId>io.helidon.microprofile.server</groupId>
-            <artifactId>helidon-microprofile-server</artifactId>
+            <groupId>io.helidon.webserver.testing.junit5</groupId>
+            <artifactId>helidon-webserver-testing-junit5</artifactId>
             <scope>test</scope>
         </dependency>
     </dependencies>
