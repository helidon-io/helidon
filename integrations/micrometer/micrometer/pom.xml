<?xml version="1.0" encoding="UTF-8"?>
<!--

    Copyright (c) 2021, 2023 Oracle and/or its affiliates.

    Licensed under the Apache License, Version 2.0 (the "License");
    you may not use this file except in compliance with the License.
    You may obtain a copy of the License at

        http://www.apache.org/licenses/LICENSE-2.0

    Unless required by applicable law or agreed to in writing, software
    distributed under the License is distributed on an "AS IS" BASIS,
    WITHOUT WARRANTIES OR CONDITIONS OF ANY KIND, either express or implied.
    See the License for the specific language governing permissions and
    limitations under the License.

-->

<project xmlns:xsi="http://www.w3.org/2001/XMLSchema-instance"
        xmlns="http://maven.apache.org/POM/4.0.0"
        xsi:schemaLocation="http://maven.apache.org/POM/4.0.0 https://maven.apache.org/xsd/maven-4.0.0.xsd">
    <modelVersion>4.0.0</modelVersion>
    <parent>
        <groupId>io.helidon.integrations</groupId>
        <artifactId>helidon-integrations-micrometer-project</artifactId>
        <version>4.0.0-SNAPSHOT</version>
    </parent>

    <groupId>io.helidon.integrations.micrometer</groupId>
    <artifactId>helidon-integrations-micrometer</artifactId>

    <name>Helidon Integrations Micrometer</name>

    <description>
        Helidon Micrometer Integration
    </description>

    <dependencies>
        <dependency>
            <groupId>io.helidon.common</groupId>
            <artifactId>helidon-common</artifactId>
        </dependency>
        <dependency>
            <groupId>io.micrometer</groupId>
            <artifactId>micrometer-core</artifactId>
        </dependency>
        <dependency>
            <groupId>io.micrometer</groupId>
            <artifactId>micrometer-registry-prometheus</artifactId>
        </dependency>
        <dependency>
            <groupId>io.prometheus</groupId>
            <artifactId>simpleclient</artifactId>
        </dependency>
        <dependency>
            <groupId>io.helidon.common.features</groupId>
            <artifactId>helidon-common-features-api</artifactId>
            <optional>true</optional>
        </dependency>
        <dependency>
            <groupId>io.helidon.reactive.webserver</groupId>
            <artifactId>helidon-reactive-webserver</artifactId>
            <scope>provided</scope>
        </dependency>
        <dependency>
            <groupId>io.helidon.reactive.webserver</groupId>
            <artifactId>helidon-reactive-webserver-cors</artifactId>
        </dependency>
        <dependency>
            <groupId>io.helidon.config</groupId>
            <artifactId>helidon-config</artifactId>
        </dependency>
        <dependency>
            <groupId>io.helidon.common</groupId>
            <artifactId>helidon-common-http</artifactId>
        </dependency>
        <dependency>
<<<<<<< HEAD
=======
            <groupId>io.helidon.config</groupId>
            <artifactId>helidon-config-metadata</artifactId>
            <optional>true</optional>
        </dependency>
        <dependency>
            <groupId>io.helidon.config</groupId>
            <artifactId>helidon-config-metadata-processor</artifactId>
            <optional>true</optional>
        </dependency>
        <dependency>
>>>>>>> 823bfd93
            <groupId>org.junit.jupiter</groupId>
            <artifactId>junit-jupiter-api</artifactId>
            <scope>test</scope>
        </dependency>
        <dependency>
            <groupId>org.hamcrest</groupId>
            <artifactId>hamcrest-all</artifactId>
            <scope>test</scope>
        </dependency>
        <dependency>
            <groupId>io.helidon.reactive.webclient</groupId>
            <artifactId>helidon-reactive-webclient</artifactId>
            <scope>test</scope>
        </dependency>
        <dependency>
            <groupId>io.helidon.config</groupId>
            <artifactId>helidon-config-hocon</artifactId>
            <scope>test</scope>
        </dependency>
    </dependencies>
</project><|MERGE_RESOLUTION|>--- conflicted
+++ resolved
@@ -72,12 +72,27 @@
             <artifactId>helidon-config</artifactId>
         </dependency>
         <dependency>
+            <groupId>io.helidon.reactive.service-common</groupId>
+            <artifactId>helidon-reactive-service-common</artifactId>
+        </dependency>
+        <dependency>
+            <groupId>io.helidon.nima.webserver</groupId>
+            <artifactId>helidon-nima-webserver</artifactId>
+            <scope>provided</scope>
+        </dependency>
+        <dependency>
+            <groupId>io.helidon.nima.webserver</groupId>
+            <artifactId>helidon-nima-webserver-cors</artifactId>
+        </dependency>
+        <dependency>
+            <groupId>io.helidon.nima.service-common</groupId>
+            <artifactId>helidon-nima-service-common</artifactId>
+        </dependency>
+        <dependency>
             <groupId>io.helidon.common</groupId>
             <artifactId>helidon-common-http</artifactId>
         </dependency>
         <dependency>
-<<<<<<< HEAD
-=======
             <groupId>io.helidon.config</groupId>
             <artifactId>helidon-config-metadata</artifactId>
             <optional>true</optional>
@@ -88,7 +103,6 @@
             <optional>true</optional>
         </dependency>
         <dependency>
->>>>>>> 823bfd93
             <groupId>org.junit.jupiter</groupId>
             <artifactId>junit-jupiter-api</artifactId>
             <scope>test</scope>
@@ -109,4 +123,25 @@
             <scope>test</scope>
         </dependency>
     </dependencies>
+
+    <build>
+        <plugins>
+            <plugin>
+                <groupId>org.apache.maven.plugins</groupId>
+                <artifactId>maven-compiler-plugin</artifactId>
+                <configuration>
+                    <compilerArgs>
+                        <arg>-Xlint:-requires-automatic</arg>
+                    </compilerArgs>
+                    <annotationProcessorPaths>
+                        <path>
+                            <groupId>io.helidon.common.features</groupId>
+                            <artifactId>helidon-common-features-processor</artifactId>
+                            <version>${helidon.version}</version>
+                        </path>
+                    </annotationProcessorPaths>
+                </configuration>
+            </plugin>
+        </plugins>
+    </build>
 </project>