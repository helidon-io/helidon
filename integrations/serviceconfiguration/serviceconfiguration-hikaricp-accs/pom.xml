<?xml version="1.0" encoding="utf-8"?>
<!--

    Copyright (c) 2018 Oracle and/or its affiliates. All rights reserved.

    Licensed under the Apache License, Version 2.0 (the "License");
    you may not use this file except in compliance with the License.
    You may obtain a copy of the License at

        http://www.apache.org/licenses/LICENSE-2.0

    Unless required by applicable law or agreed to in writing, software
    distributed under the License is distributed on an "AS IS" BASIS,
    WITHOUT WARRANTIES OR CONDITIONS OF ANY KIND, either express or implied.
    See the License for the specific language governing permissions and
    limitations under the License.

-->
<<<<<<< HEAD
<project xmlns="http://maven.apache.org/POM/4.0.0"
        xmlns:xsi="http://www.w3.org/2001/XMLSchema-instance"
        xsi:schemaLocation="http://maven.apache.org/POM/4.0.0 http://maven.apache.org/xsd/maven-4.0.0.xsd">
=======
<project xmlns="http://maven.apache.org/POM/4.0.0" xmlns:xsi="http://www.w3.org/2001/XMLSchema-instance" xsi:schemaLocation="http://maven.apache.org/POM/4.0.0 http://maven.apache.org/maven-v4_0_0.xsd">
>>>>>>> 2104f66c
    <modelVersion>4.0.0</modelVersion>
    <parent>
        <groupId>io.helidon.serviceconfiguration</groupId>
        <artifactId>helidon-serviceconfiguration-project</artifactId>
        <version>0.10.5-SNAPSHOT</version>
    </parent>
    <artifactId>helidon-serviceconfiguration-hikaricp-accs</artifactId>
    <name>Helidon ServiceConfiguration HikariCP ACCS</name>
<<<<<<< HEAD

=======
>>>>>>> 2104f66c
    <description>
        Helidon HikariCP ServiceConfiguration Implementation for Application Container Cloud Service
    </description>

    <dependencies>
        <dependency>
<<<<<<< HEAD
            <groupId>org.junit.jupiter</groupId>
            <artifactId>junit-jupiter-api</artifactId>
            <scope>test</scope>
        </dependency>
        <dependency>
            <groupId>com.h2database</groupId>
            <artifactId>h2</artifactId>
            <scope>test</scope>
=======
            <groupId>io.helidon.serviceconfiguration</groupId>
            <artifactId>helidon-serviceconfiguration-hikaricp</artifactId>
            <version>${project.version}</version>
            <scope>compile</scope>
>>>>>>> 2104f66c
        </dependency>
        <dependency>
            <groupId>com.oracle.jdbc</groupId>
            <artifactId>ojdbc8</artifactId>
            <scope>runtime</scope>
            <optional>true</optional>
        </dependency>
        <dependency>
            <groupId>mysql</groupId>
            <artifactId>mysql-connector-java</artifactId>
            <scope>runtime</scope>
            <optional>true</optional>
        </dependency>
        <dependency>
<<<<<<< HEAD
            <groupId>${project.groupId}</groupId>
            <artifactId>helidon-serviceconfiguration-hikaricp</artifactId>
            <scope>compile</scope>
        </dependency>
    </dependencies>

    <!--
        com.oracle:jdbc:odjbc8 requires the maven oracle repository
    -->
    <repositories>
        <repository>
            <id>maven.oracle.com</id>
            <url>https://maven.oracle.com</url>
            <layout>default</layout>
            <releases>
                <enabled>true</enabled>
            </releases>
        </repository>
    </repositories>
=======
            <groupId>org.junit.jupiter</groupId>
            <artifactId>junit-jupiter-api</artifactId>
            <scope>test</scope>
        </dependency>
        <dependency>
            <groupId>com.h2database</groupId>
            <artifactId>h2</artifactId>
            <scope>test</scope>
        </dependency>
    </dependencies>
>>>>>>> 2104f66c
</project><|MERGE_RESOLUTION|>--- conflicted
+++ resolved
@@ -16,13 +16,9 @@
     limitations under the License.
 
 -->
-<<<<<<< HEAD
 <project xmlns="http://maven.apache.org/POM/4.0.0"
         xmlns:xsi="http://www.w3.org/2001/XMLSchema-instance"
         xsi:schemaLocation="http://maven.apache.org/POM/4.0.0 http://maven.apache.org/xsd/maven-4.0.0.xsd">
-=======
-<project xmlns="http://maven.apache.org/POM/4.0.0" xmlns:xsi="http://www.w3.org/2001/XMLSchema-instance" xsi:schemaLocation="http://maven.apache.org/POM/4.0.0 http://maven.apache.org/maven-v4_0_0.xsd">
->>>>>>> 2104f66c
     <modelVersion>4.0.0</modelVersion>
     <parent>
         <groupId>io.helidon.serviceconfiguration</groupId>
@@ -31,31 +27,17 @@
     </parent>
     <artifactId>helidon-serviceconfiguration-hikaricp-accs</artifactId>
     <name>Helidon ServiceConfiguration HikariCP ACCS</name>
-<<<<<<< HEAD
 
-=======
->>>>>>> 2104f66c
     <description>
         Helidon HikariCP ServiceConfiguration Implementation for Application Container Cloud Service
     </description>
 
     <dependencies>
         <dependency>
-<<<<<<< HEAD
-            <groupId>org.junit.jupiter</groupId>
-            <artifactId>junit-jupiter-api</artifactId>
-            <scope>test</scope>
-        </dependency>
-        <dependency>
-            <groupId>com.h2database</groupId>
-            <artifactId>h2</artifactId>
-            <scope>test</scope>
-=======
             <groupId>io.helidon.serviceconfiguration</groupId>
             <artifactId>helidon-serviceconfiguration-hikaricp</artifactId>
             <version>${project.version}</version>
             <scope>compile</scope>
->>>>>>> 2104f66c
         </dependency>
         <dependency>
             <groupId>com.oracle.jdbc</groupId>
@@ -68,12 +50,6 @@
             <artifactId>mysql-connector-java</artifactId>
             <scope>runtime</scope>
             <optional>true</optional>
-        </dependency>
-        <dependency>
-<<<<<<< HEAD
-            <groupId>${project.groupId}</groupId>
-            <artifactId>helidon-serviceconfiguration-hikaricp</artifactId>
-            <scope>compile</scope>
         </dependency>
     </dependencies>
 
@@ -90,16 +66,4 @@
             </releases>
         </repository>
     </repositories>
-=======
-            <groupId>org.junit.jupiter</groupId>
-            <artifactId>junit-jupiter-api</artifactId>
-            <scope>test</scope>
-        </dependency>
-        <dependency>
-            <groupId>com.h2database</groupId>
-            <artifactId>h2</artifactId>
-            <scope>test</scope>
-        </dependency>
-    </dependencies>
->>>>>>> 2104f66c
 </project>