<?xml version="1.0" encoding="utf-8"?>
<!--

    Copyright (c) 2018, 2019 Oracle and/or its affiliates. All rights reserved.

    Licensed under the Apache License, Version 2.0 (the "License");
    you may not use this file except in compliance with the License.
    You may obtain a copy of the License at

        http://www.apache.org/licenses/LICENSE-2.0

    Unless required by applicable law or agreed to in writing, software
    distributed under the License is distributed on an "AS IS" BASIS,
    WITHOUT WARRANTIES OR CONDITIONS OF ANY KIND, either express or implied.
    See the License for the specific language governing permissions and
    limitations under the License.

-->
<project xmlns="http://maven.apache.org/POM/4.0.0"
         xmlns:xsi="http://www.w3.org/2001/XMLSchema-instance"
         xsi:schemaLocation="http://maven.apache.org/POM/4.0.0
                             http://maven.apache.org/maven-v4_0_0.xsd">
    <modelVersion>4.0.0</modelVersion>
    <parent>
        <groupId>io.helidon.serviceconfiguration</groupId>
        <artifactId>helidon-serviceconfiguration-project</artifactId>
<<<<<<< HEAD
        <version>1.4.1</version>
=======
        <version>1.4.2-SNAPSHOT</version>
>>>>>>> 75f5dd1b
    </parent>
    <artifactId>helidon-serviceconfiguration-hikaricp-localhost</artifactId>
    <name>Helidon ServiceConfiguration HikariCP Localhost</name>
    <description>Helidon HikariCP ServiceConfiguration Implementation for Local Testing</description>

    <dependencies>
        <dependency>
            <groupId>com.h2database</groupId>
            <artifactId>h2</artifactId>
            <scope>compile</scope>
        </dependency>
        <dependency>
            <groupId>io.helidon.serviceconfiguration</groupId>
            <artifactId>helidon-serviceconfiguration-hikaricp</artifactId>
            <scope>compile</scope>
        </dependency>
        <dependency>
            <groupId>org.junit.jupiter</groupId>
            <artifactId>junit-jupiter-api</artifactId>
            <scope>test</scope>
        </dependency>
    </dependencies>
</project><|MERGE_RESOLUTION|>--- conflicted
+++ resolved
@@ -24,11 +24,7 @@
     <parent>
         <groupId>io.helidon.serviceconfiguration</groupId>
         <artifactId>helidon-serviceconfiguration-project</artifactId>
-<<<<<<< HEAD
-        <version>1.4.1</version>
-=======
         <version>1.4.2-SNAPSHOT</version>
->>>>>>> 75f5dd1b
     </parent>
     <artifactId>helidon-serviceconfiguration-hikaricp-localhost</artifactId>
     <name>Helidon ServiceConfiguration HikariCP Localhost</name>
