<?xml version="1.0" encoding="UTF-8"?>
<!--
    Copyright (c) 2020, 2022 Oracle and/or its affiliates.

    Licensed under the Apache License, Version 2.0 (the "License");
    you may not use this file except in compliance with the License.
    You may obtain a copy of the License at

        http://www.apache.org/licenses/LICENSE-2.0

    Unless required by applicable law or agreed to in writing, software
    distributed under the License is distributed on an "AS IS" BASIS,
    WITHOUT WARRANTIES OR CONDITIONS OF ANY KIND, either express or implied.
    See the License for the specific language governing permissions and
    limitations under the License.
  -->

<project xmlns="http://maven.apache.org/POM/4.0.0"
        xmlns:xsi="http://www.w3.org/2001/XMLSchema-instance"
        xsi:schemaLocation="http://maven.apache.org/POM/4.0.0 http://maven.apache.org/xsd/maven-4.0.0.xsd">
    <modelVersion>4.0.0</modelVersion>
    <parent>
        <groupId>io.helidon.integrations</groupId>
        <artifactId>helidon-integrations-project</artifactId>
<<<<<<< HEAD
        <version>3.0.0-SNAPSHOT</version>
=======
        <version>2.4.3-SNAPSHOT</version>
>>>>>>> 5e656162
    </parent>

    <groupId>io.helidon.integrations.micronaut</groupId>
    <artifactId>helidon-integrations-micronaut-project</artifactId>
    <name>Helidon Integrations Micronaut Project</name>

    <packaging>pom</packaging>

    <modules>
        <module>cdi-processor</module>
        <module>cdi</module>
        <module>data</module>
    </modules>
</project><|MERGE_RESOLUTION|>--- conflicted
+++ resolved
@@ -22,11 +22,7 @@
     <parent>
         <groupId>io.helidon.integrations</groupId>
         <artifactId>helidon-integrations-project</artifactId>
-<<<<<<< HEAD
-        <version>3.0.0-SNAPSHOT</version>
-=======
         <version>2.4.3-SNAPSHOT</version>
->>>>>>> 5e656162
     </parent>
 
     <groupId>io.helidon.integrations.micronaut</groupId>
