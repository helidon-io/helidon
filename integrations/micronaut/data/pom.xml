<?xml version="1.0" encoding="UTF-8"?>
<!--
    Copyright (c) 2020, 2022 Oracle and/or its affiliates.

    Licensed under the Apache License, Version 2.0 (the "License");
    you may not use this file except in compliance with the License.
    You may obtain a copy of the License at

        http://www.apache.org/licenses/LICENSE-2.0

    Unless required by applicable law or agreed to in writing, software
    distributed under the License is distributed on an "AS IS" BASIS,
    WITHOUT WARRANTIES OR CONDITIONS OF ANY KIND, either express or implied.
    See the License for the specific language governing permissions and
    limitations under the License.
  -->

<project xmlns="http://maven.apache.org/POM/4.0.0"
        xmlns:xsi="http://www.w3.org/2001/XMLSchema-instance"
        xsi:schemaLocation="http://maven.apache.org/POM/4.0.0 http://maven.apache.org/xsd/maven-4.0.0.xsd">
    <modelVersion>4.0.0</modelVersion>
    <parent>
        <groupId>io.helidon.integrations.micronaut</groupId>
        <artifactId>helidon-integrations-micronaut-project</artifactId>
<<<<<<< HEAD
        <version>3.0.0-SNAPSHOT</version>
=======
        <version>2.4.3-SNAPSHOT</version>
>>>>>>> 5e656162
    </parent>

    <artifactId>helidon-integrations-micronaut-data</artifactId>
    <name>Helidon Integrations Micronaut Data</name>

    <description>Integration with Micronaut Data.</description>

    <dependencies>
        <dependency>
            <groupId>jakarta.enterprise</groupId>
            <artifactId>jakarta.enterprise.cdi-api</artifactId>
        </dependency>
        <dependency>
            <groupId>io.micronaut</groupId>
            <artifactId>micronaut-inject</artifactId>
        </dependency>
        <dependency>
            <groupId>jakarta.annotation</groupId>
            <artifactId>jakarta.annotation-api</artifactId>
        </dependency>
        <dependency>
            <groupId>jakarta.validation</groupId>
            <artifactId>jakarta.validation-api</artifactId>
            <scope>test</scope>
        </dependency>
        <dependency>
            <groupId>io.helidon.integrations.micronaut</groupId>
            <artifactId>helidon-integrations-micronaut-cdi</artifactId>
            <scope>test</scope>
        </dependency>
        <dependency>
            <groupId>io.micronaut</groupId>
            <artifactId>micronaut-runtime</artifactId>
            <scope>test</scope>
        </dependency>
        <dependency>
            <groupId>jakarta.persistence</groupId>
            <artifactId>jakarta.persistence-api</artifactId>
            <scope>test</scope>
        </dependency>
        <dependency>
            <groupId>io.micronaut.data</groupId>
            <artifactId>micronaut-data-model</artifactId>
            <scope>test</scope>
            <exclusions>
                <exclusion>
                    <!-- 3.0.0-JAKARTA -->
                    <groupId>io.micronaut</groupId>
                    <artifactId>micronaut-validation</artifactId>
                </exclusion>
            </exclusions>
        </dependency>
        <dependency>
            <groupId>io.helidon.microprofile.cdi</groupId>
            <artifactId>helidon-microprofile-cdi</artifactId>
            <scope>test</scope>
        </dependency>
        <dependency>
            <groupId>io.helidon.microprofile.config</groupId>
            <artifactId>helidon-microprofile-config</artifactId>
            <scope>test</scope>
        </dependency>
        <dependency>
            <groupId>io.helidon.microprofile.tests</groupId>
            <artifactId>helidon-microprofile-tests-junit5</artifactId>
            <scope>test</scope>
        </dependency>
        <dependency>
            <groupId>io.micronaut.data</groupId>
            <artifactId>micronaut-data-jdbc</artifactId>
            <scope>test</scope>
        </dependency>
        <dependency>
            <groupId>io.micronaut.data</groupId>
            <artifactId>micronaut-data-tx</artifactId>
            <scope>test</scope>
        </dependency>
        <dependency>
            <groupId>io.micronaut.sql</groupId>
            <artifactId>micronaut-jdbc-hikari</artifactId>
            <scope>test</scope>
        </dependency>
        <dependency>
            <groupId>com.h2database</groupId>
            <artifactId>h2</artifactId>
            <scope>test</scope>
        </dependency>
        <dependency>
            <groupId>org.junit.jupiter</groupId>
            <artifactId>junit-jupiter-api</artifactId>
            <scope>test</scope>
        </dependency>
        <dependency>
            <groupId>io.helidon.config</groupId>
            <artifactId>helidon-config-testing</artifactId>
            <scope>test</scope>
        </dependency>
        <dependency>
            <groupId>org.hamcrest</groupId>
            <artifactId>hamcrest-all</artifactId>
            <scope>test</scope>
        </dependency>
    </dependencies>

    <build>
        <plugins>
            <plugin>
                <groupId>org.apache.maven.plugins</groupId>
                <artifactId>maven-compiler-plugin</artifactId>
                <executions>
                    <execution>
                        <id>default-compile</id>
                        <goals>
                            <goal>compile</goal>
                        </goals>
                        <configuration>
                            <compilerArgument>-proc:none</compilerArgument>
                        </configuration>
                    </execution>
                    <execution>
                        <id>default-testCompile</id>
                        <goals>
                            <goal>testCompile</goal>
                        </goals>
                        <configuration>
                            <forceJavacCompilerUse>true</forceJavacCompilerUse>
                            <annotationProcessorPaths>
                                <path>
                                    <groupId>io.micronaut</groupId>
                                    <artifactId>micronaut-inject-java</artifactId>
                                    <version>${version.lib.micronaut}</version>
                                </path>
                                <!-- 3.0.0-JAKARTA -->
<!--                                <path>-->
<!--                                    <groupId>io.micronaut</groupId>-->
<!--                                    <artifactId>micronaut-validation</artifactId>-->
<!--                                    <version>${version.lib.micronaut}</version>-->
<!--                                </path>-->
                                <path>
                                    <groupId>io.micronaut.data</groupId>
                                    <artifactId>micronaut-data-processor</artifactId>
                                    <version>${version.lib.micronaut.data}</version>
                                </path>
                                <path>
                                    <groupId>io.helidon.integrations.micronaut</groupId>
                                    <artifactId>helidon-integrations-micronaut-cdi-processor</artifactId>
                                    <version>${helidon.version}</version>
                                </path>
                            </annotationProcessorPaths>
                        </configuration>
                    </execution>
                </executions>
            </plugin>
        </plugins>
    </build>
</project><|MERGE_RESOLUTION|>--- conflicted
+++ resolved
@@ -22,11 +22,7 @@
     <parent>
         <groupId>io.helidon.integrations.micronaut</groupId>
         <artifactId>helidon-integrations-micronaut-project</artifactId>
-<<<<<<< HEAD
-        <version>3.0.0-SNAPSHOT</version>
-=======
         <version>2.4.3-SNAPSHOT</version>
->>>>>>> 5e656162
     </parent>
 
     <artifactId>helidon-integrations-micronaut-data</artifactId>
@@ -71,13 +67,6 @@
             <groupId>io.micronaut.data</groupId>
             <artifactId>micronaut-data-model</artifactId>
             <scope>test</scope>
-            <exclusions>
-                <exclusion>
-                    <!-- 3.0.0-JAKARTA -->
-                    <groupId>io.micronaut</groupId>
-                    <artifactId>micronaut-validation</artifactId>
-                </exclusion>
-            </exclusions>
         </dependency>
         <dependency>
             <groupId>io.helidon.microprofile.cdi</groupId>
@@ -159,12 +148,11 @@
                                     <artifactId>micronaut-inject-java</artifactId>
                                     <version>${version.lib.micronaut}</version>
                                 </path>
-                                <!-- 3.0.0-JAKARTA -->
-<!--                                <path>-->
-<!--                                    <groupId>io.micronaut</groupId>-->
-<!--                                    <artifactId>micronaut-validation</artifactId>-->
-<!--                                    <version>${version.lib.micronaut}</version>-->
-<!--                                </path>-->
+                                <path>
+                                    <groupId>io.micronaut</groupId>
+                                    <artifactId>micronaut-validation</artifactId>
+                                    <version>${version.lib.micronaut}</version>
+                                </path>
                                 <path>
                                     <groupId>io.micronaut.data</groupId>
                                     <artifactId>micronaut-data-processor</artifactId>
