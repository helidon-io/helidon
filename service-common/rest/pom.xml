--- conflicted
+++ resolved
@@ -20,11 +20,7 @@
     <parent>
         <groupId>io.helidon.service-common</groupId>
         <artifactId>helidon-service-common-project</artifactId>
-<<<<<<< HEAD
-        <version>3.0.0-SNAPSHOT</version>
-=======
         <version>2.4.3-SNAPSHOT</version>
->>>>>>> 5e656162
     </parent>
     <modelVersion>4.0.0</modelVersion>
 
