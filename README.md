<p align="center">
    <img src="./etc/images/helidon_cloud_sticker.png" height="250">
</p>
<p align="center">
    <a href="https://github.com/oracle/helidon/tags">
        <img src="https://img.shields.io/github/tag/oracle/helidon.svg" alt="latest version">
    </a>
    <a href="https://github.com/oracle/helidon/issues">
        <img src="https://img.shields.io/github/issues/oracle/helidon.svg" alt="latest version">
    </a>
    <a href="https://app.wercker.com/project/byKey/de00e8ec6178ba9a2db8ee863d5c568a">
        <img src="https://app.wercker.com/status/de00e8ec6178ba9a2db8ee863d5c568a/s/master" alt="build status">
    </a>
    <a href="https://twitter.com/intent/follow?screen_name=helidon_project">
        <img src="https://img.shields.io/twitter/follow/helidon_project.svg?style=social&logo=twitter" alt="follow on Twitter">
    </a>
</p>

# Helidon: Java Libraries for Microservices

Project Helidon is a set of Java Libraries for writing microservices.
Helidon supports two programming models:

* Helidon MP: MicroProfile 1.1 plus Health Check and Metrics
* Helidon SE: a small, functional style API

In either case your application is just a Java SE program.

## Documentation

Latest documentation and javadocs are available at <https://helidon.io/docs/latest>.

## Get Started

See Getting Started at <http://helidon.io>.

## Bugs and Feedback

Issues are currently tracked in GitHub, see <https://github.com/oracle/helidon/issues>

## Communication

<<<<<<< HEAD
* Slack: [#helidon-users@helidon.slack.com](https://helidon.slack.com)
* Twitter: [@HelidonIO](https://twitter.com/HelidonIO)
=======
* Slack: Coming soon
* Twitter: [@helidon_project](https://twitter.com/helidon_project)

## Downloads / Accessing Binaries

There are no Helidon downloads. Just use our Maven releases (GroupID `io.helidon`).
See Getting Started at <http://helidon.io>. 
>>>>>>> e4ac1602

## Build

You will need Java 9 and Maven 3.5 or newer.

**Full build**
```bash
$ mvn install
```

**Checkstyle**
```bash
# Cd to the component you want to check
$ mvn validate  -Pcheckstyle
```

**Copyright**

The copyright plugin does not fail the build so you will
need to look for "Wrong copyright" or "No copyright" messages.
```bash
# Cd to the component you want to check
$ mvn validate  -Pcopyright
```

**Spotbugs**
```bash
# Cd to the component you want to check
$ mvn verify  -Pspotbugs
```
<|MERGE_RESOLUTION|>--- conflicted
+++ resolved
@@ -40,10 +40,6 @@
 
 ## Communication
 
-<<<<<<< HEAD
-* Slack: [#helidon-users@helidon.slack.com](https://helidon.slack.com)
-* Twitter: [@HelidonIO](https://twitter.com/HelidonIO)
-=======
 * Slack: Coming soon
 * Twitter: [@helidon_project](https://twitter.com/helidon_project)
 
@@ -51,7 +47,6 @@
 
 There are no Helidon downloads. Just use our Maven releases (GroupID `io.helidon`).
 See Getting Started at <http://helidon.io>. 
->>>>>>> e4ac1602
 
 ## Build
 
