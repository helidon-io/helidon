--- conflicted
+++ resolved
@@ -24,11 +24,7 @@
     <parent>
         <groupId>io.helidon.messaging</groupId>
         <artifactId>helidon-messaging-connectors-project</artifactId>
-<<<<<<< HEAD
-        <version>3.0.0-SNAPSHOT</version>
-=======
         <version>2.4.3-SNAPSHOT</version>
->>>>>>> 5e656162
     </parent>
 
     <groupId>io.helidon.messaging.jms</groupId>
@@ -68,8 +64,8 @@
             <optional>true</optional>
         </dependency>
         <dependency>
-            <groupId>jakarta.jms</groupId>
-            <artifactId>jakarta.jms-api</artifactId>
+            <groupId>javax.jms</groupId>
+            <artifactId>javax.jms-api</artifactId>
         </dependency>
         <dependency>
             <groupId>org.junit.jupiter</groupId>
