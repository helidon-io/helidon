--- conflicted
+++ resolved
@@ -110,11 +110,7 @@
         try {
             return ctx.lookup(jndi);
         } catch (NamingException e) {
-<<<<<<< HEAD
-            LOGGER.log(Level.DEBUG, () -> "JNDI lookup of " + jndi + " failed", e);
-=======
             LOGGER.log(Level.WARNING, e, () -> "JNDI lookup of " + jndi + " failed");
->>>>>>> 59502a1e
             return null;
         }
     }
