--- conflicted
+++ resolved
@@ -1,5 +1,5 @@
 /*
- * Copyright (c) 2018, 2022 Oracle and/or its affiliates.
+ * Copyright (c) 2018, 2021 Oracle and/or its affiliates.
  *
  * Licensed under the Apache License, Version 2.0 (the "License");
  * you may not use this file except in compliance with the License.
@@ -18,7 +18,6 @@
 
 import java.lang.annotation.Annotation;
 import java.lang.reflect.AnnotatedElement;
-import java.lang.reflect.Constructor;
 import java.lang.reflect.Executable;
 import java.lang.reflect.Member;
 import java.lang.reflect.Method;
@@ -31,18 +30,49 @@
 import java.util.HashSet;
 import java.util.List;
 import java.util.Map;
+import java.util.Objects;
 import java.util.Optional;
 import java.util.Set;
+import java.util.StringJoiner;
 import java.util.concurrent.atomic.AtomicReference;
 import java.util.logging.Level;
 import java.util.logging.Logger;
-import java.util.stream.Collectors;
 import java.util.stream.Stream;
+
+import javax.annotation.Priority;
+import javax.enterprise.context.ApplicationScoped;
+import javax.enterprise.context.Initialized;
+import javax.enterprise.context.RequestScoped;
+import javax.enterprise.event.Observes;
+import javax.enterprise.inject.spi.AfterDeploymentValidation;
+import javax.enterprise.inject.spi.AnnotatedCallable;
+import javax.enterprise.inject.spi.AnnotatedMember;
+import javax.enterprise.inject.spi.AnnotatedMethod;
+import javax.enterprise.inject.spi.AnnotatedType;
+import javax.enterprise.inject.spi.Bean;
+import javax.enterprise.inject.spi.BeanManager;
+import javax.enterprise.inject.spi.BeforeBeanDiscovery;
+import javax.enterprise.inject.spi.DeploymentException;
+import javax.enterprise.inject.spi.ProcessAnnotatedType;
+import javax.enterprise.inject.spi.ProcessInjectionPoint;
+import javax.enterprise.inject.spi.ProcessManagedBean;
+import javax.enterprise.inject.spi.ProcessProducerField;
+import javax.enterprise.inject.spi.ProcessProducerMethod;
+import javax.enterprise.inject.spi.WithAnnotations;
+import javax.enterprise.inject.spi.configurator.AnnotatedTypeConfigurator;
+import javax.inject.Singleton;
+import javax.interceptor.Interceptor;
+import javax.ws.rs.DELETE;
+import javax.ws.rs.GET;
+import javax.ws.rs.HEAD;
+import javax.ws.rs.OPTIONS;
+import javax.ws.rs.PATCH;
+import javax.ws.rs.POST;
+import javax.ws.rs.PUT;
 
 import io.helidon.common.Errors;
 import io.helidon.common.context.Contexts;
 import io.helidon.config.Config;
-import io.helidon.config.ConfigSources;
 import io.helidon.config.ConfigValue;
 import io.helidon.config.mp.MpConfig;
 import io.helidon.metrics.api.MetricsSettings;
@@ -54,120 +84,55 @@
 import io.helidon.servicecommon.restcdi.HelidonRestCdiExtension;
 import io.helidon.webserver.Routing;
 
-import jakarta.annotation.Priority;
-import jakarta.enterprise.context.ApplicationScoped;
-import jakarta.enterprise.context.Initialized;
-import jakarta.enterprise.context.RequestScoped;
-import jakarta.enterprise.event.Observes;
-import jakarta.enterprise.inject.Stereotype;
-import jakarta.enterprise.inject.spi.AfterDeploymentValidation;
-import jakarta.enterprise.inject.spi.Annotated;
-import jakarta.enterprise.inject.spi.AnnotatedCallable;
-import jakarta.enterprise.inject.spi.AnnotatedMember;
-import jakarta.enterprise.inject.spi.AnnotatedMethod;
-import jakarta.enterprise.inject.spi.AnnotatedType;
-import jakarta.enterprise.inject.spi.Bean;
-import jakarta.enterprise.inject.spi.BeanManager;
-import jakarta.enterprise.inject.spi.BeforeBeanDiscovery;
-import jakarta.enterprise.inject.spi.DeploymentException;
-import jakarta.enterprise.inject.spi.ProcessAnnotatedType;
-import jakarta.enterprise.inject.spi.ProcessManagedBean;
-import jakarta.enterprise.inject.spi.WithAnnotations;
-import jakarta.enterprise.inject.spi.configurator.AnnotatedTypeConfigurator;
-import jakarta.inject.Singleton;
-import jakarta.interceptor.Interceptor;
-import jakarta.ws.rs.DELETE;
-import jakarta.ws.rs.GET;
-import jakarta.ws.rs.HEAD;
-import jakarta.ws.rs.OPTIONS;
-import jakarta.ws.rs.PATCH;
-import jakarta.ws.rs.POST;
-import jakarta.ws.rs.PUT;
 import org.eclipse.microprofile.config.ConfigProvider;
 import org.eclipse.microprofile.metrics.Counter;
+import org.eclipse.microprofile.metrics.Histogram;
 import org.eclipse.microprofile.metrics.Metadata;
+import org.eclipse.microprofile.metrics.Meter;
 import org.eclipse.microprofile.metrics.MetricID;
 import org.eclipse.microprofile.metrics.MetricRegistry;
 import org.eclipse.microprofile.metrics.MetricType;
 import org.eclipse.microprofile.metrics.MetricUnits;
 import org.eclipse.microprofile.metrics.SimpleTimer;
 import org.eclipse.microprofile.metrics.Tag;
+import org.eclipse.microprofile.metrics.Timer;
 import org.eclipse.microprofile.metrics.annotation.ConcurrentGauge;
 import org.eclipse.microprofile.metrics.annotation.Counted;
 import org.eclipse.microprofile.metrics.annotation.Gauge;
 import org.eclipse.microprofile.metrics.annotation.Metered;
+import org.eclipse.microprofile.metrics.annotation.Metric;
 import org.eclipse.microprofile.metrics.annotation.SimplyTimed;
 import org.eclipse.microprofile.metrics.annotation.Timed;
 
-import static jakarta.interceptor.Interceptor.Priority.LIBRARY_BEFORE;
+import static io.helidon.microprofile.metrics.MetricUtil.getMetricName;
+import static javax.interceptor.Interceptor.Priority.LIBRARY_BEFORE;
 
 /**
  * MetricsCdiExtension class.
- *
- * <p>
- *     Earlier versions of this class detected app-provided producer fields and methods and triggered creation and registration
- *     of the corresponding metrics upon such detection. As explained in
- *     https://github.com/eclipse/microprofile-metrics/issues/456 and https://github.com/eclipse/microprofile-metrics/pull/594
- *     this probably was never correct and does not work because {@code @Metric} no longer applies to producers per the
- *     MP metrics 3.0 spec. The issue and PR discussion explain how developers who provide their own producers should use
- *     CDI qualifiers on the producers (and, therefore, injection points) to avoid ambiguity between their own producers and
- *     producers written by vendors implementing MP metrics.
- *
- *     For Helidon, this means we no longer need to track producer fields and methods, nor do we need to augment injection points
- *     with our own {@code VendorProvided} qualifier to disambiguate, because we now rely on developers who write their own
- *     producers to avoid the ambiguity using qualifiers.
- * </p>
  */
 public class MetricsCdiExtension extends HelidonRestCdiExtension<MetricsSupport> {
 
     private static final Logger LOGGER = Logger.getLogger(MetricsCdiExtension.class.getName());
 
-    static final Class<? extends Annotation>[] ALL_METRIC_ANNOTATIONS_ARRAY =
-            (Class<? extends Annotation>[]) new Class<?>[]
-                    {Counted.class, Metered.class, Timed.class, ConcurrentGauge.class, SimplyTimed.class, Gauge.class};
-
-    static final Set<Class<? extends Annotation>> ALL_METRIC_ANNOTATIONS =
-            new HashSet<>(Arrays.asList(ALL_METRIC_ANNOTATIONS_ARRAY));
+    private static final Set<Class<? extends Annotation>> METRIC_ANNOTATIONS
+            = new HashSet<>(Arrays.asList(Counted.class, Metered.class, Timed.class, ConcurrentGauge.class, SimplyTimed.class));
 
     private static final List<Class<? extends Annotation>> JAX_RS_ANNOTATIONS
             = Arrays.asList(GET.class, PUT.class, POST.class, HEAD.class, OPTIONS.class, DELETE.class, PATCH.class);
 
-    private static final Set<Class<? extends Annotation>> METRIC_ANNOTATIONS_ON_ANY_ELEMENT =
-            new HashSet<>(ALL_METRIC_ANNOTATIONS) {
-                {
-                    remove(Gauge.class);
-                }
-            };
-
-
     static final String REST_ENDPOINTS_METRIC_ENABLED_PROPERTY_NAME = "rest-request.enabled";
     private static final boolean REST_ENDPOINTS_METRIC_ENABLED_DEFAULT_VALUE = false;
 
     static final String SYNTHETIC_SIMPLE_TIMER_METRIC_NAME = "REST.request";
-    static final String SYNTHETIC_SIMPLE_TIMER_METRIC_UNMAPPED_EXCEPTION_NAME =
-            SYNTHETIC_SIMPLE_TIMER_METRIC_NAME + ".unmappedException.total";
 
     static final Metadata SYNTHETIC_SIMPLE_TIMER_METADATA = Metadata.builder()
             .withName(SYNTHETIC_SIMPLE_TIMER_METRIC_NAME)
-            .withDisplayName("Total Requests and Response Time")
-            .withDescription("""
-                                     The number of invocations and total response time of this RESTful resource method since the \
-                                     start of the server. The metric will not record the elapsed time nor count of a REST \
-                                     request if it resulted in an unmapped exception. Also tracks the highest recorded time \
-                                     duration within the previous completed full minute and lowest recorded time duration within \
-                                     the previous completed full minute.""")
+            .withDisplayName(SYNTHETIC_SIMPLE_TIMER_METRIC_NAME + " for all REST endpoints")
+            .withDescription("The number of invocations and total response time of RESTful resource methods since the start"
+                                     + " of the server.")
             .withType(MetricType.SIMPLE_TIMER)
             .withUnit(MetricUnits.NANOSECONDS)
-            .build();
-
-    static final Metadata SYNTHETIC_SIMPLE_TIMER_UNMAPPED_EXCEPTION_METADATA = Metadata.builder()
-            .withName(SYNTHETIC_SIMPLE_TIMER_METRIC_UNMAPPED_EXCEPTION_NAME)
-            .withDisplayName("Total Unmapped Exceptions count")
-            .withDescription("""
-                                     The total number of unmapped exceptions that occur from this RESTful resouce method since \
-                                     the start of the server.""")
-            .withType(MetricType.COUNTER)
-            .withUnit(MetricUnits.NONE)
+            .notReusable()
             .build();
 
     // only for compatibility with gRPC usage of registerMetric
@@ -181,17 +146,14 @@
 
     private Errors.Collector errors = Errors.collector();
 
-    private final Map<Class<?>, Set<Method>> methodsWithRestRequestMetrics = new HashMap<>();
-    private final Set<Class<?>> restRequestMetricsClassesProcessed = new HashSet<>();
-    private final Set<Method> restRequestMetricsToRegister = new HashSet<>();
+    private final Map<Class<?>, Set<Method>> methodsWithSyntheticSimpleTimer = new HashMap<>();
+    private final Set<Class<?>> syntheticSimpleTimerClassesProcessed = new HashSet<>();
+    private final Set<Method> syntheticSimpleTimersToRegister = new HashSet<>();
 
     private final AtomicReference<Config> config = new AtomicReference<>();
     private final AtomicReference<Config> metricsConfig = new AtomicReference<>();
 
     private final WorkItemsManager<MetricWorkItem> workItemsManager = WorkItemsManager.create();
-
-    // records stereotype annotations which have metrics annotations inside them
-    private final Map<Class<?>, StereotypeMetricsInfo> stereotypeMetricsInfo = new HashMap<>();
 
     @SuppressWarnings("unchecked")
     private static <T> T getReference(BeanManager bm, Type type, Bean<?> bean) {
@@ -214,18 +176,14 @@
      * @param <E> type of element
      * @deprecated This method is made public to migrate from metrics1 to metrics2 for gRPC, this should be refactored
      */
-    @SuppressWarnings("rawtypes")
     @Deprecated
     public static <E extends Member & AnnotatedElement>
     void registerMetric(E element, Class<?> clazz, LookupResult<? extends Annotation> lookupResult) {
         Executable executable;
         if (element instanceof AnnotatedCallable) {
            executable = (Executable) ((AnnotatedCallable<?>) element).getJavaMember();
-        } else if (element instanceof Constructor) {
-            // code checking instanceof Executable and casting to it would not compile on Java17
-            executable = (Constructor) element;
-        } else if (element instanceof Method) {
-            executable = (Method) element;
+        } else if (element instanceof Executable) {
+            executable = (Executable) element;
         } else {
             throw new IllegalArgumentException("Element must be an AnnotatedCallable or Executable but was "
                     + element.getClass().getName());
@@ -263,7 +221,7 @@
                     for (RegistrationPrep registrationPrep : sites) {
                         org.eclipse.microprofile.metrics.Metric metric = registrationPrep.register(registry);
                         workItemsManager.put(registrationPrep.executable(), registrationPrep.annotationType(),
-                                             BasicMetricWorkItem
+                                             MetricWorkItem
                                                      .create(new MetricID(registrationPrep.metricName(),
                                                                           registrationPrep.tags()),
                                                              metric));
@@ -300,25 +258,17 @@
             return;
         }
 
-        Stream.concat(type.getMethods().stream(), type.getConstructors().stream())
+        Stream.of(type.getMethods(),
+                  type.getConstructors())
+                .flatMap(Set::stream)
                 .filter(annotatedCallable -> !Modifier.isPrivate(annotatedCallable.getJavaMember().getModifiers()))
                 .filter(annotatedCallable -> type.equals(annotatedCallable.getDeclaringType()))
                 .forEach(annotatedCallable ->
-                                 METRIC_ANNOTATIONS_ON_ANY_ELEMENT // all except gauges; they are handled elsewhere
-                                         .forEach(annotation ->
-                                                          MetricUtil.lookupAnnotations(type,
-                                                                                       annotatedCallable,
-                                                                                       annotation,
-                                                                                       stereotypeMetricsInfo)
-                                                                  .forEach(lookupResult -> {
-                                                                      Executable executable = (Executable) annotatedCallable
-                                                                              .getJavaMember();
-                                                                      recordAnnotatedSite(annotatedSites,
-                                                                                          executable,
-                                                                                          clazz,
-                                                                                          lookupResult,
-                                                                                          executable);
-                                                                  })));
+                    METRIC_ANNOTATIONS.forEach(annotation ->
+                            MetricUtil.lookupAnnotations(type, annotatedCallable, annotation).forEach(lookupResult -> {
+                                Executable executable = Executable.class.cast(annotatedCallable.getJavaMember());
+                                recordAnnotatedSite(annotatedSites, executable, clazz, lookupResult, executable);
+                            })));
 
     }
 
@@ -332,17 +282,11 @@
                 result.add(new Tag(tagName, tagValue));
             }
         }
-        return result.toArray(new Tag[0]);
+        return result.toArray(new Tag[result.size()]);
     }
 
     Iterable<MetricWorkItem> workItems(Executable executable, Class<? extends Annotation> annotationType) {
         return workItemsManager.workItems(executable, annotationType);
-    }
-
-    <S extends MetricWorkItem> Iterable<S> workItems(Executable executable,
-                                                     Class<? extends Annotation> annotationType,
-                                                     Class<S> sClass) {
-        return TypeFilteredIterable.create(workItems(executable, annotationType), sClass);
     }
 
     /**
@@ -363,7 +307,7 @@
         return RegistryProducer.getDefaultRegistry();
     }
 
-    static MetricRegistry getRegistryForSyntheticRestRequestMetrics() {
+    static MetricRegistry getRegistryForSyntheticSimpleTimers() {
         return RegistryProducer.getBaseRegistry();
     }
 
@@ -385,18 +329,18 @@
         discovery.addAnnotatedType(InterceptorConcurrentGauge.class, InterceptorConcurrentGauge.class.getName());
         discovery.addAnnotatedType(InterceptorSimplyTimed.class, InterceptorSimplyTimed.class.getName());
 
-        // Telling CDI about our private SyntheticRestRequest annotation and its interceptor
+        // Telling CDI about our private SyntheticSimplyTimed annotation and its interceptor
         // is enough for CDI to intercept invocations of methods so annotated.
-        discovery.addAnnotatedType(InterceptorSyntheticRestRequest.class, InterceptorSyntheticRestRequest.class.getName());
-        discovery.addAnnotatedType(SyntheticRestRequest.class, SyntheticRestRequest.class.getName());
+        discovery.addAnnotatedType(InterceptorSyntheticSimplyTimed.class, InterceptorSyntheticSimplyTimed.class.getName());
+        discovery.addAnnotatedType(SyntheticSimplyTimed.class, SyntheticSimplyTimed.class.getName());
 
         restEndpointsMetricsEnabled = restEndpointsMetricsEnabled();
     }
 
     @Override
-    public void clearAnnotationInfo(@Observes AfterDeploymentValidation adv) {
+    protected void clearAnnotationInfo(@Observes AfterDeploymentValidation adv) {
         super.clearAnnotationInfo(adv);
-        methodsWithRestRequestMetrics.clear();
+        methodsWithSyntheticSimpleTimer.clear();
     }
 
     /**
@@ -409,38 +353,10 @@
      * @param pat ProcessAnnotatedType event
      */
     private void recordMetricAnnotatedClass(@Observes
-    @WithAnnotations({Counted.class, Metered.class, Timed.class, ConcurrentGauge.class, SimplyTimed.class, Gauge.class})
-                                                    ProcessAnnotatedType<?> pat) {
+    @WithAnnotations({Counted.class, Metered.class, Timed.class, ConcurrentGauge.class,
+            SimplyTimed.class}) ProcessAnnotatedType<?> pat) {
         if (isConcreteNonInterceptor(pat)) {
             recordAnnotatedType(pat);
-
-            // Find and record stereotypes applied to the type or its members which themselves carry metrics annotations.
-            AnnotatedType<?> annotatedType = pat.getAnnotatedType();
-
-            Stream.concat(Stream.of(annotatedType),
-                          Stream.concat(pat.getAnnotatedType().getMethods().stream(),
-                                        Stream.concat(pat.getAnnotatedType().getConstructors().stream(),
-                                                      pat.getAnnotatedType().getFields().stream())))
-                    .map(Annotated::getAnnotations)
-                    .flatMap(Set::stream)
-                    .distinct()
-                    .filter(MetricsCdiExtension::isStereotype)
-                    .forEach(this::recordIfMetricsRelatedStereotype);
-        }
-    }
-
-    private static boolean isStereotype(Annotation annotation) {
-        return annotation.annotationType().isAnnotationPresent(Stereotype.class);
-    }
-
-    private void recordIfMetricsRelatedStereotype(Annotation stereotypeAnnotation) {
-        Class<? extends Annotation> candidateType = stereotypeAnnotation.annotationType();
-        Set<Annotation> metricsRelatedAnnotations = Arrays.stream(candidateType.getAnnotations())
-                .filter(a -> ALL_METRIC_ANNOTATIONS.contains(a.annotationType()))
-                .collect(Collectors.toSet());
-
-        if (!metricsRelatedAnnotations.isEmpty()) {
-            stereotypeMetricsInfo.put(candidateType, StereotypeMetricsInfo.create(metricsRelatedAnnotations));
         }
     }
 
@@ -468,8 +384,17 @@
         return true;
     }
 
-    /**
-     * Adds a {@code SyntheticRestRequest} annotation to each JAX-RS endpoint method.
+    private void processInjectionPoints(@Observes ProcessInjectionPoint<?, ?> pip) {
+        Type type = pip.getInjectionPoint().getType();
+        if (type.equals(Counter.class) || type.equals(Histogram.class)
+                || type.equals(Meter.class) || type.equals(Timer.class) || type.equals(SimpleTimer.class)
+                || type.equals(org.eclipse.microprofile.metrics.ConcurrentGauge.class)) {
+            pip.configureInjectionPoint().addQualifier(VendorDefined.Literal.INSTANCE);
+        }
+    }
+
+    /**
+     * Adds a {@code SyntheticSimplyTimed} annotation to each JAX-RS endpoint method.
      *
      * @param pat the {@code ProcessAnnotatedType} for the type containing the JAX-RS annotated methods
      */
@@ -486,7 +411,7 @@
         }
 
         LOGGER.log(Level.FINE,
-                () -> "Processing @SyntheticRestRequest annotation for " + pat.getAnnotatedType()
+                () -> "Processing @SyntheticSimplyTimed annotation for " + pat.getAnnotatedType()
                         .getJavaClass()
                         .getName());
 
@@ -504,77 +429,51 @@
                             AnnotatedMethod<?> annotatedMethod = annotatedMethodConfigurator.getAnnotated();
                             if (annotatedMethod.isAnnotationPresent(jaxRsAnnotation)) {
                                 Method m = annotatedMethod.getJavaMember();
-                                // For methods, add the SyntheticRestRequest annotation only on the declaring
+                                // For methods, add the SyntheticSimplyTimed annotation only on the declaring
                                 // class, not subclasses.
                                 if (clazz.equals(m.getDeclaringClass())) {
 
-                                    LOGGER.log(Level.FINE, () -> String.format("Adding @SyntheticRestRequest to %s",
+                                    LOGGER.log(Level.FINE, () -> String.format("Adding @SyntheticSimplyTimed to %s",
                                             m.toString()));
-                                    annotatedMethodConfigurator.add(SyntheticRestRequest.Literal.getInstance());
+                                    annotatedMethodConfigurator.add(SyntheticSimplyTimed.Literal.getInstance());
                                     methodsToRecord.add(m);
                                 }
                             }
                         }));
         if (!methodsToRecord.isEmpty()) {
-            methodsWithRestRequestMetrics.put(clazz, methodsToRecord);
-        }
-    }
-
-    /**
-     * Creates or looks up the {@code SimpleTimer} instance for measuring REST requests on any JAX-RS method.
-     *
-     * @param method the {@code Method} for which the SimpleTimer instance is needed
+            methodsWithSyntheticSimpleTimer.put(clazz, methodsToRecord);
+        }
+    }
+
+    /**
+     * Creates or looks up the synthetic {@code SimpleTimer} instance for a JAX-RS method.
+     *
+     * @param method the {@code Method} for which the synthetic SimpleTimer instance is needed
      * @return the located or created {@code SimpleTimer}
      */
-    static SimpleTimer restEndpointSimpleTimer(Method method) {
+    static SimpleTimer syntheticSimpleTimer(Method method) {
         // By spec, the synthetic SimpleTimers are always in the base registry.
         LOGGER.log(Level.FINE,
                 () -> String.format("Registering synthetic SimpleTimer for %s#%s", method.getDeclaringClass().getName(),
                         method.getName()));
-        return getRegistryForSyntheticRestRequestMetrics()
-                .simpleTimer(SYNTHETIC_SIMPLE_TIMER_METADATA, syntheticRestRequestMetricTags(method));
-    }
-
-    /**
-     * Creates or looks up the {@code Counter} instance for measuring REST requests on any JAX-RS method.
-     *
-     * @param method the {@code Method} for which the Counter instance is needed
-     * @return the located or created {@code Counter}
-     */
-    static Counter restEndpointCounter(Method method) {
-        LOGGER.log(Level.FINE,
-                   () -> String.format("Registering synthetic Counter for %s#%s", method.getDeclaringClass().getName(),
-                                       method.getName()));
-        return getRegistryForSyntheticRestRequestMetrics()
-                .counter(SYNTHETIC_SIMPLE_TIMER_UNMAPPED_EXCEPTION_METADATA, syntheticRestRequestMetricTags(method));
-    }
-
-    private void registerAndSaveRestRequestMetrics(Method method) {
-        workItemsManager.put(method, SyntheticRestRequest.class,
-                             SyntheticRestRequestWorkItem.create(restEndpointSimpleTimerMetricID(method),
-                                                                 restEndpointSimpleTimer(method),
-                                                                 restEndpointCounterMetricID(method),
-                                                                 restEndpointCounter(method)));
-    }
-
-    /**
-     * Creates the {@link MetricID} for the synthetic {@link SimplyTimed} metric we add to each JAX-RS method.
+        return getRegistryForSyntheticSimpleTimers()
+                .simpleTimer(SYNTHETIC_SIMPLE_TIMER_METADATA, syntheticSimpleTimerMetricTags(method));
+    }
+
+    private void registerAndSaveSyntheticSimpleTimer(Method method) {
+        workItemsManager.put(method, SyntheticSimplyTimed.class,
+                MetricWorkItem.create(SYNTHETIC_SIMPLE_TIMER_METADATA, syntheticSimpleTimer(method),
+                        syntheticSimpleTimerMetricTags(method)));
+    }
+
+    /**
+     * Creates the {@link MetricID} for the synthetic {@link SimplyTimed} annotation we add to each JAX-RS method.
      *
      * @param method Java method of interest
-     * @return {@code MetricID} for the simpletimer for this Java method
-     */
-    static MetricID restEndpointSimpleTimerMetricID(Method method) {
-        return new MetricID(SYNTHETIC_SIMPLE_TIMER_METRIC_NAME, syntheticRestRequestMetricTags(method));
-    }
-
-    /**
-     * Creates the {@link MetricID} for the synthetic {@link Counter} metric we add to each JAX-RS method.
-     *
-     * @param method Java method of interest
-     * @return {@code MetricID} for the counter for this Java method
-     */
-    static MetricID restEndpointCounterMetricID(Method method) {
-        return new MetricID(SYNTHETIC_SIMPLE_TIMER_METRIC_UNMAPPED_EXCEPTION_NAME, syntheticRestRequestMetricTags(method));
+     * @return {@code MetricID} for the Java method
+     */
+    static MetricID syntheticSimpleTimerMetricID(Method method) {
+        return new MetricID(SYNTHETIC_SIMPLE_TIMER_METRIC_NAME, syntheticSimpleTimerMetricTags(method));
     }
 
     /**
@@ -583,12 +482,12 @@
      * @param method the Java method of interest
      * @return the {@code Tag}s indicating the class and method
      */
-    static Tag[] syntheticRestRequestMetricTags(Method method) {
+    static Tag[] syntheticSimpleTimerMetricTags(Method method) {
         return new Tag[] {new Tag("class", method.getDeclaringClass().getName()),
-                new Tag("method", methodTagValueForSyntheticRestRequestMetric(method))};
-    }
-
-    private static String methodTagValueForSyntheticRestRequestMetric(Method method) {
+                new Tag("method", methodTagValueForSyntheticSimpleTimer(method))};
+    }
+
+    private static String methodTagValueForSyntheticSimpleTimer(Method method) {
         StringBuilder methodTagValue = new StringBuilder(method.getName());
         for (Parameter p : method.getParameters()) {
             methodTagValue.append("_").append(prettyParamType(p));
@@ -602,41 +501,97 @@
                 : parameter.getType().getName();
     }
 
-    private void collectRestRequestMetrics(@Observes ProcessManagedBean<?> pmb) {
+    /**
+     * Records metric producer fields defined by the application. Ignores producers
+     * with non-default qualifiers and library producers.
+     *
+     * @param ppf Producer field.
+     */
+    protected void recordProducerFields(
+            @Observes ProcessProducerField<? extends org.eclipse.microprofile.metrics.Metric, ?> ppf) {
+        if (!isOwnProducerOrNonDefaultQualified(ppf.getBean(), MetricProducer.class)) {
+            recordProducerField(ppf);
+        }
+    }
+
+    /**
+     * Records metric producer methods defined by the application. Ignores producers
+     * with non-default qualifiers and library producers.
+     *
+     * @param ppm Producer method.
+     */
+    protected void recordProducerMethods(
+            @Observes ProcessProducerMethod<? extends org.eclipse.microprofile.metrics.Metric, ?> ppm) {
+        if (!isOwnProducerOrNonDefaultQualified(ppm.getBean(), MetricProducer.class)) {
+            recordProducerMethod(ppm);
+        }
+    }
+
+    /**
+     * Registers metrics for all field and method producers defined by the application.
+     *
+     * @param bm  Bean manager.
+     */
+    private <T extends org.eclipse.microprofile.metrics.Metric> void registerProducers(
+            BeanManager bm) {
+        LOGGER.log(Level.FINE, () -> "registerProducers");
+
+        Errors problems = errors.collect();
+        errors = null;
+        if (problems.hasFatal()) {
+            throw new DeploymentException("Metrics module found issues with deployment: " + problems.toString());
+        }
+
+        MetricRegistry registry = getMetricRegistry();
+        producers().forEach((bean, annotatedMember) -> {
+            Metric metric = annotatedMember.getAnnotation(Metric.class);
+            if (metric != null) {
+                String metricName = getMetricName(new AnnotatedElementWrapper(annotatedMember),
+                        annotatedMember.getDeclaringType()
+                                .getJavaClass(),
+                        MetricUtil.MatchingType.METHOD,
+                        metric.name(), metric.absolute());
+                T instance = getReference(bm, annotatedMember.getBaseType(), bean);
+                Metadata md = Metadata.builder()
+                        .withName(metricName)
+                        .withDisplayName(metric.displayName())
+                        .withDescription(metric.description())
+                        .withType(getMetricType(instance))
+                        .withUnit(metric.unit())
+                        .reusable(false)
+                        .build();
+                registry.register(md, instance);
+            }
+        });
+        producers().clear();
+    }
+
+    private void collectSyntheticSimpleTimerMetric(@Observes ProcessManagedBean<?> pmb) {
         AnnotatedType<?> type = pmb.getAnnotatedBeanClass();
         Class<?> clazz = type.getJavaClass();
-        if (!methodsWithRestRequestMetrics.containsKey(clazz)) {
+        if (!methodsWithSyntheticSimpleTimer.containsKey(clazz)) {
             return;
         }
 
         LOGGER.log(Level.FINE, () -> "Processing synthetic SimplyTimed annotations for " + clazz.getName());
 
-<<<<<<< HEAD
-        restRequestMetricsClassesProcessed.add(clazz);
-        restRequestMetricsToRegister.addAll(methodsWithRestRequestMetrics.get(clazz));
-    }
-
-    private void registerRestRequestMetrics() {
-        restRequestMetricsToRegister.forEach(this::registerAndSaveRestRequestMetrics);
-=======
         syntheticSimpleTimerClassesProcessed.add(clazz);
         syntheticSimpleTimersToRegister.addAll(methodsWithSyntheticSimpleTimer.get(clazz));
     }
 
     private void registerSyntheticSimpleTimerMetrics() {
         syntheticSimpleTimersToRegister.forEach(this::registerAndSaveSyntheticSimpleTimer);
->>>>>>> 5e656162
         if (LOGGER.isLoggable(Level.FINE)) {
-            Set<Class<?>> syntheticSimpleTimerAnnotatedClassesIgnored = new HashSet<>(methodsWithRestRequestMetrics.keySet());
-            syntheticSimpleTimerAnnotatedClassesIgnored.removeAll(restRequestMetricsClassesProcessed);
+            Set<Class<?>> syntheticSimpleTimerAnnotatedClassesIgnored = new HashSet<>(methodsWithSyntheticSimpleTimer.keySet());
+            syntheticSimpleTimerAnnotatedClassesIgnored.removeAll(syntheticSimpleTimerClassesProcessed);
             if (!syntheticSimpleTimerAnnotatedClassesIgnored.isEmpty()) {
                 LOGGER.log(Level.FINE, () ->
                         "Classes with synthetic SimplyTimer annotations added that were not processed, probably "
                                 + "because they were vetoed:" + syntheticSimpleTimerAnnotatedClassesIgnored.toString());
             }
         }
-        restRequestMetricsClassesProcessed.clear();
-        restRequestMetricsToRegister.clear();
+        syntheticSimpleTimerClassesProcessed.clear();
+        syntheticSimpleTimersToRegister.clear();
     }
 
     boolean restEndpointsMetricsEnabled() {
@@ -653,29 +608,10 @@
     // register metrics with server after security and when
     // application scope is initialized
     @Override
-    public Routing.Builder registerService(@Observes @Priority(LIBRARY_BEFORE + 10) @Initialized(ApplicationScoped.class)
+    protected Routing.Builder registerService(@Observes @Priority(LIBRARY_BEFORE + 10) @Initialized(ApplicationScoped.class)
                 Object adv,
                 BeanManager bm,
                 ServerCdiExtension server) {
-<<<<<<< HEAD
-
-        Errors problems = errors.collect();
-        errors = null;
-        if (problems.hasFatal()) {
-            throw new DeploymentException("Metrics module found issues with deployment: " + problems.toString());
-        }
-
-        Routing.Builder defaultRouting = super.registerService(adv, bm, server);
-        MetricsSupport metricsSupport = serviceSupport();
-
-        // Initialize our implementation
-        RegistryProducer.clearApplicationRegistry();
-
-        registerMetricsForAnnotatedSites();
-        registerAnnotatedGauges(bm);
-        registerRestRequestMetrics();
-
-=======
         Routing.Builder defaultRouting = super.registerService(adv, bm, server);
         MetricsSupport metricsSupport = serviceSupport();
 
@@ -687,7 +623,6 @@
         registerSyntheticSimpleTimerMetrics();
         registerProducers(bm);
 
->>>>>>> 5e656162
         Set<String> vendorMetricsAdded = new HashSet<>();
         vendorMetricsAdded.add("@default");
 
@@ -708,32 +643,6 @@
         Contexts.globalContext().register(RegistryFactory.getInstance());
 
         return defaultRouting;
-    }
-
-    @Override
-    protected Config seComponentConfig() {
-        // Combine the Helidon-specific "metrics.xxx" settings with the MP
-        // "mp.metrics.xxx" settings into a single metrics config object.
-        Config mpConfig = MpConfig.toHelidonConfig(ConfigProvider.getConfig());
-
-        Map<String, String> mpConfigSettings = new HashMap<>();
-        Stream.of("tags", "appName")
-                .forEach(key -> {
-                    mpConfig.get("mp.metrics." + key)
-                            .asString()
-                            .ifPresent(value -> mpConfigSettings.put(key, value));
-                });
-
-        Config metricsConfig = mpConfig.get("metrics").detach();
-
-        Config.Builder builder = Config.builder();
-        if (!mpConfigSettings.isEmpty()) {
-            builder.addSource(ConfigSources.create(mpConfigSettings));
-        }
-        if (metricsConfig.exists()) {
-            builder.addSource(ConfigSources.create(metricsConfig));
-        }
-        return builder.build();
     }
 
     private static boolean chooseRestEndpointsSetting(Config metricsConfig) {
@@ -783,38 +692,36 @@
         }
 
         // Process @Gauge methods keeping non-private declared on this class
-        for (AnnotatedMethod<?> method : type.getMethods()) {
+        for (AnnotatedMethod method : type.getMethods()) {
             Method javaMethod = method.getJavaMember();
             if (!javaMethod.getDeclaringClass().equals(clazz)
-                    || Modifier.isPrivate(javaMethod.getModifiers())) {
+                    || Modifier.isPrivate(javaMethod.getModifiers())
+                    || !method.isAnnotationPresent(Gauge.class)) {
                 continue;
             }
-            MetricUtil.metricsAnnotationsOnElement(method, Gauge.class, stereotypeMetricsInfo).forEach(gaugeAnnotation -> {
-                // We have at least one Gauge annotation on the method, so do some checking at the class level.
-                Class<? extends Annotation> scopeAnnotation = pmb.getBean().getScope();
-                if (scopeAnnotation == RequestScoped.class) {
-                    errors.fatal(clazz, "Cannot configure @Gauge on a request scoped bean");
-                    return;
+            Class<? extends Annotation> scopeAnnotation = pmb.getBean().getScope();
+            if (scopeAnnotation == RequestScoped.class) {
+                errors.fatal(clazz, "Cannot configure @Gauge on a request scoped bean");
+                return;
+            }
+            if (scopeAnnotation != ApplicationScoped.class && type.getAnnotation(Singleton.class) == null) {
+                if (ConfigProvider.getConfig().getOptionalValue("metrics.warn-dependent", Boolean.class).orElse(true)) {
+                    LOGGER.warning("@Gauge is configured on a bean " + clazz.getName()
+                            + " that is neither ApplicationScoped nor Singleton. This is most likely a bug."
+                            + " You may set 'metrics.warn-dependent' configuration option to 'false' to remove "
+                            + "this warning.");
                 }
-                if (scopeAnnotation != ApplicationScoped.class && type.getAnnotation(Singleton.class) == null) {
-                    if (ConfigProvider.getConfig().getOptionalValue("metrics.warn-dependent", Boolean.class).orElse(true)) {
-                        LOGGER.warning(String.format("""
-                                               @Gauge is configured on a bean %s that is neither ApplicationScoped nor \
-                                               Singleton. This is most likely a bug. You may set 'metrics.warn-dependent' \
-                                               configuration option to 'false' to remove this warning.""", clazz.getName()));
-                    }
-                }
-
-                String explicitGaugeName = gaugeAnnotation.name();
-                String gaugeNameSuffix = (
-                        explicitGaugeName.length() > 0 ? explicitGaugeName
-                                : javaMethod.getName());
-                String gaugeName = (
-                        gaugeAnnotation.absolute() ? gaugeNameSuffix
-                                : String.format("%s.%s", clazz.getName(), gaugeNameSuffix));
-                annotatedGaugeSites.put(new MetricID(gaugeName, tags(gaugeAnnotation.tags())), method);
-                LOGGER.log(Level.FINE, () -> String.format("Recorded annotated gauge with name %s", gaugeName));
-            });
+            }
+            Gauge gaugeAnnotation = method.getAnnotation(Gauge.class);
+            String explicitGaugeName = gaugeAnnotation.name();
+            String gaugeNameSuffix = (
+                    explicitGaugeName.length() > 0 ? explicitGaugeName
+                            : javaMethod.getName());
+            String gaugeName = (
+                    gaugeAnnotation.absolute() ? gaugeNameSuffix
+                            : String.format("%s.%s", clazz.getName(), gaugeNameSuffix));
+            annotatedGaugeSites.put(new MetricID(gaugeName, tags(gaugeAnnotation.tags())), method);
+            LOGGER.log(Level.FINE, () -> String.format("Recorded annotated gauge with name %s", gaugeName));
         }
     }
 
@@ -829,28 +736,22 @@
             MetricID gaugeID = gaugeSite.getKey();
 
             AnnotatedMethod<?> site = gaugeSite.getValue();
-            DelegatingGauge<? extends Number> dg;
+            // TODO uncomment following clause once MP metrics enforces restriction
+            DelegatingGauge<? /* extends Number */> dg;
             try {
                 dg = buildDelegatingGauge(gaugeID.getName(), site,
                                           bm);
-                Gauge gaugeAnnotation = siteAnnotation(site, Gauge.class);
-                if (gaugeAnnotation == null) {
-                    gaugeProblems.add(new IllegalArgumentException(
-                               String.format("""
-                                             Unable to find expected @Gauge annotation at previously-identified site %s; \
-                                             ignoring site""",
-                                             site.getJavaMember())));
-                } else {
-                    Metadata md = Metadata.builder()
-                            .withName(gaugeID.getName())
-                            .withDisplayName(gaugeAnnotation.displayName())
-                            .withDescription(gaugeAnnotation.description())
-                            .withType(MetricType.GAUGE)
-                            .withUnit(gaugeAnnotation.unit())
-                            .build();
-                    LOGGER.log(Level.FINE, () -> String.format("Registering gauge with metadata %s", md.toString()));
-                    registry.register(md, dg, gaugeID.getTagsAsList().toArray(new Tag[0]));
-                }
+                Gauge gaugeAnnotation = site.getAnnotation(Gauge.class);
+                Metadata md = Metadata.builder()
+                        .withName(gaugeID.getName())
+                        .withDisplayName(gaugeAnnotation.displayName())
+                        .withDescription(gaugeAnnotation.description())
+                        .withType(MetricType.GAUGE)
+                        .withUnit(gaugeAnnotation.unit())
+                        .reusable(false)
+                        .build();
+                LOGGER.log(Level.FINE, () -> String.format("Registering gauge with metadata %s", md.toString()));
+                registry.register(md, dg, gaugeID.getTagsAsList().toArray(new Tag[0]));
             } catch (Throwable t) {
                 gaugeProblems.add(new IllegalArgumentException(
                         String.format("Error processing @Gauge annotation on %s#%s: %s",
@@ -867,40 +768,23 @@
         annotatedGaugeSites.clear();
     }
 
-    private <T extends Annotation> T siteAnnotation(Annotated site, Class<T> annotationType) {
-        Annotation result = site.getAnnotation(annotationType);
-        if (result != null) {
-            return annotationType.cast(result);
-        }
-        for (Annotation a : site.getAnnotations()) {
-            if (isStereotype(a)) {
-                StereotypeMetricsInfo info = stereotypeMetricsInfo.get(a.annotationType());
-                if (info != null) {
-                    for (Annotation annotationOnStereotype : info.metricsAnnotations()) {
-                        if (annotationType.isInstance(annotationOnStereotype)) {
-                            return annotationType.cast(annotationOnStereotype);
-                        }
-                    }
-                }
-            }
-        }
-        return null;
-    }
-
-    private DelegatingGauge<? extends Number> buildDelegatingGauge(String gaugeName,
+    private DelegatingGauge<? /* extends Number */> buildDelegatingGauge(String gaugeName,
                                                                          AnnotatedMethod<?> site, BeanManager bm) {
+        // TODO uncomment preceding clause once MP metrics enforces restriction
         Bean<?> bean = bm.getBeans(site.getJavaMember().getDeclaringClass())
                 .stream()
                 .findFirst()
                 .orElseThrow(() -> new IllegalArgumentException("Cannot find bean for annotated gauge " + gaugeName));
 
         Class<?> returnType = site.getJavaMember().getReturnType();
-        Class<? extends Number> narrowedReturnType = typeToNumber(returnType);
+        // TODO uncomment following line once MP metrics enforces restriction
+        //        Class<? extends Number> narrowedReturnType = typeToNumber(returnType);
 
         return DelegatingGauge.newInstance(
                 site.getJavaMember(),
                 getReference(bm, bean.getBeanClass(), bean),
-                narrowedReturnType);
+                // TODO use narrowedReturnType instead of returnType below once MP metrics enforces restriction
+                returnType);
     }
 
     @SuppressWarnings("unchecked")
@@ -976,12 +860,64 @@
         }
     }
 
-    static record StereotypeMetricsInfo(Set<Annotation> metricsAnnotations) {
-
-        static StereotypeMetricsInfo create(Set<Annotation> metricsAnnotations) {
-            return new StereotypeMetricsInfo(metricsAnnotations);
-        }
-    }
-
-
+    static class MetricWorkItem {
+
+        private final MetricID metricID;
+        private final org.eclipse.microprofile.metrics.Metric metric;
+
+        static <T extends org.eclipse.microprofile.metrics.Metric> MetricWorkItem create(
+                Metadata metadata, org.eclipse.microprofile.metrics.Metric metric, Tag... tags) {
+            MetricID metricID = new MetricID(metadata.getName(), tags);
+            return new MetricWorkItem(metricID, metric);
+        }
+
+        static <T extends org.eclipse.microprofile.metrics.Metric> MetricWorkItem create(MetricID metricID,
+                org.eclipse.microprofile.metrics.Metric metric) {
+            return new MetricWorkItem(metricID, metric);
+        }
+
+        private MetricWorkItem(MetricID metricID, org.eclipse.microprofile.metrics.Metric metric) {
+            this.metricID = metricID;
+            this.metric = metric;
+        }
+
+        MetricID metricID() {
+            return metricID;
+        }
+
+        org.eclipse.microprofile.metrics.Metric metric() {
+            return metric;
+        }
+
+        @Override
+        public boolean equals(Object o) {
+            if (this == o) return true;
+            if (o == null || getClass() != o.getClass()) return false;
+            MetricWorkItem that = (MetricWorkItem) o;
+            return metricID.equals(that.metricID) && metric.equals(that.metric);
+        }
+
+        @Override
+        public int hashCode() {
+            return Objects.hash(metricID, metric);
+        }
+
+        @Override
+        public String toString() {
+            return new StringJoiner(", " + System.lineSeparator(), MetricWorkItem.class.getSimpleName() + "[", "]")
+                    .add("metricID=" + metricID)
+                    .add("metric=" + metric)
+                    .toString();
+        }
+    }
+
+    private static class MetricInfo<T extends org.eclipse.microprofile.metrics.Metric> {
+        private final MetricID metricID;
+        private final T metric;
+
+        MetricInfo(MetricID metricID, T metric) {
+            this.metricID = metricID;
+            this.metric = metric;
+        }
+    }
 }