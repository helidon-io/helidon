--- conflicted
+++ resolved
@@ -37,12 +37,6 @@
 
     requires io.helidon.microprofile.servicecommon;
 
-<<<<<<< HEAD
-    requires java.logging;
-=======
-    requires jakarta.interceptor.api;
->>>>>>> 4d828a0e
-
     provides io.helidon.microprofile.grpc.server.AnnotatedServiceConfigurer
             with io.helidon.microprofile.grpc.metrics.MetricsConfigurer;
 
