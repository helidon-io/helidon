<?xml version="1.0" encoding="UTF-8"?>
<!--

    Copyright (c) 2019 Oracle and/or its affiliates. All rights reserved.

    Licensed under the Apache License, Version 2.0 (the "License");
    you may not use this file except in compliance with the License.
    You may obtain a copy of the License at

        http://www.apache.org/licenses/LICENSE-2.0

    Unless required by applicable law or agreed to in writing, software
    distributed under the License is distributed on an "AS IS" BASIS,
    WITHOUT WARRANTIES OR CONDITIONS OF ANY KIND, either express or implied.
    See the License for the specific language governing permissions and
    limitations under the License.

-->

<project xmlns:xsi="http://www.w3.org/2001/XMLSchema-instance"
         xmlns="http://maven.apache.org/POM/4.0.0"
         xsi:schemaLocation="http://maven.apache.org/POM/4.0.0 http://maven.apache.org/xsd/maven-4.0.0.xsd">
    <modelVersion>4.0.0</modelVersion>
    <parent>
        <groupId>io.helidon.microprofile.bundles</groupId>
        <artifactId>bundles-project</artifactId>
<<<<<<< HEAD
        <version>1.4.1</version>
=======
        <version>1.4.2-SNAPSHOT</version>
>>>>>>> 75f5dd1b
    </parent>
    <artifactId>helidon-microprofile-3.1</artifactId>
    <name>Helidon Microprofile Bundles 3.1</name>

    <dependencies>
        <dependency>
            <groupId>io.helidon.microprofile.bundles</groupId>
            <artifactId>helidon-microprofile-3.0</artifactId>
        </dependency>
    </dependencies>
</project><|MERGE_RESOLUTION|>--- conflicted
+++ resolved
@@ -24,11 +24,7 @@
     <parent>
         <groupId>io.helidon.microprofile.bundles</groupId>
         <artifactId>bundles-project</artifactId>
-<<<<<<< HEAD
-        <version>1.4.1</version>
-=======
         <version>1.4.2-SNAPSHOT</version>
->>>>>>> 75f5dd1b
     </parent>
     <artifactId>helidon-microprofile-3.1</artifactId>
     <name>Helidon Microprofile Bundles 3.1</name>
