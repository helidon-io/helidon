<?xml version="1.0" encoding="UTF-8"?>
<!--

    Copyright (c) 2018, 2021 Oracle and/or its affiliates.

    Licensed under the Apache License, Version 2.0 (the "License");
    you may not use this file except in compliance with the License.
    You may obtain a copy of the License at

        http://www.apache.org/licenses/LICENSE-2.0

    Unless required by applicable law or agreed to in writing, software
    distributed under the License is distributed on an "AS IS" BASIS,
    WITHOUT WARRANTIES OR CONDITIONS OF ANY KIND, either express or implied.
    See the License for the specific language governing permissions and
    limitations under the License.

-->

<project xmlns:xsi="http://www.w3.org/2001/XMLSchema-instance"
        xmlns="http://maven.apache.org/POM/4.0.0"
        xsi:schemaLocation="http://maven.apache.org/POM/4.0.0 http://maven.apache.org/xsd/maven-4.0.0.xsd">
    <modelVersion>4.0.0</modelVersion>
    <parent>
        <groupId>io.helidon.microprofile</groupId>
        <artifactId>helidon-microprofile-project</artifactId>
<<<<<<< HEAD
        <version>3.0.0-SNAPSHOT</version>
=======
        <version>2.4.3-SNAPSHOT</version>
>>>>>>> 5e656162
    </parent>
    <groupId>io.helidon.microprofile.server</groupId>
    <artifactId>helidon-microprofile-server</artifactId>
    <name>Helidon Microprofile Server</name>
    <description>Server of the microprofile implementation</description>

    <dependencies>
        <dependency>
            <groupId>io.helidon.microprofile.cdi</groupId>
            <artifactId>helidon-microprofile-cdi</artifactId>
        </dependency>
        <dependency>
            <groupId>io.helidon.webserver</groupId>
            <artifactId>helidon-webserver</artifactId>
        </dependency>
        <dependency>
            <groupId>io.helidon.webserver</groupId>
            <artifactId>helidon-webserver-static-content</artifactId>
        </dependency>
        <dependency>
            <groupId>io.helidon.webserver</groupId>
            <artifactId>helidon-webserver-jersey</artifactId>
        </dependency>
        <dependency>
            <groupId>io.helidon.common</groupId>
            <artifactId>helidon-common-service-loader</artifactId>
        </dependency>
        <dependency>
            <groupId>jakarta.interceptor</groupId>
            <artifactId>jakarta.interceptor-api</artifactId>
        </dependency>
        <dependency>
            <groupId>jakarta.enterprise</groupId>
            <artifactId>jakarta.enterprise.cdi-api</artifactId>
        </dependency>
        <dependency>
            <groupId>org.glassfish</groupId>
            <artifactId>jakarta.json</artifactId>
            <classifier>module</classifier>
        </dependency>
        <dependency>
            <groupId>jakarta.json</groupId>
            <artifactId>jakarta.json-api</artifactId>
        </dependency>
        <dependency>
            <groupId>io.helidon.microprofile.config</groupId>
            <artifactId>helidon-microprofile-config</artifactId>
        </dependency>
        <dependency>
            <!-- this is to include JSON-P native image configuration -->
            <groupId>io.helidon.media</groupId>
            <artifactId>helidon-media-jsonp</artifactId>
            <scope>runtime</scope>
        </dependency>
        <dependency>
            <groupId>io.helidon.config</groupId>
            <artifactId>helidon-config-yaml</artifactId>
            <scope>runtime</scope>
        </dependency>
        <dependency>
            <!-- Jersey integration with Weld -->
            <groupId>org.glassfish.jersey.ext.cdi</groupId>
            <artifactId>jersey-weld2-se</artifactId>
            <exclusions>
                <exclusion>
                    <groupId>org.glassfish.jersey.core</groupId>
                    <artifactId>jersey-server</artifactId>
                </exclusion>
                <exclusion>
                    <groupId>org.jboss.weld.se</groupId>
                    <artifactId>weld-se-core</artifactId>
                </exclusion>
            </exclusions>
            <scope>runtime</scope>
        </dependency>
        <dependency>
            <groupId>io.helidon.jersey</groupId>
            <artifactId>helidon-jersey-media-jsonp</artifactId>
            <scope>runtime</scope>
        </dependency>
        <dependency>
            <groupId>org.junit.jupiter</groupId>
            <artifactId>junit-jupiter-api</artifactId>
            <scope>test</scope>
        </dependency>
        <dependency>
            <groupId>org.hamcrest</groupId>
            <artifactId>hamcrest-all</artifactId>
            <scope>test</scope>
        </dependency>
        <dependency>
            <groupId>io.helidon.config</groupId>
            <artifactId>helidon-config-testing</artifactId>
            <scope>test</scope>
        </dependency>
        <dependency>
            <groupId>org.glassfish.jersey.media</groupId>
            <artifactId>jersey-media-sse</artifactId>
            <scope>test</scope>
            <exclusions>
                <exclusion>
                    <groupId>jakarta.xml.bind</groupId>
                    <artifactId>jakarta.xml.bind-api</artifactId>
                </exclusion>
                <exclusion>
                    <groupId>org.glassfish.jersey.core</groupId>
                    <artifactId>jersey-common</artifactId>
                </exclusion>
                <exclusion>
                    <groupId>jakarta.annotation</groupId>
                    <artifactId>jakarta.annotation-api</artifactId>
                </exclusion>
            </exclusions>
        </dependency>
        <dependency>
            <groupId>io.helidon.microprofile.tests</groupId>
            <artifactId>helidon-microprofile-tests-junit5</artifactId>
            <scope>test</scope>
        </dependency>
    </dependencies>
</project><|MERGE_RESOLUTION|>--- conflicted
+++ resolved
@@ -24,11 +24,7 @@
     <parent>
         <groupId>io.helidon.microprofile</groupId>
         <artifactId>helidon-microprofile-project</artifactId>
-<<<<<<< HEAD
-        <version>3.0.0-SNAPSHOT</version>
-=======
         <version>2.4.3-SNAPSHOT</version>
->>>>>>> 5e656162
     </parent>
     <groupId>io.helidon.microprofile.server</groupId>
     <artifactId>helidon-microprofile-server</artifactId>
@@ -65,13 +61,15 @@
             <artifactId>jakarta.enterprise.cdi-api</artifactId>
         </dependency>
         <dependency>
+            <groupId>jakarta.json</groupId>
+            <artifactId>jakarta.json-api</artifactId>
+            <scope>provided</scope>
+        </dependency>
+
+        <dependency>
             <groupId>org.glassfish</groupId>
             <artifactId>jakarta.json</artifactId>
-            <classifier>module</classifier>
-        </dependency>
-        <dependency>
-            <groupId>jakarta.json</groupId>
-            <artifactId>jakarta.json-api</artifactId>
+            <scope>runtime</scope>
         </dependency>
         <dependency>
             <groupId>io.helidon.microprofile.config</groupId>
