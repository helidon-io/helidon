--- conflicted
+++ resolved
@@ -47,14 +47,11 @@
         <module>rest-client</module>
         <module>access-log</module>
         <module>grpc</module>
-<<<<<<< HEAD
-        <module>cors</module>
-=======
         <module>cdi</module>
         <module>weld</module>
         <module>websocket</module>
         <module>reactive-streams</module>
         <module>messaging</module>
->>>>>>> 26960853
+        <module>cors</module>
     </modules>
 </project>