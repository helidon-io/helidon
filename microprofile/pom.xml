--- conflicted
+++ resolved
@@ -49,12 +49,8 @@
         <module>grpc</module>
         <module>cdi</module>
         <module>weld</module>
-<<<<<<< HEAD
+        <module>websocket</module>
         <module>reactive-streams</module>
         <module>messaging</module>
-=======
-        <module>websocket</module>
-        <module>reactive-streams</module>
->>>>>>> 2813eae6
     </modules>
 </project>