/*
 * Copyright (c) 2022, 2024 Oracle and/or its affiliates.
 *
 * Licensed under the Apache License, Version 2.0 (the "License");
 * you may not use this file except in compliance with the License.
 * You may obtain a copy of the License at
 *
 *     http://www.apache.org/licenses/LICENSE-2.0
 *
 * Unless required by applicable law or agreed to in writing, software
 * distributed under the License is distributed on an "AS IS" BASIS,
 * WITHOUT WARRANTIES OR CONDITIONS OF ANY KIND, either express or implied.
 * See the License for the specific language governing permissions and
 * limitations under the License.
 */

package io.helidon.microprofile.testing.testng;

import java.io.IOException;
import java.io.StringReader;
import java.lang.annotation.Annotation;
import java.lang.reflect.AnnotatedElement;
import java.lang.reflect.Array;
import java.lang.reflect.Constructor;
import java.lang.reflect.Field;
import java.lang.reflect.Method;
import java.lang.reflect.Modifier;
import java.net.URL;
import java.util.ArrayList;
import java.util.Arrays;
import java.util.Enumeration;
import java.util.HashMap;
import java.util.List;
import java.util.Map;
import java.util.Set;

import io.helidon.config.mp.MpConfigSources;
import io.helidon.microprofile.server.JaxRsCdiExtension;
import io.helidon.microprofile.server.ServerCdiExtension;

import jakarta.enterprise.context.ApplicationScoped;
import jakarta.enterprise.context.Dependent;
import jakarta.enterprise.context.RequestScoped;
import jakarta.enterprise.context.spi.CreationalContext;
import jakarta.enterprise.event.Observes;
import jakarta.enterprise.inject.se.SeContainer;
import jakarta.enterprise.inject.se.SeContainerInitializer;
import jakarta.enterprise.inject.spi.AfterBeanDiscovery;
import jakarta.enterprise.inject.spi.BeforeBeanDiscovery;
import jakarta.enterprise.inject.spi.CDI;
import jakarta.enterprise.inject.spi.Extension;
import jakarta.enterprise.inject.spi.InjectionPoint;
import jakarta.enterprise.inject.spi.InjectionTarget;
import jakarta.enterprise.inject.spi.ProcessInjectionTarget;
import jakarta.enterprise.inject.spi.configurator.AnnotatedTypeConfigurator;
import jakarta.enterprise.util.AnnotationLiteral;
import jakarta.inject.Inject;
import jakarta.inject.Singleton;
import jakarta.ws.rs.client.ClientBuilder;
import jdk.jfr.consumer.RecordedEvent;
import jdk.jfr.consumer.RecordedFrame;
import jdk.jfr.consumer.RecordingStream;
import org.eclipse.microprofile.config.Config;
import org.eclipse.microprofile.config.spi.ConfigBuilder;
import org.eclipse.microprofile.config.spi.ConfigProviderResolver;
import org.eclipse.microprofile.config.spi.ConfigSource;
import org.glassfish.jersey.ext.cdi1x.internal.CdiComponentProvider;
import org.testng.IClassListener;
import org.testng.ITestClass;
import org.testng.ITestListener;
import org.testng.ITestResult;
import org.testng.annotations.Test;

import static org.testng.Assert.fail;

/**
 * TestNG extension to support Helidon CDI container in tests.
 */
public class HelidonTestNgListener implements IClassListener, ITestListener {

    private static final Set<Class<? extends Annotation>> TEST_ANNOTATIONS = Set.of(
            AddBean.class, AddConfig.class, AddExtension.class, Configuration.class, AddJaxRs.class);

    private static final Map<Class<? extends Annotation>, AnnotationLiteral<?>> BEAN_DEFINING = Map.of(
            ApplicationScoped.class, ApplicationScoped.Literal.INSTANCE,
            Singleton.class, ApplicationScoped.Literal.INSTANCE,
            RequestScoped.class, RequestScoped.Literal.INSTANCE,
            Dependent.class, Dependent.Literal.INSTANCE);

    private List<AddExtension> classLevelExtensions = new ArrayList<>();
    private List<AddBean> classLevelBeans = new ArrayList<>();
    private ConfigMeta classLevelConfigMeta = new ConfigMeta();
    private List<EventWrapper> jfrVTPinned;
    private RecordingStream recordingStream;
    private boolean classLevelDisableDiscovery = false;
    private boolean resetPerTest;
<<<<<<< HEAD
    private boolean pinnedThreadValidation;

=======
>>>>>>> 6a93b662
    private Class<?> testClass;
    private Object testInstance;
    private ConfigProviderResolver configProviderResolver;
    private Config config;
    private SeContainer container;

    @Override
    public void onBeforeClass(ITestClass iTestClass) {
        testClass = iTestClass.getRealClass();

        pinnedThreadValidation = testClass.getAnnotation(PinnedThreadValidation.class) != null;
        startRecordingStream();

        AddConfig[] configs = getAnnotations(testClass, AddConfig.class);
        classLevelConfigMeta.addConfig(configs);
        classLevelConfigMeta.configuration(testClass.getAnnotation(Configuration.class));
        classLevelConfigMeta.addConfigBlock(testClass.getAnnotation(AddConfigBlock.class));
        configProviderResolver = ConfigProviderResolver.instance();

        AddExtension[] extensions = getAnnotations(testClass, AddExtension.class);
        classLevelExtensions.addAll(Arrays.asList(extensions));

        AddBean[] beans = getAnnotations(testClass, AddBean.class);
        classLevelBeans.addAll(Arrays.asList(beans));

        HelidonTest testAnnot = testClass.getAnnotation(HelidonTest.class);
        if (testAnnot != null) {
            resetPerTest = testAnnot.resetPerTest();
        }

        DisableDiscovery discovery = testClass.getAnnotation(DisableDiscovery.class);
        if (discovery != null) {
            classLevelDisableDiscovery = discovery.value();
        }

        if (resetPerTest) {
            validatePerTest();
            return;
        }
        validatePerClass();

        // add beans when using JaxRS
        AddJaxRs addJaxRsAnnotation = testClass.getAnnotation(AddJaxRs.class);
        if (addJaxRsAnnotation != null){
            classLevelExtensions.add(ProcessAllAnnotatedTypesLiteral.INSTANCE);
            classLevelExtensions.add(ServerCdiExtensionLiteral.INSTANCE);
            classLevelExtensions.add(JaxRsCdiExtensionLiteral.INSTANCE);
            classLevelExtensions.add(CdiComponentProviderLiteral.INSTANCE);
            classLevelBeans.add(WeldRequestScopeLiteral.INSTANCE);
        }

        configure(classLevelConfigMeta);

        Object[] testInstances = iTestClass.getInstances(false);
        if (testInstances != null && testInstances.length > 0) {
            testInstance = testInstances[0];
        }

        if (!classLevelConfigMeta.useExisting) {
            startContainer(classLevelBeans, classLevelExtensions, classLevelDisableDiscovery);
        }
    }

    @Override
    public void onAfterClass(ITestClass testClass) {
        if (!resetPerTest) {
            releaseConfig();
            stopContainer();
        }
        closeRecordingStream();
    }

    @Override
    public void onTestStart(ITestResult result) {
        if (resetPerTest) {
            Method method = result.getMethod().getConstructorOrMethod().getMethod();
            AddConfig[] configs = method.getAnnotationsByType(AddConfig.class);
            ConfigMeta methodLevelConfigMeta = classLevelConfigMeta.nextMethod();
            methodLevelConfigMeta.addConfig(configs);
            methodLevelConfigMeta.configuration(method.getAnnotation(Configuration.class));
            methodLevelConfigMeta.addConfigBlock(method.getAnnotation(AddConfigBlock.class));

            configure(methodLevelConfigMeta);

            List<AddExtension> methodLevelExtensions = new ArrayList<>(classLevelExtensions);
            List<AddBean> methodLevelBeans = new ArrayList<>(classLevelBeans);
            boolean methodLevelDisableDiscovery = classLevelDisableDiscovery;

            AddExtension[] extensions = method.getAnnotationsByType(AddExtension.class);
            methodLevelExtensions.addAll(Arrays.asList(extensions));

            AddBean[] beans = method.getAnnotationsByType(AddBean.class);
            methodLevelBeans.addAll(Arrays.asList(beans));

            DisableDiscovery discovery = method.getAnnotation(DisableDiscovery.class);
            if (discovery != null) {
                methodLevelDisableDiscovery = discovery.value();
            }

            startContainer(methodLevelBeans, methodLevelExtensions, methodLevelDisableDiscovery);
        }
    }

    @Override
    public void onTestFailure(ITestResult iTestResult) {
        if (resetPerTest) {
            releaseConfig();
            stopContainer();
        }
    }

    @Override
    public void onTestSuccess(ITestResult iTestResult) {
        if (resetPerTest) {
            releaseConfig();
            stopContainer();
        }
    }

    private void validatePerClass() {
        validateMethods(testClass.getMethods());
        validateMethods(testClass.getDeclaredMethods());
        validateConstructors(testClass.getDeclaredConstructors());
        AddJaxRs addJaxRsAnnotation = testClass.getAnnotation(AddJaxRs.class);
        if (addJaxRsAnnotation != null){
            if (testClass.getAnnotation(DisableDiscovery.class) == null){
                throw new RuntimeException("@AddJaxRs annotation should be used only with @DisableDiscovery annotation.");
            }
        }
    }

    private void validatePerTest() {
        Constructor<?>[] constructors = testClass.getConstructors();
        if (constructors.length > 1) {
            throw new RuntimeException("When a class is annotated with @HelidonTest(resetPerTest=true),"
                    + " the class must have only a single no-arg constructor");
        }
        if (constructors.length == 1) {
            Constructor<?> c = constructors[0];
            if (c.getParameterCount() > 0) {
                throw new RuntimeException("When a class is annotated with @HelidonTest(resetPerTest=true),"
                        + " the class must have a no-arg constructor");
            }
        }
        validateFields(testClass.getFields());
        validateFields(testClass.getDeclaredFields());
    }

    private void configure(ConfigMeta configMeta) {
        if (config != null) {
            configProviderResolver.releaseConfig(config);
        }
        if (!configMeta.useExisting) {
            // only create a custom configuration if not provided by test method/class
            // prepare configuration
            ConfigBuilder builder = configProviderResolver.getBuilder();

            configMeta.additionalSources.forEach(it -> {
                String fileName = it.trim();
                int idx = fileName.lastIndexOf('.');
                String type = idx > -1 ? fileName.substring(idx + 1) : "properties";
                try {
                    Enumeration<URL> urls = Thread.currentThread().getContextClassLoader().getResources(fileName);
                    urls.asIterator().forEachRemaining(url -> builder.withSources(MpConfigSources.create(type, url)));
                } catch (IOException e) {
                    throw new IllegalStateException("Failed to read \"" + fileName + "\" from classpath", e);
                }
            });
            if (configMeta.type != null && configMeta.block != null) {
                builder.withSources(MpConfigSources.create(configMeta.type, new StringReader(configMeta.block)));
            }
            config = builder
                    .withSources(MpConfigSources.create(configMeta.additionalKeys))
                    .addDefaultSources()
                    .addDiscoveredSources()
                    .addDiscoveredConverters()
                    .build();
            configProviderResolver.registerConfig(config, Thread.currentThread().getContextClassLoader());
        }
    }

    private void releaseConfig() {
        if (configProviderResolver != null && config != null) {
            configProviderResolver.releaseConfig(config);
            config = null;
            classLevelExtensions = new ArrayList<>();
            classLevelBeans = new ArrayList<>();
            classLevelConfigMeta = new ConfigMeta();
            classLevelDisableDiscovery = false;
            configProviderResolver = ConfigProviderResolver.instance();
        }
    }

    @SuppressWarnings("unchecked")
    private void startContainer(List<AddBean> beanAnnotations,
                                List<AddExtension> extensionAnnotations,
                                boolean disableDiscovery) {

        SeContainerInitializer initializer = SeContainerInitializer.newInstance();

        if (disableDiscovery) {
            initializer.disableDiscovery();
        }

        initializer.addExtensions(
                new TestInstanceExtension(testInstance, testClass),
                new AddBeansExtension(beanAnnotations));

        for (AddExtension addExtension : extensionAnnotations) {
            Class<? extends Extension> extensionClass = addExtension.value();
            if (Modifier.isPublic(extensionClass.getModifiers())) {
                initializer.addExtensions(addExtension.value());
            } else {
                throw new IllegalArgumentException("Extension classes must be public, but " + extensionClass
                        .getName() + " is not");
            }
        }

        container = initializer.initialize();
        container.select(testClass).get();
    }

    private void stopContainer() {
        if (container != null) {
            container.close();
            container = null;
        }
    }

<<<<<<< HEAD
    private void startRecordingStream() {
        if (pinnedThreadValidation) {
            jfrVTPinned = new ArrayList<>();
            recordingStream = new RecordingStream();
            recordingStream.enable("jdk.VirtualThreadPinned").withStackTrace();
            recordingStream.onEvent("jdk.VirtualThreadPinned", event -> {
                jfrVTPinned.add(new EventWrapper(event));
            });
            recordingStream.startAsync();
        }
    }

    private void closeRecordingStream() {
        if (pinnedThreadValidation) {
            try {
                // Flush ending events
                recordingStream.stop();
                if (!jfrVTPinned.isEmpty()) {
                    fail("Some pinned virtual threads were detected:\n" + jfrVTPinned);
                }
            } finally {
                recordingStream.close();
            }
        }
    }

=======
>>>>>>> 6a93b662
    @SuppressWarnings("unchecked")
    private <T extends Annotation> T[] getAnnotations(Class<?> testClass, Class<T> annotClass) {
        // inherited does not help, as it only returns annot from superclass if
        // child has none
        T[] directAnnotations = testClass.getAnnotationsByType(annotClass);

        List<T> allAnnotations = new ArrayList<>(List.of(directAnnotations));

        Class<?> superClass = testClass.getSuperclass();
        while (superClass != null) {
            directAnnotations = superClass.getAnnotationsByType(annotClass);
            allAnnotations.addAll(List.of(directAnnotations));
            superClass = superClass.getSuperclass();
        }

        Object result = Array.newInstance(annotClass, allAnnotations.size());
        for (int i = 0; i < allAnnotations.size(); i++) {
            Array.set(result, i, allAnnotations.get(i));
        }

        return (T[]) result;
    }

    private static void validateMethods(Method[] methods) {
        for (Method method : methods) {
            if (method.getAnnotation(Test.class) != null) {
                // a test method
                if (hasAnnotation(method, TEST_ANNOTATIONS)) {
                    throw new RuntimeException("When a class is annotated with @HelidonTest, "
                                               + "there is a single CDI container used to invoke all "
                                               + "test methods on the class. Method " + method
                                               + " has an annotation that modifies container behavior.");
                }
            }
        }
    }

    private static void validateConstructors(Constructor<?>[] constructors) {
        for (Constructor<?> constructor : constructors) {
            if (constructor.getAnnotation(Inject.class) != null) {
                if (hasAnnotation(constructor, TEST_ANNOTATIONS)) {
                    throw new RuntimeException("When a class is annotated with @HelidonTest, "
                                               + "there is a single CDI container used to invoke all "
                                               + "test methods on the class. Do not use @Inject annotation"
                                               + "over constructor. Use it on each field.");
                }
            }
        }
    }

    private static void validateFields(Field[] fields) {
        for (Field field : fields) {
            if (field.getAnnotation(Inject.class) != null) {
                throw new RuntimeException("When a class is annotated with @HelidonTest(resetPerTest=true),"
                                           + " injection into fields or constructor is not supported, as each"
                                           + " test method uses a different CDI container. Field " + field
                                           + " is annotated with @Inject");
            }
        }
    }

    private static boolean hasAnnotation(AnnotatedElement element, Set<Class<? extends Annotation>> annotations) {
        for (Class<? extends Annotation> aClass : annotations) {
            if (element.getAnnotation(aClass) != null) {
                return true;
            }
        }
        return false;
    }

    @SuppressWarnings("CdiManagedBeanInconsistencyInspection")
    private record TestInstanceExtension(Object testInstance, Class<?> testClass) implements Extension {

        void registerTestClass(@Observes BeforeBeanDiscovery event) {
            event.addAnnotatedType(testClass, "testng-" + testClass.getName())
                    .add(SingletonLiteral.INSTANCE);
        }

        @SuppressWarnings("unchecked")
        <T> void registerTestInstances(@Observes ProcessInjectionTarget<T> pit) {
            if (pit.getAnnotatedType().getJavaClass().equals(testClass)) {
                pit.setInjectionTarget(new TestInjectionTarget<>(pit.getInjectionTarget(), (T) testInstance));
            }
        }
    }

    @SuppressWarnings("CdiManagedBeanInconsistencyInspection")
    private record AddBeansExtension(List<AddBean> addBeans) implements Extension {

        void registerOtherBeans(@Observes AfterBeanDiscovery event) {
            event.addBean()
                    .addType(jakarta.ws.rs.client.WebTarget.class)
                    .scope(ApplicationScoped.class)
                    .produceWith(context -> ClientBuilder.newClient().target(clientUri()));
        }

        void registerAddedBeans(@Observes BeforeBeanDiscovery event) {
            for (AddBean beanDef : addBeans) {
                Class<?> beanType = beanDef.value();
                Class<? extends Annotation> scopeType = beanDef.scope();

                AnnotationLiteral<?> scope = BEAN_DEFINING.get(scopeType);
                if (scope == null) {
                    throw new IllegalStateException(
                            "Only on of " + BEAN_DEFINING.keySet() + " scopes are allowed in tests. Scope "
                                    + scopeType.getName() + " is not allowed for bean " + beanDef.value().getName());
                }

                AnnotatedTypeConfigurator<?> configurator = event.addAnnotatedType(beanType, "testng-" + beanType.getName());
                if (!hasAnnotation(beanType, BEAN_DEFINING.keySet())) {
                    configurator.add(scope);
                }
            }
        }

        @SuppressWarnings("unchecked")
        static String clientUri() {
            try {
                Class<?> extClass = Class.forName("io.helidon.microprofile.server.ServerCdiExtension");
                Extension extension = CDI.current().getBeanManager().getExtension((Class<? extends Extension>) extClass);
                Method m = extension.getClass().getMethod("port");
                int port = (int) m.invoke(extension);
                return "http://localhost:" + port;
            } catch (ReflectiveOperationException e) {
                return "http://localhost:7001";
            }
        }
    }

    record TestInjectionTarget<T>(InjectionTarget<T> delegate, T testInstance)
            implements InjectionTarget<T> {

        @Override
        public void dispose(T i) {
        }

        @Override
        public Set<InjectionPoint> getInjectionPoints() {
            return delegate.getInjectionPoints();
        }

        @Override
        public void inject(T testInstance, CreationalContext<T> cc) {
            delegate.inject(testInstance, cc);
        }

        @Override
        public void postConstruct(T testInstance) {
            delegate.postConstruct(testInstance);
        }

        @Override
        public void preDestroy(T testInstance) {
            delegate.preDestroy(testInstance);
        }

        @Override
        public T produce(CreationalContext<T> cc) {
            return testInstance;
        }
    }

    private static final class ConfigMeta {
        private final Map<String, String> additionalKeys = new HashMap<>();
        private final List<String> additionalSources = new ArrayList<>();
        private String type;
        private String block;
        private boolean useExisting;
        private String profile;

        ConfigMeta() {
            // to allow SeContainerInitializer (forbidden by default because of native image)
            additionalKeys.put("mp.initializer.allow", "true");
            additionalKeys.put("mp.initializer.no-warn", "true");
            // to run on random port
            additionalKeys.put("server.port", "0");
            // higher ordinal then all the defaults, system props and environment variables
            additionalKeys.putIfAbsent(ConfigSource.CONFIG_ORDINAL, "1000");
            // profile
            additionalKeys.put("mp.config.profile", "test");
        }

        void addConfig(AddConfig[] configs) {
            for (AddConfig config : configs) {
                additionalKeys.put(config.key(), config.value());
            }
        }

        void configuration(Configuration config) {
            if (config == null) {
                return;
            }
            useExisting = config.useExisting();
            profile = config.profile();
            additionalSources.addAll(List.of(config.configSources()));
            //set additional key for profile
            additionalKeys.put("mp.config.profile", profile);
        }

        void addConfigBlock(AddConfigBlock config) {
            if (config == null) {
                return;
            }
            this.type = config.type();
            this.block = config.value();
        }

        ConfigMeta nextMethod() {
            ConfigMeta methodMeta = new ConfigMeta();
            methodMeta.additionalKeys.putAll(this.additionalKeys);
            methodMeta.additionalSources.addAll(this.additionalSources);
            methodMeta.useExisting = this.useExisting;
            methodMeta.profile = this.profile;
            return methodMeta;
        }
    }

    @SuppressWarnings("ClassExplicitlyAnnotation")
    private static final class WeldRequestScopeLiteral extends AnnotationLiteral<AddBean> implements AddBean {

        static final WeldRequestScopeLiteral INSTANCE = new WeldRequestScopeLiteral();

        @Override
        public Class<?> value() {
            return org.glassfish.jersey.weld.se.WeldRequestScope.class;
        }

        @Override
        public Class<? extends Annotation> scope() {
            return RequestScoped.class;
        }
    }


    @SuppressWarnings("ClassExplicitlyAnnotation")
    private static final class ProcessAllAnnotatedTypesLiteral extends AnnotationLiteral<AddExtension> implements AddExtension {

        static final ProcessAllAnnotatedTypesLiteral INSTANCE = new ProcessAllAnnotatedTypesLiteral();

        @Override
        public Class<? extends Extension> value() {
            return org.glassfish.jersey.ext.cdi1x.internal.ProcessAllAnnotatedTypes.class;
        }
    }

    @SuppressWarnings("ClassExplicitlyAnnotation")
    private static final class ServerCdiExtensionLiteral extends AnnotationLiteral<AddExtension> implements AddExtension {

        static final ServerCdiExtensionLiteral INSTANCE = new ServerCdiExtensionLiteral();

        @Override
        public Class<? extends Extension> value() {
            return ServerCdiExtension.class;
        }
    }

    @SuppressWarnings("ClassExplicitlyAnnotation")
    private static final class JaxRsCdiExtensionLiteral extends AnnotationLiteral<AddExtension> implements AddExtension {

        static final JaxRsCdiExtensionLiteral INSTANCE = new JaxRsCdiExtensionLiteral();

        @Override
        public Class<? extends Extension> value() {
            return JaxRsCdiExtension.class;
        }
    }

    @SuppressWarnings("ClassExplicitlyAnnotation")
    private static final class CdiComponentProviderLiteral extends AnnotationLiteral<AddExtension> implements AddExtension {

        static final CdiComponentProviderLiteral INSTANCE = new CdiComponentProviderLiteral();

        @Override
        public Class<? extends Extension> value() {
            return CdiComponentProvider.class;
        }
    }

<<<<<<< HEAD
    private static class EventWrapper {

        private final RecordedEvent recordedEvent;

        private EventWrapper(RecordedEvent recordedEvent) {
            this.recordedEvent = recordedEvent;
        }

        @Override
        public String toString() {
            StringBuilder builder = new StringBuilder(recordedEvent.toString());
            if (recordedEvent.getStackTrace() != null) {
                builder.append("full-stackTrace = [");
                List<RecordedFrame> frames = recordedEvent.getStackTrace().getFrames();
                for (RecordedFrame frame : frames) {
                    builder.append("\n\t").append(frame.getMethod().getType().getName())
                    .append("#").append(frame.getMethod().getName())
                    .append("(").append(frame.getLineNumber()).append(")");
                }
                builder.append("\n]");
            }
            return builder.toString();
        }
    }

=======
    @SuppressWarnings("ClassExplicitlyAnnotation")
    private static final class SingletonLiteral extends AnnotationLiteral<Singleton> implements Singleton {
        static final SingletonLiteral INSTANCE = new SingletonLiteral();
    }
>>>>>>> 6a93b662
}<|MERGE_RESOLUTION|>--- conflicted
+++ resolved
@@ -94,11 +94,8 @@
     private RecordingStream recordingStream;
     private boolean classLevelDisableDiscovery = false;
     private boolean resetPerTest;
-<<<<<<< HEAD
     private boolean pinnedThreadValidation;
 
-=======
->>>>>>> 6a93b662
     private Class<?> testClass;
     private Object testInstance;
     private ConfigProviderResolver configProviderResolver;
@@ -162,6 +159,7 @@
         }
     }
 
+
     @Override
     public void onAfterClass(ITestClass testClass) {
         if (!resetPerTest) {
@@ -173,6 +171,7 @@
 
     @Override
     public void onTestStart(ITestResult result) {
+
         if (resetPerTest) {
             Method method = result.getMethod().getConstructorOrMethod().getMethod();
             AddConfig[] configs = method.getAnnotationsByType(AddConfig.class);
@@ -245,7 +244,7 @@
         }
         validateFields(testClass.getFields());
         validateFields(testClass.getDeclaredFields());
-    }
+            }
 
     private void configure(ConfigMeta configMeta) {
         if (config != null) {
@@ -284,6 +283,7 @@
         if (configProviderResolver != null && config != null) {
             configProviderResolver.releaseConfig(config);
             config = null;
+
             classLevelExtensions = new ArrayList<>();
             classLevelBeans = new ArrayList<>();
             classLevelConfigMeta = new ConfigMeta();
@@ -328,7 +328,6 @@
         }
     }
 
-<<<<<<< HEAD
     private void startRecordingStream() {
         if (pinnedThreadValidation) {
             jfrVTPinned = new ArrayList<>();
@@ -355,8 +354,6 @@
         }
     }
 
-=======
->>>>>>> 6a93b662
     @SuppressWarnings("unchecked")
     private <T extends Annotation> T[] getAnnotations(Class<?> testClass, Class<T> annotClass) {
         // inherited does not help, as it only returns annot from superclass if
@@ -451,7 +448,7 @@
                     .addType(jakarta.ws.rs.client.WebTarget.class)
                     .scope(ApplicationScoped.class)
                     .produceWith(context -> ClientBuilder.newClient().target(clientUri()));
-        }
+                        }
 
         void registerAddedBeans(@Observes BeforeBeanDiscovery event) {
             for (AddBean beanDef : addBeans) {
@@ -506,12 +503,12 @@
         @Override
         public void postConstruct(T testInstance) {
             delegate.postConstruct(testInstance);
-        }
+                }
 
         @Override
         public void preDestroy(T testInstance) {
             delegate.preDestroy(testInstance);
-        }
+            }
 
         @Override
         public T produce(CreationalContext<T> cc) {
@@ -566,10 +563,12 @@
 
         ConfigMeta nextMethod() {
             ConfigMeta methodMeta = new ConfigMeta();
+
             methodMeta.additionalKeys.putAll(this.additionalKeys);
             methodMeta.additionalSources.addAll(this.additionalSources);
             methodMeta.useExisting = this.useExisting;
             methodMeta.profile = this.profile;
+
             return methodMeta;
         }
     }
@@ -635,7 +634,11 @@
         }
     }
 
-<<<<<<< HEAD
+    @SuppressWarnings("ClassExplicitlyAnnotation")
+    private static final class SingletonLiteral extends AnnotationLiteral<Singleton> implements Singleton {
+        static final SingletonLiteral INSTANCE = new SingletonLiteral();
+    }
+
     private static class EventWrapper {
 
         private final RecordedEvent recordedEvent;
@@ -661,10 +664,4 @@
         }
     }
 
-=======
-    @SuppressWarnings("ClassExplicitlyAnnotation")
-    private static final class SingletonLiteral extends AnnotationLiteral<Singleton> implements Singleton {
-        static final SingletonLiteral INSTANCE = new SingletonLiteral();
-    }
->>>>>>> 6a93b662
 }