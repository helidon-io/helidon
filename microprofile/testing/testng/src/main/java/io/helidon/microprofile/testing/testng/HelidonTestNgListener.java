/*
 * Copyright (c) 2022, 2024 Oracle and/or its affiliates.
 *
 * Licensed under the Apache License, Version 2.0 (the "License");
 * you may not use this file except in compliance with the License.
 * You may obtain a copy of the License at
 *
 *     http://www.apache.org/licenses/LICENSE-2.0
 *
 * Unless required by applicable law or agreed to in writing, software
 * distributed under the License is distributed on an "AS IS" BASIS,
 * WITHOUT WARRANTIES OR CONDITIONS OF ANY KIND, either express or implied.
 * See the License for the specific language governing permissions and
 * limitations under the License.
 */

package io.helidon.microprofile.testing.testng;

import java.io.IOException;
import java.io.StringReader;
import java.lang.annotation.Annotation;
import java.lang.reflect.AnnotatedElement;
import java.lang.reflect.Array;
import java.lang.reflect.Constructor;
import java.lang.reflect.Field;
import java.lang.reflect.Method;
import java.lang.reflect.Modifier;
import java.net.URL;
import java.util.ArrayList;
import java.util.Arrays;
import java.util.Collections;
import java.util.Enumeration;
import java.util.HashMap;
import java.util.List;
import java.util.Map;
import java.util.Set;
import java.util.stream.Collectors;

import io.helidon.config.mp.MpConfigSources;
import io.helidon.microprofile.server.JaxRsCdiExtension;
import io.helidon.microprofile.server.ServerCdiExtension;

import jakarta.enterprise.context.ApplicationScoped;
import jakarta.enterprise.context.Dependent;
import jakarta.enterprise.context.RequestScoped;
import jakarta.enterprise.context.spi.CreationalContext;
import jakarta.enterprise.event.Observes;
import jakarta.enterprise.inject.se.SeContainer;
import jakarta.enterprise.inject.se.SeContainerInitializer;
import jakarta.enterprise.inject.spi.AfterBeanDiscovery;
import jakarta.enterprise.inject.spi.BeforeBeanDiscovery;
import jakarta.enterprise.inject.spi.CDI;
import jakarta.enterprise.inject.spi.Extension;
import jakarta.enterprise.inject.spi.InjectionPoint;
import jakarta.enterprise.inject.spi.InjectionTarget;
import jakarta.enterprise.inject.spi.ProcessInjectionTarget;
import jakarta.enterprise.inject.spi.configurator.AnnotatedTypeConfigurator;
import jakarta.enterprise.util.AnnotationLiteral;
import jakarta.inject.Inject;
import jakarta.inject.Singleton;
import jakarta.ws.rs.client.ClientBuilder;
import org.eclipse.microprofile.config.Config;
import org.eclipse.microprofile.config.spi.ConfigBuilder;
import org.eclipse.microprofile.config.spi.ConfigProviderResolver;
import org.eclipse.microprofile.config.spi.ConfigSource;
import org.glassfish.jersey.ext.cdi1x.internal.CdiComponentProvider;
import org.testng.IClassListener;
import org.testng.ITestClass;
import org.testng.ITestListener;
import org.testng.ITestResult;
import org.testng.annotations.Test;

/**
 * TestNG extension to support Helidon CDI container in tests.
 */
public class HelidonTestNgListener implements IClassListener, ITestListener {

<<<<<<< HEAD
    private static final Set<Class<? extends Annotation>> HELIDON_TEST_ANNOTATIONS =
            Set.of(AddBean.class, AddConfig.class, AddExtension.class,
                    Configuration.class, AddJaxRs.class, AddConfigBlock.class);
    private static final Map<Class<? extends Annotation>, Annotation> BEAN_DEFINING = new HashMap<>();
=======
    private static final Set<Class<? extends Annotation>> TEST_ANNOTATIONS = Set.of(
            AddBean.class, AddConfig.class, AddExtension.class, Configuration.class, AddJaxRs.class);
>>>>>>> d2fbe8bf

    private static final Map<Class<? extends Annotation>, AnnotationLiteral<?>> BEAN_DEFINING = Map.of(
            ApplicationScoped.class, ApplicationScoped.Literal.INSTANCE,
            Singleton.class, ApplicationScoped.Literal.INSTANCE,
            RequestScoped.class, RequestScoped.Literal.INSTANCE,
            Dependent.class, Dependent.Literal.INSTANCE);

    private List<AddExtension> classLevelExtensions = new ArrayList<>();
    private List<AddBean> classLevelBeans = new ArrayList<>();
    private ConfigMeta classLevelConfigMeta = new ConfigMeta();
    private boolean classLevelDisableDiscovery = false;
    private boolean resetPerTest;
    private Class<?> testClass;
    private Object testInstance;
    private ConfigProviderResolver configProviderResolver;
    private Config config;
    private SeContainer container;

    @Override
    public void onBeforeClass(ITestClass iTestClass) {
        testClass = iTestClass.getRealClass();

        List<Annotation> metaAnnotations = extractMetaAnnotations(testClass);

        AddConfig[] configs = getAnnotations(testClass, AddConfig.class, metaAnnotations);
        classLevelConfigMeta.addConfig(configs);
        classLevelConfigMeta.configuration(getAnnotation(testClass, Configuration.class, metaAnnotations));
        classLevelConfigMeta.addConfigBlock(getAnnotation(testClass, AddConfigBlock.class, metaAnnotations));
        configProviderResolver = ConfigProviderResolver.instance();

        AddExtension[] extensions = getAnnotations(testClass, AddExtension.class, metaAnnotations);
        classLevelExtensions.addAll(Arrays.asList(extensions));

        AddBean[] beans = getAnnotations(testClass, AddBean.class, metaAnnotations);
        classLevelBeans.addAll(Arrays.asList(beans));

        HelidonTest testAnnot = testClass.getAnnotation(HelidonTest.class);
        if (testAnnot != null) {
            resetPerTest = testAnnot.resetPerTest();
        }

        DisableDiscovery discovery = getAnnotation(testClass, DisableDiscovery.class, metaAnnotations);
        if (discovery != null) {
            classLevelDisableDiscovery = discovery.value();
        }

        if (resetPerTest) {
            validatePerTest();
            return;
        }
        validatePerClass();

        // add beans when using JaxRS
        AddJaxRs addJaxRsAnnotation = getAnnotation(testClass, AddJaxRs.class, metaAnnotations);
        if (addJaxRsAnnotation != null){
            classLevelExtensions.add(ProcessAllAnnotatedTypesLiteral.INSTANCE);
            classLevelExtensions.add(ServerCdiExtensionLiteral.INSTANCE);
            classLevelExtensions.add(JaxRsCdiExtensionLiteral.INSTANCE);
            classLevelExtensions.add(CdiComponentProviderLiteral.INSTANCE);
            classLevelBeans.add(WeldRequestScopeLiteral.INSTANCE);
        }

        configure(classLevelConfigMeta);

        Object[] testInstances = iTestClass.getInstances(false);
        if (testInstances != null && testInstances.length > 0) {
            testInstance = testInstances[0];
        }

        if (!classLevelConfigMeta.useExisting) {
            startContainer(classLevelBeans, classLevelExtensions, classLevelDisableDiscovery);
        }
    }

    @Override
    public void onAfterClass(ITestClass testClass) {
        if (!resetPerTest) {
            releaseConfig();
            stopContainer();
        }
    }

    @Override
    public void onTestStart(ITestResult result) {
        if (resetPerTest) {
            Method method = result.getMethod().getConstructorOrMethod().getMethod();
            AddConfig[] configs = method.getAnnotationsByType(AddConfig.class);
            ConfigMeta methodLevelConfigMeta = classLevelConfigMeta.nextMethod();
            methodLevelConfigMeta.addConfig(configs);
            methodLevelConfigMeta.configuration(method.getAnnotation(Configuration.class));
            methodLevelConfigMeta.addConfigBlock(method.getAnnotation(AddConfigBlock.class));

            configure(methodLevelConfigMeta);

            List<AddExtension> methodLevelExtensions = new ArrayList<>(classLevelExtensions);
            List<AddBean> methodLevelBeans = new ArrayList<>(classLevelBeans);
            boolean methodLevelDisableDiscovery = classLevelDisableDiscovery;

            AddExtension[] extensions = method.getAnnotationsByType(AddExtension.class);
            methodLevelExtensions.addAll(Arrays.asList(extensions));

            AddBean[] beans = method.getAnnotationsByType(AddBean.class);
            methodLevelBeans.addAll(Arrays.asList(beans));

            DisableDiscovery discovery = method.getAnnotation(DisableDiscovery.class);
            if (discovery != null) {
                methodLevelDisableDiscovery = discovery.value();
            }

            startContainer(methodLevelBeans, methodLevelExtensions, methodLevelDisableDiscovery);
        }
    }

    @Override
    public void onTestFailure(ITestResult iTestResult) {
        if (resetPerTest) {
            releaseConfig();
            stopContainer();
        }
    }

    @Override
    public void onTestSuccess(ITestResult iTestResult) {
        if (resetPerTest) {
            releaseConfig();
            stopContainer();
        }
    }

    private void validatePerClass() {
        validateMethods(testClass.getMethods());
        validateMethods(testClass.getDeclaredMethods());
        validateConstructors(testClass.getDeclaredConstructors());
        AddJaxRs addJaxRsAnnotation = testClass.getAnnotation(AddJaxRs.class);
        if (addJaxRsAnnotation != null){
            if (testClass.getAnnotation(DisableDiscovery.class) == null){
                throw new RuntimeException("@AddJaxRs annotation should be used only with @DisableDiscovery annotation.");
            }
        }
    }

    private void validatePerTest() {
        Constructor<?>[] constructors = testClass.getConstructors();
        if (constructors.length > 1) {
            throw new RuntimeException("When a class is annotated with @HelidonTest(resetPerTest=true),"
                    + " the class must have only a single no-arg constructor");
        }
        if (constructors.length == 1) {
            Constructor<?> c = constructors[0];
            if (c.getParameterCount() > 0) {
                throw new RuntimeException("When a class is annotated with @HelidonTest(resetPerTest=true),"
                        + " the class must have a no-arg constructor");
            }
        }
        validateFields(testClass.getFields());
        validateFields(testClass.getDeclaredFields());
    }

    private void configure(ConfigMeta configMeta) {
        if (config != null) {
            configProviderResolver.releaseConfig(config);
        }
        if (!configMeta.useExisting) {
            // only create a custom configuration if not provided by test method/class
            // prepare configuration
            ConfigBuilder builder = configProviderResolver.getBuilder();

            configMeta.additionalSources.forEach(it -> {
                String fileName = it.trim();
                int idx = fileName.lastIndexOf('.');
                String type = idx > -1 ? fileName.substring(idx + 1) : "properties";
                try {
                    Enumeration<URL> urls = Thread.currentThread().getContextClassLoader().getResources(fileName);
                    urls.asIterator().forEachRemaining(url -> builder.withSources(MpConfigSources.create(type, url)));
                } catch (IOException e) {
                    throw new IllegalStateException("Failed to read \"" + fileName + "\" from classpath", e);
                }
            });
            if (configMeta.type != null && configMeta.block != null) {
                builder.withSources(MpConfigSources.create(configMeta.type, new StringReader(configMeta.block)));
            }
            config = builder
                    .withSources(MpConfigSources.create(configMeta.additionalKeys))
                    .addDefaultSources()
                    .addDiscoveredSources()
                    .addDiscoveredConverters()
                    .build();
            configProviderResolver.registerConfig(config, Thread.currentThread().getContextClassLoader());
        }
    }

    private void releaseConfig() {
        if (configProviderResolver != null && config != null) {
            configProviderResolver.releaseConfig(config);
            config = null;
            classLevelExtensions = new ArrayList<>();
            classLevelBeans = new ArrayList<>();
            classLevelConfigMeta = new ConfigMeta();
            classLevelDisableDiscovery = false;
            configProviderResolver = ConfigProviderResolver.instance();
        }
    }

    @SuppressWarnings("unchecked")
    private void startContainer(List<AddBean> beanAnnotations,
                                List<AddExtension> extensionAnnotations,
                                boolean disableDiscovery) {

        SeContainerInitializer initializer = SeContainerInitializer.newInstance();

        if (disableDiscovery) {
            initializer.disableDiscovery();
        }

        initializer.addExtensions(
                new TestInstanceExtension(testInstance, testClass),
                new AddBeansExtension(beanAnnotations));

        for (AddExtension addExtension : extensionAnnotations) {
            Class<? extends Extension> extensionClass = addExtension.value();
            if (Modifier.isPublic(extensionClass.getModifiers())) {
                initializer.addExtensions(addExtension.value());
            } else {
                throw new IllegalArgumentException("Extension classes must be public, but " + extensionClass
                        .getName() + " is not");
            }
        }

        container = initializer.initialize();
        container.select(testClass).get();
    }

    private void stopContainer() {
        if (container != null) {
            container.close();
            container = null;
        }
    }

<<<<<<< HEAD
    private List<Annotation> extractMetaAnnotations(Class<?> testClass) {
        Annotation[] testAnnotations = testClass.getAnnotations();
        for (Annotation testAnnotation : testAnnotations) {
            List<Annotation> annotations = List.of(testAnnotation.annotationType().getAnnotations());
            List<Class<?>> annotationsClass = annotations.stream()
                    .map(a -> a.annotationType()).collect(Collectors.toList());
            if (!Collections.disjoint(HELIDON_TEST_ANNOTATIONS, annotationsClass)) {
                // Contains at least one of HELIDON_TEST_ANNOTATIONS
                return annotations;
            }
        }
        return List.of();
    }

    private <T extends Annotation> List<T> annotationsByType(Class<T> annotClass, List<Annotation> metaAnnotations) {
        List<T> byType = new ArrayList<>();
        for (Annotation annotation : metaAnnotations) {
            if (annotation.annotationType() == annotClass) {
                byType.add((T) annotation);
            }
        }
        return byType;
    }

    private <T extends Annotation> T getAnnotation(Class<?> testClass, Class<T> annotClass,
            List<Annotation> metaAnnotations) {
        T annotation = testClass.getAnnotation(annotClass);
        if (annotation == null) {
            List<T> byType = annotationsByType(annotClass, metaAnnotations);
            if (!byType.isEmpty()) {
                annotation = byType.get(0);
            }
        }
        return annotation;
    }

=======
>>>>>>> d2fbe8bf
    @SuppressWarnings("unchecked")
    private <T extends Annotation> T[] getAnnotations(Class<?> testClass, Class<T> annotClass,
            List<Annotation> metaAnnotations) {
        // inherited does not help, as it only returns annot from superclass if
        // child has none
        T[] directAnnotations = testClass.getAnnotationsByType(annotClass);

        List<T> allAnnotations = new ArrayList<>(List.of(directAnnotations));
        // Include meta annotations
        allAnnotations.addAll(annotationsByType(annotClass, metaAnnotations));

        Class<?> superClass = testClass.getSuperclass();
        while (superClass != null) {
            directAnnotations = superClass.getAnnotationsByType(annotClass);
            allAnnotations.addAll(List.of(directAnnotations));
            superClass = superClass.getSuperclass();
        }

        Object result = Array.newInstance(annotClass, allAnnotations.size());
        for (int i = 0; i < allAnnotations.size(); i++) {
             Array.set(result, i, allAnnotations.get(i));
        }

        return (T[]) result;
    }

    private static void validateMethods(Method[] methods) {
        for (Method method : methods) {
            if (method.getAnnotation(Test.class) != null) {
                // a test method
                if (hasAnnotation(method, TEST_ANNOTATIONS)) {
                    throw new RuntimeException("When a class is annotated with @HelidonTest, "
                                               + "there is a single CDI container used to invoke all "
                                               + "test methods on the class. Method " + method
                                               + " has an annotation that modifies container behavior.");
                }
            }
        }
    }

    private static void validateConstructors(Constructor<?>[] constructors) {
        for (Constructor<?> constructor : constructors) {
            if (constructor.getAnnotation(Inject.class) != null) {
                if (hasAnnotation(constructor, TEST_ANNOTATIONS)) {
                    throw new RuntimeException("When a class is annotated with @HelidonTest, "
                                               + "there is a single CDI container used to invoke all "
                                               + "test methods on the class. Do not use @Inject annotation"
                                               + "over constructor. Use it on each field.");
                }
            }
        }
    }

    private static void validateFields(Field[] fields) {
        for (Field field : fields) {
            if (field.getAnnotation(Inject.class) != null) {
                throw new RuntimeException("When a class is annotated with @HelidonTest(resetPerTest=true),"
                                           + " injection into fields or constructor is not supported, as each"
                                           + " test method uses a different CDI container. Field " + field
                                           + " is annotated with @Inject");
            }
        }
    }

    private static boolean hasAnnotation(AnnotatedElement element, Set<Class<? extends Annotation>> annotations) {
        for (Class<? extends Annotation> aClass : annotations) {
            if (element.getAnnotation(aClass) != null) {
                return true;
            }
        }
        return false;
    }

    @SuppressWarnings("CdiManagedBeanInconsistencyInspection")
    private record TestInstanceExtension(Object testInstance, Class<?> testClass) implements Extension {

        void registerTestClass(@Observes BeforeBeanDiscovery event) {
            event.addAnnotatedType(testClass, "testng-" + testClass.getName())
                    .add(SingletonLiteral.INSTANCE);
        }

        @SuppressWarnings("unchecked")
        <T> void registerTestInstances(@Observes ProcessInjectionTarget<T> pit) {
            if (pit.getAnnotatedType().getJavaClass().equals(testClass)) {
                pit.setInjectionTarget(new TestInjectionTarget<>(pit.getInjectionTarget(), (T) testInstance));
            }
        }
    }

    @SuppressWarnings("CdiManagedBeanInconsistencyInspection")
    private record AddBeansExtension(List<AddBean> addBeans) implements Extension {

        void registerOtherBeans(@Observes AfterBeanDiscovery event) {
            event.addBean()
                    .addType(jakarta.ws.rs.client.WebTarget.class)
                    .scope(ApplicationScoped.class)
                    .produceWith(context -> ClientBuilder.newClient().target(clientUri()));
        }

        void registerAddedBeans(@Observes BeforeBeanDiscovery event) {
            for (AddBean beanDef : addBeans) {
                Class<?> beanType = beanDef.value();
                Class<? extends Annotation> scopeType = beanDef.scope();

                AnnotationLiteral<?> scope = BEAN_DEFINING.get(scopeType);
                if (scope == null) {
                    throw new IllegalStateException(
                            "Only on of " + BEAN_DEFINING.keySet() + " scopes are allowed in tests. Scope "
                                    + scopeType.getName() + " is not allowed for bean " + beanDef.value().getName());
                }

                AnnotatedTypeConfigurator<?> configurator = event.addAnnotatedType(beanType, "testng-" + beanType.getName());
                if (!hasAnnotation(beanType, BEAN_DEFINING.keySet())) {
                    configurator.add(scope);
                }
            }
        }

        @SuppressWarnings("unchecked")
        static String clientUri() {
            try {
                Class<?> extClass = Class.forName("io.helidon.microprofile.server.ServerCdiExtension");
                Extension extension = CDI.current().getBeanManager().getExtension((Class<? extends Extension>) extClass);
                Method m = extension.getClass().getMethod("port");
                int port = (int) m.invoke(extension);
                return "http://localhost:" + port;
            } catch (ReflectiveOperationException e) {
                return "http://localhost:7001";
            }
        }
    }

    record TestInjectionTarget<T>(InjectionTarget<T> delegate, T testInstance)
            implements InjectionTarget<T> {

        @Override
        public void dispose(T i) {
        }

        @Override
        public Set<InjectionPoint> getInjectionPoints() {
            return delegate.getInjectionPoints();
        }

        @Override
        public void inject(T testInstance, CreationalContext<T> cc) {
            delegate.inject(testInstance, cc);
        }

        @Override
        public void postConstruct(T testInstance) {
            delegate.postConstruct(testInstance);
        }

        @Override
        public void preDestroy(T testInstance) {
            delegate.preDestroy(testInstance);
        }

        @Override
        public T produce(CreationalContext<T> cc) {
            return testInstance;
        }
    }

    private static final class ConfigMeta {
        private final Map<String, String> additionalKeys = new HashMap<>();
        private final List<String> additionalSources = new ArrayList<>();
        private String type;
        private String block;
        private boolean useExisting;
        private String profile;

        ConfigMeta() {
            // to allow SeContainerInitializer (forbidden by default because of native image)
            additionalKeys.put("mp.initializer.allow", "true");
            additionalKeys.put("mp.initializer.no-warn", "true");
            // to run on random port
            additionalKeys.put("server.port", "0");
            // higher ordinal then all the defaults, system props and environment variables
            additionalKeys.putIfAbsent(ConfigSource.CONFIG_ORDINAL, "1000");
            // profile
            additionalKeys.put("mp.config.profile", "test");
        }

        void addConfig(AddConfig[] configs) {
            for (AddConfig config : configs) {
                additionalKeys.put(config.key(), config.value());
            }
        }

        void configuration(Configuration config) {
            if (config == null) {
                return;
            }
            useExisting = config.useExisting();
            profile = config.profile();
            additionalSources.addAll(List.of(config.configSources()));
            //set additional key for profile
            additionalKeys.put("mp.config.profile", profile);
        }

        void addConfigBlock(AddConfigBlock config) {
            if (config == null) {
                return;
            }
            this.type = config.type();
            this.block = config.value();
        }

        ConfigMeta nextMethod() {
            ConfigMeta methodMeta = new ConfigMeta();
            methodMeta.additionalKeys.putAll(this.additionalKeys);
            methodMeta.additionalSources.addAll(this.additionalSources);
            methodMeta.useExisting = this.useExisting;
            methodMeta.profile = this.profile;
            return methodMeta;
        }
    }

    @SuppressWarnings("ClassExplicitlyAnnotation")
    private static final class WeldRequestScopeLiteral extends AnnotationLiteral<AddBean> implements AddBean {

        static final WeldRequestScopeLiteral INSTANCE = new WeldRequestScopeLiteral();

        @Override
        public Class<?> value() {
            return org.glassfish.jersey.weld.se.WeldRequestScope.class;
        }

        @Override
        public Class<? extends Annotation> scope() {
            return RequestScoped.class;
        }
    }


    @SuppressWarnings("ClassExplicitlyAnnotation")
    private static final class ProcessAllAnnotatedTypesLiteral extends AnnotationLiteral<AddExtension> implements AddExtension {

        static final ProcessAllAnnotatedTypesLiteral INSTANCE = new ProcessAllAnnotatedTypesLiteral();

        @Override
        public Class<? extends Extension> value() {
            return org.glassfish.jersey.ext.cdi1x.internal.ProcessAllAnnotatedTypes.class;
        }
    }

    @SuppressWarnings("ClassExplicitlyAnnotation")
    private static final class ServerCdiExtensionLiteral extends AnnotationLiteral<AddExtension> implements AddExtension {

        static final ServerCdiExtensionLiteral INSTANCE = new ServerCdiExtensionLiteral();

        @Override
        public Class<? extends Extension> value() {
            return ServerCdiExtension.class;
        }
    }

    @SuppressWarnings("ClassExplicitlyAnnotation")
    private static final class JaxRsCdiExtensionLiteral extends AnnotationLiteral<AddExtension> implements AddExtension {

        static final JaxRsCdiExtensionLiteral INSTANCE = new JaxRsCdiExtensionLiteral();

        @Override
        public Class<? extends Extension> value() {
            return JaxRsCdiExtension.class;
        }
    }

    @SuppressWarnings("ClassExplicitlyAnnotation")
    private static final class CdiComponentProviderLiteral extends AnnotationLiteral<AddExtension> implements AddExtension {

        static final CdiComponentProviderLiteral INSTANCE = new CdiComponentProviderLiteral();

        @Override
        public Class<? extends Extension> value() {
            return CdiComponentProvider.class;
        }
    }

    @SuppressWarnings("ClassExplicitlyAnnotation")
    private static final class SingletonLiteral extends AnnotationLiteral<Singleton> implements Singleton {
        static final SingletonLiteral INSTANCE = new SingletonLiteral();
    }
}<|MERGE_RESOLUTION|>--- conflicted
+++ resolved
@@ -75,15 +75,9 @@
  */
 public class HelidonTestNgListener implements IClassListener, ITestListener {
 
-<<<<<<< HEAD
-    private static final Set<Class<? extends Annotation>> HELIDON_TEST_ANNOTATIONS =
+    private static final Set<Class<? extends Annotation>> TEST_ANNOTATIONS =
             Set.of(AddBean.class, AddConfig.class, AddExtension.class,
                     Configuration.class, AddJaxRs.class, AddConfigBlock.class);
-    private static final Map<Class<? extends Annotation>, Annotation> BEAN_DEFINING = new HashMap<>();
-=======
-    private static final Set<Class<? extends Annotation>> TEST_ANNOTATIONS = Set.of(
-            AddBean.class, AddConfig.class, AddExtension.class, Configuration.class, AddJaxRs.class);
->>>>>>> d2fbe8bf
 
     private static final Map<Class<? extends Annotation>, AnnotationLiteral<?>> BEAN_DEFINING = Map.of(
             ApplicationScoped.class, ApplicationScoped.Literal.INSTANCE,
@@ -96,6 +90,7 @@
     private ConfigMeta classLevelConfigMeta = new ConfigMeta();
     private boolean classLevelDisableDiscovery = false;
     private boolean resetPerTest;
+
     private Class<?> testClass;
     private Object testInstance;
     private ConfigProviderResolver configProviderResolver;
@@ -104,6 +99,7 @@
 
     @Override
     public void onBeforeClass(ITestClass iTestClass) {
+
         testClass = iTestClass.getRealClass();
 
         List<Annotation> metaAnnotations = extractMetaAnnotations(testClass);
@@ -158,6 +154,7 @@
         }
     }
 
+
     @Override
     public void onAfterClass(ITestClass testClass) {
         if (!resetPerTest) {
@@ -168,6 +165,7 @@
 
     @Override
     public void onTestStart(ITestResult result) {
+
         if (resetPerTest) {
             Method method = result.getMethod().getConstructorOrMethod().getMethod();
             AddConfig[] configs = method.getAnnotationsByType(AddConfig.class);
@@ -279,6 +277,7 @@
         if (configProviderResolver != null && config != null) {
             configProviderResolver.releaseConfig(config);
             config = null;
+
             classLevelExtensions = new ArrayList<>();
             classLevelBeans = new ArrayList<>();
             classLevelConfigMeta = new ConfigMeta();
@@ -323,14 +322,13 @@
         }
     }
 
-<<<<<<< HEAD
     private List<Annotation> extractMetaAnnotations(Class<?> testClass) {
         Annotation[] testAnnotations = testClass.getAnnotations();
         for (Annotation testAnnotation : testAnnotations) {
             List<Annotation> annotations = List.of(testAnnotation.annotationType().getAnnotations());
             List<Class<?>> annotationsClass = annotations.stream()
                     .map(a -> a.annotationType()).collect(Collectors.toList());
-            if (!Collections.disjoint(HELIDON_TEST_ANNOTATIONS, annotationsClass)) {
+            if (!Collections.disjoint(TEST_ANNOTATIONS, annotationsClass)) {
                 // Contains at least one of HELIDON_TEST_ANNOTATIONS
                 return annotations;
             }
@@ -360,8 +358,6 @@
         return annotation;
     }
 
-=======
->>>>>>> d2fbe8bf
     @SuppressWarnings("unchecked")
     private <T extends Annotation> T[] getAnnotations(Class<?> testClass, Class<T> annotClass,
             List<Annotation> metaAnnotations) {
@@ -382,7 +378,7 @@
 
         Object result = Array.newInstance(annotClass, allAnnotations.size());
         for (int i = 0; i < allAnnotations.size(); i++) {
-             Array.set(result, i, allAnnotations.get(i));
+            Array.set(result, i, allAnnotations.get(i));
         }
 
         return (T[]) result;
@@ -459,7 +455,7 @@
                     .addType(jakarta.ws.rs.client.WebTarget.class)
                     .scope(ApplicationScoped.class)
                     .produceWith(context -> ClientBuilder.newClient().target(clientUri()));
-        }
+                        }
 
         void registerAddedBeans(@Observes BeforeBeanDiscovery event) {
             for (AddBean beanDef : addBeans) {
@@ -514,12 +510,12 @@
         @Override
         public void postConstruct(T testInstance) {
             delegate.postConstruct(testInstance);
-        }
+                }
 
         @Override
         public void preDestroy(T testInstance) {
             delegate.preDestroy(testInstance);
-        }
+            }
 
         @Override
         public T produce(CreationalContext<T> cc) {
@@ -574,10 +570,12 @@
 
         ConfigMeta nextMethod() {
             ConfigMeta methodMeta = new ConfigMeta();
+
             methodMeta.additionalKeys.putAll(this.additionalKeys);
             methodMeta.additionalSources.addAll(this.additionalSources);
             methodMeta.useExisting = this.useExisting;
             methodMeta.profile = this.profile;
+
             return methodMeta;
         }
     }
