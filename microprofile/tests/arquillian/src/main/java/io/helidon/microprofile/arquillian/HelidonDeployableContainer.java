/*
 * Copyright (c) 2018, 2020 Oracle and/or its affiliates. All rights reserved.
 *
 * Licensed under the Apache License, Version 2.0 (the "License");
 * you may not use this file except in compliance with the License.
 * You may obtain a copy of the License at
 *
 *     http://www.apache.org/licenses/LICENSE-2.0
 *
 * Unless required by applicable law or agreed to in writing, software
 * distributed under the License is distributed on an "AS IS" BASIS,
 * WITHOUT WARRANTIES OR CONDITIONS OF ANY KIND, either express or implied.
 * See the License for the specific language governing permissions and
 * limitations under the License.
 */

package io.helidon.microprofile.arquillian;

import java.io.Closeable;
import java.io.IOException;
import java.io.InputStream;
import java.net.MalformedURLException;
import java.net.URL;
import java.net.URLClassLoader;
import java.nio.file.Files;
import java.nio.file.Path;
import java.nio.file.Paths;
import java.nio.file.StandardCopyOption;
import java.util.ArrayList;
import java.util.Comparator;
import java.util.HashMap;
import java.util.LinkedList;
import java.util.List;
import java.util.Map;
import java.util.Objects;
import java.util.Optional;
import java.util.Properties;
import java.util.Set;
import java.util.TreeSet;
import java.util.concurrent.ConcurrentLinkedQueue;
import java.util.function.Consumer;
import java.util.function.Supplier;
import java.util.logging.Level;
import java.util.logging.Logger;

import javax.enterprise.inject.se.SeContainer;
import javax.enterprise.inject.spi.CDI;
import javax.enterprise.inject.spi.DefinitionException;

import io.helidon.config.Config;
import io.helidon.config.ConfigSources;
import io.helidon.config.spi.ConfigSource;
import io.helidon.microprofile.server.Server;

import org.jboss.arquillian.container.spi.client.container.DeployableContainer;
import org.jboss.arquillian.container.spi.client.container.DeploymentException;
import org.jboss.arquillian.container.spi.client.protocol.ProtocolDescription;
import org.jboss.arquillian.container.spi.client.protocol.metadata.ProtocolMetaData;
import org.jboss.shrinkwrap.api.Archive;
import org.jboss.shrinkwrap.api.ArchivePath;
import org.jboss.shrinkwrap.api.Node;
import org.jboss.shrinkwrap.api.spec.JavaArchive;
import org.jboss.shrinkwrap.descriptor.api.Descriptor;

/**
 * Implementation of DeployableContainer for launching Helidon microprofile server.
 *
 * This implementation works by starting a Helidon Server for each deployment. The {@link #start()} and
 * {@link #stop()} methods are no-ops. When Arquillian invokes the {@link #deploy(Archive)} method:
 * <ol>
 * <li>A temporary directory is created</li>
 * <li>The WebArchive contents are written to the temporary directory</li>
 * <li>beans.xml is created in WEB-INF/classes if not present</li>
 * <li>The server is started with WEB-INF/classes and all libraries in WEB-INF/libon the classpath.</li>
 * </ol>
 *
 * Control is then returned to the test harness (in this case, generally testng) to run tests over HTTP.
 *
 * A test client has to provide arquillian with an arquillian.xml file. The properties in this file are
 * loaded automatically into the {@link HelidonContainerConfiguration} instance that Arquillian manages
 * and supplies to this class.
 */
public class HelidonDeployableContainer implements DeployableContainer<HelidonContainerConfiguration> {
    private static final Logger LOGGER = Logger.getLogger(HelidonDeployableContainer.class.getName());

    /**
     * The configuration for this container.
     */
    private HelidonContainerConfiguration containerConfig;

    /**
     * Run contexts - kept for each deployment.
     */
    private final Map<String, RunContext> contexts = new HashMap<>();

    private static ConcurrentLinkedQueue<Runnable> stopCalls = new ConcurrentLinkedQueue<>();
    private Server dummyServer = null;

    @Override
    public Class<HelidonContainerConfiguration> getConfigurationClass() {
        return HelidonContainerConfiguration.class;
    }

    @Override
    public void setup(HelidonContainerConfiguration configuration) {
        this.containerConfig = configuration;
    }

    @Override
    public void start() {
        dummyServer = Server.builder().build();
<<<<<<< HEAD
        // No-op
=======
>>>>>>> 41220ce7
    }

    @Override
    public void stop() {
        // No-op
    }

    @Override
    public ProtocolDescription getDefaultProtocol() {
        return new ProtocolDescription(HelidonLocalProtocol.PROTOCOL_NAME);
        // return new ProtocolDescription(LocalProtocol.NAME);
    }

    @Override
    public ProtocolMetaData deploy(Archive<?> archive) throws DeploymentException {
        // Because helidon doesn't have a dynamic war deployment model, we need to actually start the server here.
        RunContext context = new RunContext();
        contexts.put(archive.getId(), context);

        // Is it a JavaArchive?
        boolean isJavaArchive = archive instanceof JavaArchive;

        try {
            // Create the temporary deployment directory.
            if (containerConfig.getUseRelativePath()) {
                context.deployDir = Paths.get("target/helidon-arquillian-test");
            } else {
                context.deployDir = Files.createTempDirectory("helidon-arquillian-test");
            }
            LOGGER.info("Running Arquillian tests in directory: " + context.deployDir.toAbsolutePath());

            // Copy the archive into deployDir. Save off the class names for all classes included in the
            // "classes" dir. Later I will visit each of these and see if they are JAX-RS Resources or
            // Applications, so I can add those to the Server automatically.
            final Set<String> classNames = new TreeSet<>();
            copyArchiveToDeployDir(archive, context.deployDir, p -> {
                if (p.endsWith(".class")) {
                    final int prefixLength = isJavaArchive ? 1 : "/WEB-INF/classes/".length();
                    classNames.add(p.substring(prefixLength, p.lastIndexOf(".class")).replace('/', '.'));
                }
            });

            // If the configuration specified a Resource to load, add that to the set of class names
            if (containerConfig.getResource() != null) {
                classNames.add(containerConfig.getResource());
            }

            // If the configuration specified an Application to load, add that to the set of class names.
            // The "Main" method (see Main.template) will go through all these classes and discover whether
            // they are apps or resources and call the right builder methods on the Server.Builder.
            if (containerConfig.getApp() != null) {
                classNames.add(containerConfig.getApp());
            }

            URL[] classPath;

            Path rootDir = context.deployDir.resolve("");
            if (isJavaArchive) {
                ensureBeansXml(rootDir);
                classPath = new URL[] {
                        rootDir.toUri().toURL()
                };
            } else {
                // Prepare the launcher files
                Path webInfDir = context.deployDir.resolve("WEB-INF");
                Path classesDir = webInfDir.resolve("classes");
                Path libDir = webInfDir.resolve("lib");
                ensureBeansXml(classesDir);
                classPath = getServerClasspath(classesDir, libDir, rootDir);
            }

            startServer(context, classPath, classNames);
        } catch (IOException e) {
            LOGGER.log(Level.INFO, "Failed to start container", e);
            throw new DeploymentException("Failed to copy the archive assets into the deployment directory", e);
        } catch (ReflectiveOperationException e) {
            LOGGER.log(Level.INFO, "Failed to start container", e);
            throw new DefinitionException(e.getCause());        // validation exceptions
        }

        // Server has started, so we're done.
        //        ProtocolMetaData pm = new ProtocolMetaData();
        //        pm.addContext(new HTTPContext("Helidon", "localhost", containerConfig.getPort()));
        //        return pm;
        return new ProtocolMetaData();
    }

    void startServer(RunContext context, URL[] classPath, Set<String> classNames)
            throws ReflectiveOperationException {

        Optional.ofNullable((SeContainer) CDI.current())
                .ifPresent(SeContainer::close);
        stopAll();

        context.classLoader = new MyClassloader(new URLClassLoader(classPath));

        context.oldClassLoader = Thread.currentThread().getContextClassLoader();
        Thread.currentThread().setContextClassLoader(context.classLoader);

        List<Supplier<? extends ConfigSource>> configSources = new LinkedList<>();
        configSources.add(ConfigSources.file(context.deployDir.resolve("META-INF/microprofile-config.properties").toString())
                                  .optional());
        // The following line supports MP OpenAPI, which allows an alternate
        // location for the config file.
        configSources.add(ConfigSources.file(
                context.deployDir.resolve("WEB-INF/classes/META-INF/microprofile-config.properties").toString())
                                  .optional());
        configSources.add(ConfigSources.file(context.deployDir.resolve("arquillian.properties").toString()).optional());
        configSources.add(ConfigSources.file(context.deployDir.resolve("application.properties").toString()).optional());
        configSources.add(ConfigSources.file(context.deployDir.resolve("application.yaml").toString()).optional());
        configSources.add(ConfigSources.classpath("tck-application.yaml").optional());

        // workaround for tck-fault-tolerance
        if (containerConfig.getReplaceConfigSourcesWithMp()) {
            URL mpConfigProps = context.classLoader.getResource("META-INF/microprofile-config.properties");
            if (mpConfigProps != null) {
                try {
                    Properties props = new Properties();
                    props.load(mpConfigProps.openStream());
                    configSources.clear();
                    configSources.add(ConfigSources.create(props));
                } catch (IOException e) {
                    throw new RuntimeException(e);
                }
            }
        }

        Config config = Config.builder()
                .sources(configSources)
                .build();

        context.runnerClass = context.classLoader
                .loadClass("io.helidon.microprofile.arquillian.ServerRunner");

        context.runner = context.runnerClass
                .getDeclaredConstructor()
                .newInstance();

        stopCalls.add(() -> {
            try {
                context.runnerClass.getDeclaredMethod("stop").invoke(context.runner);
            } catch (ReflectiveOperationException e) {
                LOGGER.log(Level.WARNING, "Can't stop embedded Helidon", e);
            }
        });

        context.runnerClass
                .getDeclaredMethod("start", Config.class, HelidonContainerConfiguration.class, Set.class, ClassLoader.class)
                .invoke(context.runner, config, containerConfig, classNames, context.classLoader);
    }

    URL[] getServerClasspath(Path classesDir, Path libDir, Path rootDir) throws IOException {
        List<URL> urls = new ArrayList<>();

        // classes directory
        urls.add(classesDir.toUri().toURL());

        // lib directory - need to find each jar file
        if (Files.exists(libDir)) {
            Files.list(libDir)
                    .filter(path -> path.getFileName().toString().endsWith(".jar"))
                    .forEach(path -> {
                        try {
                            urls.add(path.toUri().toURL());
                        } catch (MalformedURLException e) {
                            throw new HelidonArquillianException("Failed to get URL from library on path: "
                                                                         + path.toAbsolutePath(), e);
                        }
                    });
        }

        urls.add(rootDir.toUri().toURL());

        return urls.toArray(new URL[0]);
    }

    private void ensureBeansXml(Path classesDir) throws IOException {
        Path beansPath = classesDir.resolve("META-INF/beans.xml");
        if (Files.exists(beansPath)) {
            return;
        }
        try (InputStream beanXmlTemplate = HelidonDeployableContainer.class.getResourceAsStream("/templates/beans.xml")) {
            Path metaInfPath = beansPath.getParent();
            if (null != metaInfPath) {
                Files.createDirectories(metaInfPath);
            }

            if (null == beanXmlTemplate) {
                Files.write(beansPath, new byte[0]);
            } else {

                Files.copy(beanXmlTemplate, beansPath);
            }

        }
    }

    @Override
    public void undeploy(Archive<?> archive) {
        RunContext context = contexts.remove(archive.getId());
        if (null == context) {
            LOGGER.severe("Undeploying an archive that was not deployed. ID: " + archive.getId());
            return;
        }
        try {
            context.runnerClass.getDeclaredMethod("stop")
                    .invoke(context.runner);
        } catch (ReflectiveOperationException e) {
            LOGGER.log(Level.WARNING, "Failed to invoke stop operation on server runner", e);
        } finally {
            try {
                context.classLoader.close();
            } catch (IOException ignore) {
            }
            // Restore original context class loader
            Thread.currentThread().setContextClassLoader(context.oldClassLoader);
        }

        if (containerConfig.getDeleteTmp()) {
            // Try to clean up the deploy directory
            if (context.deployDir != null) {
                try {
                    Files.walk(context.deployDir)
                            .sorted(Comparator.reverseOrder())
                            .forEach(path -> {
                                try {
                                    Files.delete(path);
                                } catch (IOException e) {
                                    // Ignored. If we failed to delete for some reason, the OS will clean it up. Eventually.
                                }
                            });

                } catch (IOException ignore) {
                }
                context.deployDir = null;
            }
        }
    }

    void stopAll() {
        Runnable polled = stopCalls.poll();
        while (Objects.nonNull(polled)) {
            polled.run();
            polled = stopCalls.poll();
        }
        dummyServer.stop();
    }

    @Override
    public void deploy(Descriptor descriptor) {
        // No-Op
    }

    @Override
    public void undeploy(Descriptor descriptor) {
        // No-Op
    }

    /**
     * Copies the given Archive to the given deployDir. For each asset copied, the callback will be invoked.
     *
     * @param archive   The archive to deploy. This cannot be null.
     * @param deployDir The directory to deploy to. This cannot be null.
     * @param callback  The callback to invoke per item. This can be null.
     * @throws IOException if there is an I/O failure related to copying the archive assets to the deployment
     *                     directory. If this happens, the entire setup is bad and must be terminated.
     */
    private void copyArchiveToDeployDir(Archive<?> archive, Path deployDir, Consumer<String> callback) throws IOException {
        Map<ArchivePath, Node> archiveContents = archive.getContent();
        for (Map.Entry<ArchivePath, Node> entry : archiveContents.entrySet()) {
            ArchivePath path = entry.getKey();
            Node n = entry.getValue();
            Path f = subpath(deployDir, path.get());
            if (n.getAsset() == null) {
                // Create the directory and any parents if necessary.
                Files.createDirectories(f);
            } else {
                // Create the directory and any parents if necessary.
                Path parent = f.getParent();
                if (null != parent) {
                    Files.createDirectories(parent);
                }
                // Copy the asset to the destination location
                Files.copy(n.getAsset().openStream(), f, StandardCopyOption.REPLACE_EXISTING);
                // Invoke the callback if one was registered
                String p = n.getPath().get();
                if (callback != null) {
                    callback.accept(p);
                }
            }
        }
    }

    private Path subpath(Path directory, String path) {
        if (path.startsWith("/")) {
            return directory.resolve(path.substring(1));
        }
        return directory.resolve(path);
    }

    private static class RunContext {
        /**
         * The temporary directory where deployment will take place. As a real temporary directory, the
         * OS will clean this up (eventually). However we try to be good citizens and clean this directory up
         * during un-deployment.
         */
        private Path deployDir;
        // class loader of this server instance
        private MyClassloader classLoader;
        // class of the runner - loaded once per each run
        private Class<?> runnerClass;
        // runner used to run this server instance
        private Object runner;
        // existing class loader
        private ClassLoader oldClassLoader;
    }

    static class MyClassloader extends ClassLoader implements Closeable {
        private final URLClassLoader wrapped;

        MyClassloader(URLClassLoader wrapped) {
            super(wrapped);
            this.wrapped = wrapped;
        }

        @Override
        public InputStream getResourceAsStream(String name) {
            InputStream stream = wrapped.getResourceAsStream(name);
            if ((null == stream) && name.startsWith("/")) {
                return wrapped.getResourceAsStream(name.substring(1));
            }
            return stream;
        }

        @Override
        public void close() throws IOException {
            this.wrapped.close();
        }
    }
}<|MERGE_RESOLUTION|>--- conflicted
+++ resolved
@@ -109,10 +109,6 @@
     @Override
     public void start() {
         dummyServer = Server.builder().build();
-<<<<<<< HEAD
-        // No-op
-=======
->>>>>>> 41220ce7
     }
 
     @Override
