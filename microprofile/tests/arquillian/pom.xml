--- conflicted
+++ resolved
@@ -24,11 +24,7 @@
     <parent>
         <groupId>io.helidon.microprofile.tests</groupId>
         <artifactId>tests-project</artifactId>
-<<<<<<< HEAD
-        <version>1.4.1</version>
-=======
         <version>1.4.2-SNAPSHOT</version>
->>>>>>> 75f5dd1b
     </parent>
     <artifactId>helidon-arquillian</artifactId>
     <name>Helidon Microprofile Arquillian Integration</name>
