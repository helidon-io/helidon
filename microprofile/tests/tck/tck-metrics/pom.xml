<?xml version="1.0" encoding="UTF-8"?>
<!--

    Copyright (c) 2018, 2021 Oracle and/or its affiliates.

    Licensed under the Apache License, Version 2.0 (the "License");
    you may not use this file except in compliance with the License.
    You may obtain a copy of the License at

        http://www.apache.org/licenses/LICENSE-2.0

    Unless required by applicable law or agreed to in writing, software
    distributed under the License is distributed on an "AS IS" BASIS,
    WITHOUT WARRANTIES OR CONDITIONS OF ANY KIND, either express or implied.
    See the License for the specific language governing permissions and
    limitations under the License.

-->

<project xmlns="http://maven.apache.org/POM/4.0.0"
         xmlns:xsi="http://www.w3.org/2001/XMLSchema-instance"
         xsi:schemaLocation="http://maven.apache.org/POM/4.0.0 http://maven.apache.org/xsd/maven-4.0.0.xsd">
    <modelVersion>4.0.0</modelVersion>
    <parent>
        <groupId>io.helidon.microprofile.tests</groupId>
        <artifactId>tck-project</artifactId>
<<<<<<< HEAD
        <version>3.0.0-SNAPSHOT</version>
=======
        <version>2.4.3-SNAPSHOT</version>
>>>>>>> 5e656162
    </parent>
    <artifactId>tck-metrics</artifactId>
    <name>Helidon Microprofile Tests TCK Metrics</name>

    <dependencies>
        <dependency>
            <groupId>io.helidon.microprofile.tests</groupId>
            <artifactId>helidon-arquillian</artifactId>
            <version>${project.version}</version>
            <scope>test</scope>
        </dependency>
        <dependency>
            <groupId>jakarta.xml.bind</groupId>
            <artifactId>jakarta.xml.bind-api</artifactId>
            <scope>test</scope>
        </dependency>
        <dependency>
            <groupId>org.jboss.arquillian.junit</groupId>
            <artifactId>arquillian-junit-container</artifactId>
            <scope>test</scope>
        </dependency>
        <dependency>
            <groupId>org.eclipse.microprofile.metrics</groupId>
            <artifactId>microprofile-metrics-api</artifactId>
        </dependency>
        <dependency>
            <groupId>org.eclipse.microprofile.metrics</groupId>
            <artifactId>microprofile-metrics-rest-tck</artifactId>
        </dependency>
        <dependency>
            <groupId>org.eclipse.microprofile.metrics</groupId>
            <artifactId>microprofile-metrics-api-tck</artifactId>
        </dependency>
       <dependency>
            <groupId>org.eclipse.microprofile.metrics</groupId>
            <artifactId>microprofile-metrics-optional-tck</artifactId>
        </dependency>
        <dependency>
            <groupId>jakarta.enterprise</groupId>
            <artifactId>jakarta.enterprise.cdi-api</artifactId>
            <scope>provided</scope>
        </dependency>
        <dependency>
            <groupId>jakarta.ws.rs</groupId>
            <artifactId>jakarta.ws.rs-api</artifactId>
            <scope>provided</scope>
        </dependency>
        <!--
            RestAssured xml-path, used by the TCK, requires the javax flavor of JAX-B, so add the API and impl.
        -->
        <!-- API, java.xml.bind module -->
        <dependency>
            <groupId>jakarta.xml.bind</groupId>
            <artifactId>jakarta.xml.bind-api</artifactId>
            <version>2.3.2</version>
            <scope>test</scope>
        </dependency>

        <!-- Runtime, com.sun.xml.bind module -->
        <dependency>
            <groupId>org.glassfish.jaxb</groupId>
            <artifactId>jaxb-runtime</artifactId>
            <version>2.3.2</version>
            <scope>test</scope>
        </dependency>
        <dependency>
            <groupId>junit</groupId>
            <artifactId>junit</artifactId>
            <scope>test</scope>
        </dependency>
        <dependency>
            <groupId>org.hamcrest</groupId>
            <artifactId>hamcrest-all</artifactId>
            <scope>test</scope>
        </dependency>
        <dependency>
            <groupId>org.slf4j</groupId>
            <artifactId>slf4j-simple</artifactId>
            <scope>test</scope>
        </dependency>
        <dependency>
            <groupId>jakarta.activation</groupId>
            <artifactId>jakarta.activation-api</artifactId>
            <scope>test</scope>
        </dependency>
    </dependencies>

    <build>
        <plugins>
            <plugin>
                <groupId>org.apache.maven.plugins</groupId>
                <artifactId>maven-surefire-plugin</artifactId>
                <inherited>false</inherited>    <!-- Exclude testng dependency -->
                <configuration>
                    <dependenciesToScan>
                        <dependency>org.eclipse.microprofile.metrics:microprofile-metrics-api-tck</dependency>
                        <dependency>org.eclipse.microprofile.metrics:microprofile-metrics-rest-tck</dependency>
                        <dependency>org.eclipse.microprofile.metrics:microprofile-metrics-optional-tck</dependency>
                    </dependenciesToScan>
                    <environmentVariables>
                        <MP_METRICS_TAGS>tier=integration</MP_METRICS_TAGS>
                    </environmentVariables>
                    <systemPropertyVariables>
                        <context.root/> <!-- Suppress the TCK's default of /optionalTCK -->
                        <metrics.rest-request.enabled>true</metrics.rest-request.enabled> <!-- off by default -->
                    </systemPropertyVariables>
                </configuration>
                <dependencies>
                    <dependency>
                        <groupId>org.apache.maven.surefire</groupId>
                        <artifactId>surefire-junit4</artifactId>
                        <version>${version.plugin.surefire}</version>
                    </dependency>
                </dependencies>
            </plugin>
        </plugins>
    </build>
</project><|MERGE_RESOLUTION|>--- conflicted
+++ resolved
@@ -24,11 +24,7 @@
     <parent>
         <groupId>io.helidon.microprofile.tests</groupId>
         <artifactId>tck-project</artifactId>
-<<<<<<< HEAD
-        <version>3.0.0-SNAPSHOT</version>
-=======
         <version>2.4.3-SNAPSHOT</version>
->>>>>>> 5e656162
     </parent>
     <artifactId>tck-metrics</artifactId>
     <name>Helidon Microprofile Tests TCK Metrics</name>
@@ -53,51 +49,27 @@
         <dependency>
             <groupId>org.eclipse.microprofile.metrics</groupId>
             <artifactId>microprofile-metrics-api</artifactId>
+            <scope>test</scope>
         </dependency>
         <dependency>
             <groupId>org.eclipse.microprofile.metrics</groupId>
             <artifactId>microprofile-metrics-rest-tck</artifactId>
+            <scope>test</scope>
         </dependency>
         <dependency>
             <groupId>org.eclipse.microprofile.metrics</groupId>
             <artifactId>microprofile-metrics-api-tck</artifactId>
+            <scope>test</scope>
         </dependency>
-       <dependency>
+        <dependency>
             <groupId>org.eclipse.microprofile.metrics</groupId>
             <artifactId>microprofile-metrics-optional-tck</artifactId>
-        </dependency>
-        <dependency>
-            <groupId>jakarta.enterprise</groupId>
-            <artifactId>jakarta.enterprise.cdi-api</artifactId>
-            <scope>provided</scope>
+            <scope>test</scope>
         </dependency>
         <dependency>
             <groupId>jakarta.ws.rs</groupId>
             <artifactId>jakarta.ws.rs-api</artifactId>
             <scope>provided</scope>
-        </dependency>
-        <!--
-            RestAssured xml-path, used by the TCK, requires the javax flavor of JAX-B, so add the API and impl.
-        -->
-        <!-- API, java.xml.bind module -->
-        <dependency>
-            <groupId>jakarta.xml.bind</groupId>
-            <artifactId>jakarta.xml.bind-api</artifactId>
-            <version>2.3.2</version>
-            <scope>test</scope>
-        </dependency>
-
-        <!-- Runtime, com.sun.xml.bind module -->
-        <dependency>
-            <groupId>org.glassfish.jaxb</groupId>
-            <artifactId>jaxb-runtime</artifactId>
-            <version>2.3.2</version>
-            <scope>test</scope>
-        </dependency>
-        <dependency>
-            <groupId>junit</groupId>
-            <artifactId>junit</artifactId>
-            <scope>test</scope>
         </dependency>
         <dependency>
             <groupId>org.hamcrest</groupId>
