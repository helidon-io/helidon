/*
 * Copyright (c) 2021, 2022 Oracle and/or its affiliates.
 *
 * Licensed under the Apache License, Version 2.0 (the "License");
 * you may not use this file except in compliance with the License.
 * You may obtain a copy of the License at
 *
 *     http://www.apache.org/licenses/LICENSE-2.0
 *
 * Unless required by applicable law or agreed to in writing, software
 * distributed under the License is distributed on an "AS IS" BASIS,
 * WITHOUT WARRANTIES OR CONDITIONS OF ANY KIND, either express or implied.
 * See the License for the specific language governing permissions and
 * limitations under the License.
 */
package io.helidon.microprofile.lra.tck;

import java.util.Map;
import java.util.concurrent.CompletableFuture;
import java.util.concurrent.TimeUnit;
import java.util.concurrent.atomic.AtomicInteger;
import java.util.logging.Logger;

import io.helidon.common.http.MediaType;
import io.helidon.common.reactive.Single;
import io.helidon.config.ConfigSources;
import io.helidon.config.mp.MpConfigSources;
import io.helidon.lra.coordinator.CoordinatorService;
import io.helidon.microprofile.arquillian.HelidonContainerConfiguration;
import io.helidon.microprofile.arquillian.HelidonDeployableContainer;
import io.helidon.microprofile.server.ServerCdiExtension;

import jakarta.enterprise.inject.se.SeContainer;
import jakarta.enterprise.inject.spi.CDI;
import org.jboss.arquillian.container.spi.Container;
import org.jboss.arquillian.container.spi.event.container.AfterDeploy;
import org.jboss.arquillian.container.spi.event.container.BeforeStart;
import org.jboss.arquillian.container.spi.event.container.BeforeUnDeploy;
import org.jboss.arquillian.core.api.annotation.Observes;
import org.jboss.shrinkwrap.api.ShrinkWrap;
import org.jboss.shrinkwrap.api.spec.JavaArchive;

public class CoordinatorDeployer {

    private static final Logger LOGGER = Logger.getLogger(CoordinatorDeployer.class.getName());

    static final String COORDINATOR_ROUTING_NAME = "coordinator";
    private static volatile CompletableFuture<Void> startedFuture = new CompletableFuture<>();
    private final AtomicInteger coordinatorPort = new AtomicInteger(0);
    private final AtomicInteger clientPort = new AtomicInteger(0);

    public void beforeStart(@Observes BeforeStart event, Container container) throws Exception {
        HelidonDeployableContainer helidonContainer = (HelidonDeployableContainer) container.getDeployableContainer();
        HelidonContainerConfiguration containerConfig = helidonContainer.getContainerConfig();

        containerConfig.addConfigBuilderConsumer(configBuilder -> {
<<<<<<< HEAD
            var is = CoordinatorService.class.getResourceAsStream("/application.yaml");
            configBuilder.withSources(MpConfigSources.create(ConfigSources.create(is, MediaType.APPLICATION_X_YAML.toString())),
=======
            configBuilder.withSources(
>>>>>>> 5e656162
                    MpConfigSources.create(Map.of(
                            // Force client to use random port first time with 0
                            // reuse port second time(TckRecoveryTests does redeploy)
                            "server.port", String.valueOf(clientPort.get()),
                            "server.worker-count", "16",
                            "server.sockets.0.name", COORDINATOR_ROUTING_NAME,
                            // Force coordinator to use random port first time with 0
                            // reuse port second time(TckRecoveryTests does redeploy)
                            "server.sockets.0.port", String.valueOf(coordinatorPort.get()),
                            "server.sockets.0.worker-count", "16",
                            "server.sockets.0.bind-address", "localhost",
<<<<<<< HEAD
                            "helidon.lra.coordinator.db.connection.url", "jdbc:h2:file:./target/lra-coordinator",
                            "helidon.lra.coordinator.recovery-interval", "100",
                            "helidon.lra.coordinator.timeout", "3000"
                    )));
=======
                            "helidon.lra.coordinator.timeout", "3000",
                            "helidon.lra.coordinator.recovery-interval", "100",
                            "helidon.lra.coordinator.recovery-initial-delay", "100",
                            "helidon.lra.coordinator.db.connection.url", "jdbc:h2:file:./target/lra-coordinator"
                    )),
                    MpConfigSources.create(CoordinatorService.class.getResource("/application.yaml"))
            );
>>>>>>> 5e656162
        });

        JavaArchive javaArchive = ShrinkWrap.create(JavaArchive.class)
                .addClass(CoordinatorAppService.class);

        helidonContainer.getAdditionalArchives().add(javaArchive);

    }

    public void afterDeploy(@Observes AfterDeploy event, Container container) throws Exception {
        ServerCdiExtension serverCdiExtension = CDI.current().getBeanManager().getExtension(ServerCdiExtension.class);
        for (int i = 0;
             i < 50 && !serverCdiExtension.started();
             i++) {
            try {
                TimeUnit.MILLISECONDS.sleep(10);
            } catch (InterruptedException e) {
                e.printStackTrace();
            }
        }
        startedFuture.complete(null);
    }

    public void beforeUndeploy(@Observes BeforeUnDeploy event, Container container) {
        startedFuture = new CompletableFuture<>();
        // Gracefully stop the container so coordinator gets the chance to persist lra registry
        try {
            CDI<Object> current = CDI.current();
            // Remember the ports for redeploy in TckRecoveryTests
            ServerCdiExtension serverCdiExtension = current.getBeanManager().getExtension(ServerCdiExtension.class);
            coordinatorPort.set(serverCdiExtension.port(COORDINATOR_ROUTING_NAME));
            clientPort.set(serverCdiExtension.port());
            ((SeContainer) current).close();
        } catch (Throwable t) {
            t.printStackTrace();
        }
    }

    static Single<Void> started() {
        return Single.create(startedFuture, true);
    }
}<|MERGE_RESOLUTION|>--- conflicted
+++ resolved
@@ -21,17 +21,16 @@
 import java.util.concurrent.atomic.AtomicInteger;
 import java.util.logging.Logger;
 
-import io.helidon.common.http.MediaType;
+import javax.enterprise.inject.se.SeContainer;
+import javax.enterprise.inject.spi.CDI;
+
 import io.helidon.common.reactive.Single;
-import io.helidon.config.ConfigSources;
 import io.helidon.config.mp.MpConfigSources;
 import io.helidon.lra.coordinator.CoordinatorService;
 import io.helidon.microprofile.arquillian.HelidonContainerConfiguration;
 import io.helidon.microprofile.arquillian.HelidonDeployableContainer;
 import io.helidon.microprofile.server.ServerCdiExtension;
 
-import jakarta.enterprise.inject.se.SeContainer;
-import jakarta.enterprise.inject.spi.CDI;
 import org.jboss.arquillian.container.spi.Container;
 import org.jboss.arquillian.container.spi.event.container.AfterDeploy;
 import org.jboss.arquillian.container.spi.event.container.BeforeStart;
@@ -54,29 +53,18 @@
         HelidonContainerConfiguration containerConfig = helidonContainer.getContainerConfig();
 
         containerConfig.addConfigBuilderConsumer(configBuilder -> {
-<<<<<<< HEAD
-            var is = CoordinatorService.class.getResourceAsStream("/application.yaml");
-            configBuilder.withSources(MpConfigSources.create(ConfigSources.create(is, MediaType.APPLICATION_X_YAML.toString())),
-=======
             configBuilder.withSources(
->>>>>>> 5e656162
                     MpConfigSources.create(Map.of(
                             // Force client to use random port first time with 0
                             // reuse port second time(TckRecoveryTests does redeploy)
                             "server.port", String.valueOf(clientPort.get()),
-                            "server.worker-count", "16",
+                            "server.workers", "16",
                             "server.sockets.0.name", COORDINATOR_ROUTING_NAME,
                             // Force coordinator to use random port first time with 0
                             // reuse port second time(TckRecoveryTests does redeploy)
                             "server.sockets.0.port", String.valueOf(coordinatorPort.get()),
-                            "server.sockets.0.worker-count", "16",
+                            "server.sockets.0.workers", "16",
                             "server.sockets.0.bind-address", "localhost",
-<<<<<<< HEAD
-                            "helidon.lra.coordinator.db.connection.url", "jdbc:h2:file:./target/lra-coordinator",
-                            "helidon.lra.coordinator.recovery-interval", "100",
-                            "helidon.lra.coordinator.timeout", "3000"
-                    )));
-=======
                             "helidon.lra.coordinator.timeout", "3000",
                             "helidon.lra.coordinator.recovery-interval", "100",
                             "helidon.lra.coordinator.recovery-initial-delay", "100",
@@ -84,7 +72,6 @@
                     )),
                     MpConfigSources.create(CoordinatorService.class.getResource("/application.yaml"))
             );
->>>>>>> 5e656162
         });
 
         JavaArchive javaArchive = ShrinkWrap.create(JavaArchive.class)
