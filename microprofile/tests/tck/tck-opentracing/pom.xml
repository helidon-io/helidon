<?xml version="1.0" encoding="UTF-8"?>
<!--
  Copyright (c) 2019 Oracle and/or its affiliates. All rights reserved.

  Licensed under the Apache License, Version 2.0 (the "License");
  you may not use this file except in compliance with the License.
  You may obtain a copy of the License at

      http://www.apache.org/licenses/LICENSE-2.0

  Unless required by applicable law or agreed to in writing, software
  distributed under the License is distributed on an "AS IS" BASIS,
  WITHOUT WARRANTIES OR CONDITIONS OF ANY KIND, either express or implied.
  See the License for the specific language governing permissions and
  limitations under the License.
  -->

<project xmlns="http://maven.apache.org/POM/4.0.0"
        xmlns:xsi="http://www.w3.org/2001/XMLSchema-instance"
        xsi:schemaLocation="http://maven.apache.org/POM/4.0.0 http://maven.apache.org/xsd/maven-4.0.0.xsd">
    <modelVersion>4.0.0</modelVersion>
    <parent>
        <artifactId>tck-project</artifactId>
        <groupId>io.helidon.microprofile.tests</groupId>
<<<<<<< HEAD
        <version>1.4.1</version>
=======
        <version>1.4.2-SNAPSHOT</version>
>>>>>>> 75f5dd1b
    </parent>
    <artifactId>tck-opentracing</artifactId>
    <name>Helidon Microprofile Tests TCK Opentracing</name>

    <properties>
        <!-- We force the version of jackson to 2.9.0 since that's -->
        <!-- what the TCK test forces us to use (via shrinkwrap)   -->
        <version.lib.jackson>2.9.0</version.lib.jackson>
    </properties>

    <dependencies>
        <dependency>
            <groupId>io.helidon.microprofile.tests</groupId>
            <artifactId>helidon-arquillian</artifactId>
            <version>${project.version}</version>
            <scope>test</scope>
            <exclusions>
                <exclusion>
                    <!-- TCK requires Jackson, not JSON-B -->
                    <groupId>org.glassfish.jersey.media</groupId>
                    <artifactId>jersey-media-json-binding</artifactId>
                </exclusion>
            </exclusions>
        </dependency>
        <dependency>
            <!-- The TCK depends on unmarshalling using Jackson -->
            <groupId>org.glassfish.jersey.media</groupId>
            <artifactId>jersey-media-json-jackson</artifactId>
            <scope>test</scope>
        </dependency>
        <dependency>
            <groupId>javax.xml.bind</groupId>
            <artifactId>jaxb-api</artifactId>
            <scope>test</scope>
        </dependency>
        <dependency>
            <groupId>org.eclipse.microprofile.opentracing</groupId>
            <artifactId>microprofile-opentracing-tck</artifactId>
            <scope>test</scope>
            <exclusions>
                <exclusion>
                    <groupId>org.jboss.resteasy</groupId>
                    <artifactId>resteasy-client</artifactId>
                </exclusion>
            </exclusions>
        </dependency>
        <dependency>
            <groupId>org.eclipse.microprofile.opentracing</groupId>
            <artifactId>microprofile-opentracing-tck-rest-client</artifactId>
            <scope>test</scope>
            <exclusions>
                <exclusion>
                    <groupId>org.jboss.resteasy</groupId>
                    <artifactId>resteasy-client</artifactId>
                </exclusion>
            </exclusions>
        </dependency>
        <dependency>
            <groupId>io.opentracing</groupId>
            <artifactId>opentracing-mock</artifactId>
            <scope>test</scope>
        </dependency>
        <!--
            Override dependency versions for jackson-jaxrs-provider to
            workaround proxy issues with shrinkwrap maven.
        -->
        <dependency>
            <groupId>com.fasterxml.jackson.jaxrs</groupId>
            <artifactId>jackson-jaxrs-json-provider</artifactId>
            <scope>test</scope>
        </dependency>
        <dependency>
            <groupId>com.fasterxml.jackson.jaxrs</groupId>
            <artifactId>jackson-jaxrs-base</artifactId>
            <scope>test</scope>
        </dependency>
        <dependency>
            <groupId>com.fasterxml.jackson.core</groupId>
            <artifactId>jackson-databind</artifactId>
            <scope>test</scope>
        </dependency>
        <dependency>
            <groupId>com.fasterxml.jackson.core</groupId>
            <artifactId>jackson-core</artifactId>
            <scope>test</scope>
        </dependency>
        <dependency>
            <groupId>com.fasterxml.jackson.module</groupId>
            <artifactId>jackson-module-jaxb-annotations</artifactId>
            <scope>test</scope>
        </dependency>
    </dependencies>

    <build>
        <plugins>
            <plugin>
                <groupId>org.apache.maven.plugins</groupId>
                <artifactId>maven-surefire-plugin</artifactId>
                <configuration>
                    <suiteXmlFiles>
                        <suiteXmlFile>tck-suite.xml</suiteXmlFile>
                    </suiteXmlFiles>
                </configuration>
            </plugin>
        </plugins>
    </build>
</project><|MERGE_RESOLUTION|>--- conflicted
+++ resolved
@@ -22,11 +22,7 @@
     <parent>
         <artifactId>tck-project</artifactId>
         <groupId>io.helidon.microprofile.tests</groupId>
-<<<<<<< HEAD
-        <version>1.4.1</version>
-=======
         <version>1.4.2-SNAPSHOT</version>
->>>>>>> 75f5dd1b
     </parent>
     <artifactId>tck-opentracing</artifactId>
     <name>Helidon Microprofile Tests TCK Opentracing</name>
