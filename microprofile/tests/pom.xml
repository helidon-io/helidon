<?xml version="1.0" encoding="UTF-8"?>
<!--

    Copyright (c) 2018, 2023 Oracle and/or its affiliates.

    Licensed under the Apache License, Version 2.0 (the "License");
    you may not use this file except in compliance with the License.
    You may obtain a copy of the License at

        http://www.apache.org/licenses/LICENSE-2.0

    Unless required by applicable law or agreed to in writing, software
    distributed under the License is distributed on an "AS IS" BASIS,
    WITHOUT WARRANTIES OR CONDITIONS OF ANY KIND, either express or implied.
    See the License for the specific language governing permissions and
    limitations under the License.

-->

<project xmlns:xsi="http://www.w3.org/2001/XMLSchema-instance"
        xmlns="http://maven.apache.org/POM/4.0.0"
        xsi:schemaLocation="http://maven.apache.org/POM/4.0.0 https://maven.apache.org/xsd/maven-4.0.0.xsd">
    <modelVersion>4.0.0</modelVersion>
    <parent>
        <groupId>io.helidon.microprofile</groupId>
        <artifactId>helidon-microprofile-project</artifactId>
        <version>4.0.0-SNAPSHOT</version>
        <relativePath>../pom.xml</relativePath>
    </parent>
    <packaging>pom</packaging>
    <groupId>io.helidon.microprofile.tests</groupId>
    <artifactId>helidon-microprofile-tests-project</artifactId>
    <name>Helidon Microprofile Tests</name>

    <properties>
        <maven.deploy.skip>true</maven.deploy.skip>
        <maven.sources.skip>true</maven.sources.skip>
        <maven.javadoc.skip>true</maven.javadoc.skip>
        <spotbugs.skip>true</spotbugs.skip>
        <dependency-check.skip>true</dependency-check.skip>
        <helidon.services.skip>true</helidon.services.skip>
    </properties>

    <modules>
        <module>arquillian</module>
        <module>server</module>
        <module>testing</module>
<<<<<<< HEAD
        <module>config</module>
=======
        <module>telemetry</module>
>>>>>>> 2a709f5e
    </modules>

    <profiles>
        <profile>
            <id>tck</id>
            <modules>
                <module>tck</module>
            </modules>
        </profile>
    </profiles>
</project><|MERGE_RESOLUTION|>--- conflicted
+++ resolved
@@ -45,11 +45,8 @@
         <module>arquillian</module>
         <module>server</module>
         <module>testing</module>
-<<<<<<< HEAD
         <module>config</module>
-=======
         <module>telemetry</module>
->>>>>>> 2a709f5e
     </modules>
 
     <profiles>
