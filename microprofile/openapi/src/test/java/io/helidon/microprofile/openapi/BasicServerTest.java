--- conflicted
+++ resolved
@@ -1,9 +1,5 @@
 /*
-<<<<<<< HEAD
- * Copyright (c) 2019,2020 Oracle and/or its affiliates.
-=======
  * Copyright (c) 2019, 2020 Oracle and/or its affiliates.
->>>>>>> de5e91e4
  *
  * Licensed under the Apache License, Version 2.0 (the "License");
  * you may not use this file except in compliance with the License.
@@ -24,11 +20,8 @@
 import java.util.Map;
 
 import io.helidon.common.http.MediaType;
-<<<<<<< HEAD
+import io.helidon.config.Config;
 import io.helidon.microprofile.openapi.other.TestApp2;
-=======
-import io.helidon.config.Config;
->>>>>>> de5e91e4
 import io.helidon.microprofile.server.Server;
 
 import org.junit.jupiter.api.AfterAll;
@@ -62,13 +55,8 @@
      */
     @BeforeAll
     public static void startServer() throws Exception {
-<<<<<<< HEAD
-        server = TestUtil.startServer(TestApp.class, TestApp3.class);
-        HttpURLConnection cnx = TestUtil.getURLConnection(
-=======
-        server = TestUtil.startServer(TestApp.class, Config.create());
+        server = TestUtil.startServer(TestApp.class, , TestApp3.class, Config.create());
         cnx = TestUtil.getURLConnection(
->>>>>>> de5e91e4
                 server.port(),
                 "GET",
                 OPENAPI_PATH,
