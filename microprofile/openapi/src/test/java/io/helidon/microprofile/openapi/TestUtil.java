--- conflicted
+++ resolved
@@ -1,9 +1,5 @@
 /*
-<<<<<<< HEAD
- * Copyright (c) 2019,2020 Oracle and/or its affiliates.
-=======
  * Copyright (c) 2019, 2020 Oracle and/or its affiliates.
->>>>>>> de5e91e4
  *
  * Licensed under the Apache License, Version 2.0 (the "License");
  * you may not use this file except in compliance with the License.
@@ -60,7 +56,8 @@
         }
         return builder
                 .build()
-                .start();    }
+                .start();
+    }
 
     public static Server startServer(Class<? extends Application> appClass, Config helidonConfig) {
         return Server.builder()
