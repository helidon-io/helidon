--- conflicted
+++ resolved
@@ -1,7 +1,7 @@
 <?xml version="1.0" encoding="UTF-8"?>
 <!--
 
-    Copyright (c) 2019, 2021 Oracle and/or its affiliates.
+    Copyright (c) 2019, 2021 Oracle and/or its affiliates. All rights reserved.
 
     Licensed under the Apache License, Version 2.0 (the "License");
     you may not use this file except in compliance with the License.
@@ -22,11 +22,7 @@
     <parent>
         <groupId>io.helidon.microprofile</groupId>
         <artifactId>helidon-microprofile-project</artifactId>
-<<<<<<< HEAD
-        <version>3.0.0-SNAPSHOT</version>
-=======
         <version>2.4.3-SNAPSHOT</version>
->>>>>>> 5e656162
     </parent>
     <modelVersion>4.0.0</modelVersion>
 
