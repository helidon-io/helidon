<?xml version="1.0" encoding="UTF-8"?>
<!--
  Copyright (c) 2020, 2021 Oracle and/or its affiliates. All rights reserved.

  Licensed under the Apache License, Version 2.0 (the "License");
  you may not use this file except in compliance with the License.
  You may obtain a copy of the License at

      http://www.apache.org/licenses/LICENSE-2.0

  Unless required by applicable law or agreed to in writing, software
  distributed under the License is distributed on an "AS IS" BASIS,
  WITHOUT WARRANTIES OR CONDITIONS OF ANY KIND, either express or implied.
  See the License for the specific language governing permissions and
  limitations under the License.
  -->

<project xmlns="http://maven.apache.org/POM/4.0.0"
        xmlns:xsi="http://www.w3.org/2001/XMLSchema-instance"
        xsi:schemaLocation="http://maven.apache.org/POM/4.0.0 http://maven.apache.org/xsd/maven-4.0.0.xsd">
    <parent>
        <groupId>io.helidon.microprofile.weld</groupId>
        <artifactId>helidon-microprofile-weld-project</artifactId>
<<<<<<< HEAD
        <version>3.0.0-SNAPSHOT</version>
=======
        <version>2.4.3-SNAPSHOT</version>
>>>>>>> 5e656162
    </parent>
    <modelVersion>4.0.0</modelVersion>

    <artifactId>weld-se-core</artifactId>

    <properties>
        <maven.javadoc.skip>true</maven.javadoc.skip>
    </properties>

    <dependencies>
        <dependency>
            <!-- excluding se initializer service loader file -->
            <groupId>org.jboss.weld.se</groupId>
            <artifactId>weld-se-core</artifactId>
            <optional>true</optional>
            <exclusions>
                <exclusion>
                    <groupId>org.jboss.weld.probe</groupId>
                    <artifactId>weld-probe-core</artifactId>
                </exclusion>
            </exclusions>
        </dependency>
        <!--
            Hard-coding reduced dependencies below.
            See https://issues.apache.org/jira/browse/MNG-5899
        -->
        <dependency>
            <groupId>io.helidon.microprofile.weld</groupId>
            <artifactId>weld-core-impl</artifactId>
            <version>${project.version}</version>
            <scope>compile</scope>
        </dependency>
        <dependency>
            <groupId>org.jboss.weld.environment</groupId>
            <artifactId>weld-environment-common</artifactId>
            <scope>compile</scope>
            <exclusions>
                <exclusion>
                    <groupId>org.jboss.weld</groupId>
                    <artifactId>weld-core-impl</artifactId>
                </exclusion>
            </exclusions>
        </dependency>
        <dependency>
            <groupId>org.jboss.weld</groupId>
            <artifactId>weld-api</artifactId>
            <scope>compile</scope>
        </dependency>
        <dependency>
            <groupId>org.jboss.weld</groupId>
            <artifactId>weld-spi</artifactId>
            <scope>compile</scope>
        </dependency>
        <!--
        Using Jakarta API instead of the Weld specific spec libraries
        The library naming of weld is not compatible with java module system
        -->
        <dependency>
            <groupId>jakarta.annotation</groupId>
            <artifactId>jakarta.annotation-api</artifactId>
        </dependency>
        <dependency>
            <groupId>jakarta.el</groupId>
            <artifactId>jakarta.el-api</artifactId>
        </dependency>
        <dependency>
            <groupId>jakarta.interceptor</groupId>
            <artifactId>jakarta.interceptor-api</artifactId>
        </dependency>
        <dependency>
            <groupId>jakarta.enterprise</groupId>
            <artifactId>jakarta.enterprise.cdi-api</artifactId>
        </dependency>
        <dependency>
            <groupId>jakarta.inject</groupId>
            <artifactId>jakarta.inject-api</artifactId>
        </dependency>
    </dependencies>
    <build>
        <plugins>
            <!-- create the shaded JAR -->
            <plugin>
                <groupId>org.apache.maven.plugins</groupId>
                <artifactId>maven-shade-plugin</artifactId>
                <executions>
                    <execution>
                        <id>shade</id>
                        <phase>package</phase>
                        <goals>
                            <goal>shade</goal>
                        </goals>
                        <configuration>
                            <shadedArtifactAttached>false</shadedArtifactAttached>
                            <createDependencyReducedPom>false</createDependencyReducedPom>
                            <createSourcesJar>false</createSourcesJar>
                            <promoteTransitiveDependencies>true</promoteTransitiveDependencies>
                            <artifactSet>
                                <includes>
                                    <include>org.jboss.weld.se:weld-se-core</include>
                                </includes>
                            </artifactSet>
                            <filters>
                                <filter>
                                    <artifact>*:*</artifact>
                                    <excludes>
                                        <exclude>META-INF/services/jakarta.enterprise.inject.spi.CDIProvider</exclude>
                                        <exclude>META-INF/services/jakarta.enterprise.inject.se.SeContainerInitializer</exclude>
                                    </excludes>
                                </filter>
                            </filters>
                        </configuration>
                    </execution>
                </executions>
            </plugin>
        </plugins>
    </build>

    <profiles>
        <profile>
            <id>release</id>
            <build>
                <plugins>
                    <plugin>
                        <groupId>org.apache.maven.plugins</groupId>
                        <artifactId>maven-jar-plugin</artifactId>
                        <executions>
                            <execution>
                                <id>empty-sources-jar</id>
                                <phase>package</phase>
                                <goals>
                                    <goal>jar</goal>
                                </goals>
                                <configuration>
                                    <classifier>sources</classifier>
                                    <classesDirectory>${project.build.directory}/sources</classesDirectory>
                                </configuration>
                            </execution>
                            <execution>
                                <id>empty-javadoc-jar</id>
                                <phase>package</phase>
                                <goals>
                                    <goal>jar</goal>
                                </goals>
                                <configuration>
                                    <classifier>javadoc</classifier>
                                    <classesDirectory>${project.build.directory}/javadoc</classesDirectory>
                                </configuration>
                            </execution>
                        </executions>
                    </plugin>
                </plugins>
            </build>
        </profile>
    </profiles>


</project><|MERGE_RESOLUTION|>--- conflicted
+++ resolved
@@ -21,11 +21,7 @@
     <parent>
         <groupId>io.helidon.microprofile.weld</groupId>
         <artifactId>helidon-microprofile-weld-project</artifactId>
-<<<<<<< HEAD
-        <version>3.0.0-SNAPSHOT</version>
-=======
         <version>2.4.3-SNAPSHOT</version>
->>>>>>> 5e656162
     </parent>
     <modelVersion>4.0.0</modelVersion>
 
@@ -96,12 +92,21 @@
             <artifactId>jakarta.interceptor-api</artifactId>
         </dependency>
         <dependency>
+            <groupId>org.jboss.logging</groupId>
+            <artifactId>jboss-logging</artifactId>
+        </dependency>
+        <dependency>
             <groupId>jakarta.enterprise</groupId>
             <artifactId>jakarta.enterprise.cdi-api</artifactId>
         </dependency>
         <dependency>
             <groupId>jakarta.inject</groupId>
             <artifactId>jakarta.inject-api</artifactId>
+        </dependency>
+        <dependency>
+            <groupId>org.jboss.classfilewriter</groupId>
+            <artifactId>jboss-classfilewriter</artifactId>
+            <scope>compile</scope>
         </dependency>
     </dependencies>
     <build>
@@ -131,8 +136,7 @@
                                 <filter>
                                     <artifact>*:*</artifact>
                                     <excludes>
-                                        <exclude>META-INF/services/jakarta.enterprise.inject.spi.CDIProvider</exclude>
-                                        <exclude>META-INF/services/jakarta.enterprise.inject.se.SeContainerInitializer</exclude>
+                                        <exclude>META-INF/services/javax.enterprise.inject.se.SeContainerInitializer</exclude>
                                     </excludes>
                                 </filter>
                             </filters>
