/*
 * Copyright (c) 2018, 2019 Oracle and/or its affiliates. All rights reserved.
 *
 * Licensed under the Apache License, Version 2.0 (the "License");
 * you may not use this file except in compliance with the License.
 * You may obtain a copy of the License at
 *
 *     http://www.apache.org/licenses/LICENSE-2.0
 *
 * Unless required by applicable law or agreed to in writing, software
 * distributed under the License is distributed on an "AS IS" BASIS,
 * WITHOUT WARRANTIES OR CONDITIONS OF ANY KIND, either express or implied.
 * See the License for the specific language governing permissions and
 * limitations under the License.
 */

package io.helidon.microprofile.faulttolerance;

import java.lang.reflect.Method;
import java.time.Duration;
import java.time.temporal.ChronoUnit;
import java.util.ArrayList;
import java.util.List;
import java.util.Objects;
import java.util.concurrent.CompletableFuture;
import java.util.concurrent.CompletionStage;
import java.util.concurrent.Future;
import java.util.concurrent.RejectedExecutionException;
import java.util.concurrent.TimeUnit;
import java.util.concurrent.TimeoutException;
import java.util.function.Function;
import java.util.logging.Logger;

import javax.interceptor.InvocationContext;

import com.netflix.config.ConfigurationManager;
import com.netflix.hystrix.exception.HystrixRuntimeException;
import net.jodah.failsafe.Failsafe;
import net.jodah.failsafe.FailsafeException;
import net.jodah.failsafe.FailsafeExecutor;
import net.jodah.failsafe.Fallback;
import net.jodah.failsafe.Policy;
import net.jodah.failsafe.RetryPolicy;
import net.jodah.failsafe.event.ExecutionAttemptedEvent;
import net.jodah.failsafe.function.CheckedFunction;
import net.jodah.failsafe.util.concurrent.Scheduler;
import org.apache.commons.configuration.AbstractConfiguration;
import org.eclipse.microprofile.config.Config;
import org.eclipse.microprofile.config.ConfigProvider;
import org.eclipse.microprofile.faulttolerance.Retry;
import org.eclipse.microprofile.faulttolerance.exceptions.BulkheadException;
import org.eclipse.microprofile.faulttolerance.exceptions.CircuitBreakerOpenException;

import static io.helidon.microprofile.faulttolerance.ExceptionUtil.toException;
import static io.helidon.microprofile.faulttolerance.FaultToleranceExtension.isFaultToleranceMetricsEnabled;
import static io.helidon.microprofile.faulttolerance.FaultToleranceMetrics.BULKHEAD_CALLS_ACCEPTED_TOTAL;
import static io.helidon.microprofile.faulttolerance.FaultToleranceMetrics.BULKHEAD_CALLS_REJECTED_TOTAL;
import static io.helidon.microprofile.faulttolerance.FaultToleranceMetrics.BULKHEAD_EXECUTION_DURATION;
import static io.helidon.microprofile.faulttolerance.FaultToleranceMetrics.INVOCATIONS_FAILED_TOTAL;
import static io.helidon.microprofile.faulttolerance.FaultToleranceMetrics.INVOCATIONS_TOTAL;
import static io.helidon.microprofile.faulttolerance.FaultToleranceMetrics.RETRY_CALLS_FAILED_TOTAL;
import static io.helidon.microprofile.faulttolerance.FaultToleranceMetrics.RETRY_CALLS_SUCCEEDED_NOT_RETRIED_TOTAL;
import static io.helidon.microprofile.faulttolerance.FaultToleranceMetrics.RETRY_CALLS_SUCCEEDED_RETRIED_TOTAL;
import static io.helidon.microprofile.faulttolerance.FaultToleranceMetrics.RETRY_RETRIES_TOTAL;
import static io.helidon.microprofile.faulttolerance.FaultToleranceMetrics.TIMEOUT_CALLS_NOT_TIMED_OUT_TOTAL;
import static io.helidon.microprofile.faulttolerance.FaultToleranceMetrics.TIMEOUT_CALLS_TIMED_OUT_TOTAL;
import static io.helidon.microprofile.faulttolerance.FaultToleranceMetrics.TIMEOUT_EXECUTION_DURATION;
import static io.helidon.microprofile.faulttolerance.FaultToleranceMetrics.getCounter;
import static io.helidon.microprofile.faulttolerance.FaultToleranceMetrics.getHistogram;

/**
 * Class CommandRetrier.
 */
public class CommandRetrier {
    private static final Logger LOGGER = Logger.getLogger(CommandRetrier.class.getName());

    private static final long   DEFAULT_DELAY_CORRECTION = 250L;
    private static final String FT_DELAY_CORRECTION = "fault-tolerance.delayCorrection";
    private static final int    DEFAULT_COMMAND_THREAD_POOL_SIZE = 8;
    private static final String FT_COMMAND_THREAD_POOL_SIZE = "fault-tolerance.commandThreadPoolSize";
    private static final long   DEFAULT_THREAD_WAITING_PERIOD = 2000L;
    private static final String FT_THREAD_WAITING_PERIOD = "fault-tolerance.threadWaitingPeriod";
    private static final long   DEFAULT_BULKHEAD_TASK_QUEUEING_PERIOD = 2000L;
    private static final String FT_BULKHEAD_TASK_QUEUEING_PERIOD = "fault-tolerance.bulkheadTaskQueueingPeriod";

    private final InvocationContext context;

    private final RetryPolicy<Object> retryPolicy;

    private final boolean isAsynchronous;

    private final MethodIntrospector introspector;

    private final Method method;

    private int invocationCount = 0;

    private FaultToleranceCommand command;

    private ClassLoader contextClassLoader;

    private final long delayCorrection;

    private final int commandThreadPoolSize;

    private final long threadWaitingPeriod;

    private final long bulkheadTaskQueueingPeriod;

    private CompletableFuture<?> taskQueued = new CompletableFuture<>();

    /**
     * Constructor.
     *
     * @param context The invocation context.
     * @param introspector The method introspector.
     */
    public CommandRetrier(InvocationContext context, MethodIntrospector introspector) {
        this.context = context;
        this.introspector = introspector;
        this.isAsynchronous = introspector.isAsynchronous();
        this.method = context.getMethod();

        // Init Helidon config params
        Config config = ConfigProvider.getConfig();
        this.delayCorrection = config.getOptionalValue(FT_DELAY_CORRECTION, Long.class)
                .orElse(DEFAULT_DELAY_CORRECTION);
        this.commandThreadPoolSize = config.getOptionalValue(FT_COMMAND_THREAD_POOL_SIZE, Integer.class)
                .orElse(DEFAULT_COMMAND_THREAD_POOL_SIZE);
        this.threadWaitingPeriod = config.getOptionalValue(FT_THREAD_WAITING_PERIOD, Long.class)
                .orElse(DEFAULT_THREAD_WAITING_PERIOD);
        this.bulkheadTaskQueueingPeriod = config.getOptionalValue(FT_BULKHEAD_TASK_QUEUEING_PERIOD, Long.class)
                .orElse(DEFAULT_BULKHEAD_TASK_QUEUEING_PERIOD);

        final Retry retry = introspector.getRetry();
        if (retry != null) {
            // Initial setting for retry policy
            this.retryPolicy = new RetryPolicy<>()
                                   .withMaxRetries(retry.maxRetries())
                                   .withMaxDuration(Duration.of(retry.maxDuration(), retry.durationUnit()));
            this.retryPolicy.handle(retry.retryOn());

            // Set abortOn if defined
            if (retry.abortOn().length > 0) {
                this.retryPolicy.abortOn(retry.abortOn());
            }

            // Get delay and convert to nanos
            long delay = TimeUtil.convertToNanos(retry.delay(), retry.delayUnit());

            /*
             * Apply delay correction to account for time spent in our code. This
             * correction is necessary if user code measures intervals between
             * calls that include time spent in Helidon. See TCK test {@link
             * RetryTest#testRetryWithNoDelayAndJitter}. Failures may still occur
             * on heavily loaded systems.
             */
            Function<Long, Long> correction =
                    d -> Math.abs(d - TimeUtil.convertToNanos(delayCorrection, ChronoUnit.MILLIS));

            // Processing for jitter and delay
            if (retry.jitter() > 0) {
                long jitter = TimeUtil.convertToNanos(retry.jitter(), retry.jitterDelayUnit());

                // Need to compute a factor and adjust delay for Failsafe
                double factor;
                if (jitter > delay) {
                    final long diff = jitter - delay;
                    delay = delay + diff / 2;
                    factor = 1.0;
                } else {
                    factor = ((double) jitter) / delay;
                }
                this.retryPolicy.withDelay(Duration.of(correction.apply(delay), ChronoUnit.NANOS));
                this.retryPolicy.withJitter(factor);
            } else if (retry.delay() > 0) {
                this.retryPolicy.withDelay(Duration.of(correction.apply(delay), ChronoUnit.NANOS));
            }
        } else {
            this.retryPolicy = new RetryPolicy<>().withMaxRetries(0);     // no retries
        }
    }

    /**
     * Get command thread pool size.
     *
     * @return Thread pool size.
     */
    int commandThreadPoolSize() {
        return commandThreadPoolSize;
    }

    /**
     * Get thread waiting period.
     *
     * @return Thread waiting period.
     */
    long threadWaitingPeriod() {
        return threadWaitingPeriod;
    }

    FaultToleranceCommand getCommand() {
        return command;
    }

    /**
     * Retries running a command according to retry policy.
     *
     * @return Object returned by command.
     * @throws Exception If something goes wrong.
     */
    public Object execute() throws Exception {
        LOGGER.fine(() -> "Executing command with isAsynchronous = " + isAsynchronous);

<<<<<<< HEAD
        FailsafeExecutor<Object> failsafe = prepareFailsafeExecutor();
=======
        CheckedFunction<? extends Throwable, ?> fallbackFunction = t -> {
            final CommandFallback fallback = new CommandFallback(context, introspector, t);
            Object result = fallback.execute();
            // If fallback for @Asynchronous method, get result of future
            if (result instanceof Future<?>) {
                result = ((Future<?>) result).get();
            }
            return result;
        };
>>>>>>> 9490140f

        try {
            if (isAsynchronous) {
                Scheduler scheduler = CommandScheduler.create(commandThreadPoolSize);
                failsafe = failsafe.with(scheduler);

                // Store context class loader to access config
                contextClassLoader = Thread.currentThread().getContextClassLoader();

                // Check CompletionStage first to process CompletableFuture here
                if (introspector.isReturnType(CompletionStage.class)) {
                    CompletionStage<?> completionStage = CommandCompletableFuture.create(
                            failsafe.getStageAsync(() -> (CompletionStage<?>) retryExecute()),
                            this::getCommand);
                    awaitBulkheadAsyncTaskQueued();
                    return completionStage;
                }

                // If not, it must be a subtype of Future
                if (introspector.isReturnType(Future.class)) {
                    Future<?> future = CommandCompletableFuture.create(
                            failsafe.getAsync(() -> (Future<?>) retryExecute()),
                            this::getCommand);
                    awaitBulkheadAsyncTaskQueued();
                    return future;
                }

                // Oops, something went wrong during validation
                throw new InternalError("Validation failed, return type must be Future or CompletionStage");
            } else {
                return failsafe.get(this::retryExecute);
            }
        } catch (FailsafeException e) {
            throw toException(e.getCause());
        }
    }

    /**
     * Set up the Failsafe executor. Add any fallback first, per Failsafe doc
     * about "typical" policy composition
     *
     * @return Failsafe executor.
     */
    private FailsafeExecutor<Object> prepareFailsafeExecutor() {
        List<Policy<Object>> policies = new ArrayList<>();
        if (introspector.hasFallback()) {
            CheckedFunction<ExecutionAttemptedEvent<?>, ?> fallbackFunction = event -> {
                final CommandFallback fallback = new CommandFallback(context, introspector, event);
                Object result = fallback.execute();
                if (result instanceof CompletionStage<?>) {
                    result = ((CompletionStage<?>) result).toCompletableFuture();
                }
                if (result instanceof Future<?>) {
                    result = ((Future<?>) result).get();
                }
                return result;
            };
            policies.add(Fallback.of(fallbackFunction));
        }
        policies.add(retryPolicy);
        return Failsafe.with(policies);
    }

    /**
     * Creates a new command for each retry since Hystrix commands can only be
     * executed once. Fallback method is not overridden here to ensure all
     * retries are executed. If running in async mode, this method will execute
     * on a different thread.
     *
     * @return Object returned by command.
     */
    private Object retryExecute() throws Exception {
        // Config requires use of appropriate context class loader
        if (contextClassLoader != null) {
            Thread.currentThread().setContextClassLoader(contextClassLoader);
        }

        final String commandKey = createCommandKey();
        command = new FaultToleranceCommand(this, commandKey, introspector, context,
                contextClassLoader, taskQueued);

        // Configure command before execution
        introspector.getHystrixProperties()
                .entrySet()
                .forEach(entry -> setProperty(commandKey, entry.getKey(), entry.getValue()));

        Object result;
        try {
            LOGGER.info(() -> "About to execute command with key "
                    + command.getCommandKey()
                    + " on thread " + Thread.currentThread().getName());

            // Execute task
            invocationCount++;
            updateMetricsBefore();
            result = command.execute();
            updateMetricsAfter(null);
        } catch (ExceptionUtil.WrappedException e) {
            Throwable cause = e.getCause();
            if (cause instanceof HystrixRuntimeException) {
                cause = cause.getCause();
            }

            updateMetricsAfter(cause);

            if (cause instanceof TimeoutException) {
                throw new org.eclipse.microprofile.faulttolerance.exceptions.TimeoutException(cause);
            }
            if (isBulkheadRejection(cause)) {
                throw new BulkheadException(cause);
            }
            if (isHystrixBreakerException(cause)) {
                throw new CircuitBreakerOpenException(cause);
            }
            throw toException(cause);
        }
        return result;
    }

    /**
     * A task can be queued on a bulkhead. When async and bulkheads are combined,
     * we need to ensure that they get queued in the correct order before
     * returning control back to the application. An exception thrown during
     * queueing is processed in {@link FaultToleranceCommand#execute()}.
     */
    private void awaitBulkheadAsyncTaskQueued() {
        if (introspector.hasBulkhead()) {
            try {
                taskQueued.get(bulkheadTaskQueueingPeriod, TimeUnit.MILLISECONDS);
            } catch (Exception e) {
                LOGGER.info(() -> "Bulkhead async task queueing exception " + e);
            }
        }
    }

    /**
     * Update metrics before method is called.
     */
    private void updateMetricsBefore() {
        if (isFaultToleranceMetricsEnabled()) {
            if (introspector.hasRetry() && invocationCount > 1) {
                getCounter(method, RETRY_RETRIES_TOTAL).inc();
            }
        }
    }

    /**
     * Update metrics after method is called and depending on outcome.
     *
     * @param cause Exception cause or {@code null} if execution successful.
     */
    private void updateMetricsAfter(Throwable cause) {
        if (!isFaultToleranceMetricsEnabled()) {
            return;
        }

        // Special logic for methods with retries
        if (introspector.hasRetry()) {
            final Retry retry = introspector.getRetry();
            boolean firstInvocation = (invocationCount == 1);

            if (cause == null) {
                getCounter(method, INVOCATIONS_TOTAL).inc();
                getCounter(method, firstInvocation
                                   ? RETRY_CALLS_SUCCEEDED_NOT_RETRIED_TOTAL
                                   : RETRY_CALLS_SUCCEEDED_RETRIED_TOTAL).inc();
            } else if (retry.maxRetries() == invocationCount - 1) {
                getCounter(method, RETRY_CALLS_FAILED_TOTAL).inc();
                getCounter(method, INVOCATIONS_FAILED_TOTAL).inc();
                getCounter(method, INVOCATIONS_TOTAL).inc();
            }
        } else {
            // Global method counters
            getCounter(method, INVOCATIONS_TOTAL).inc();
            if (cause != null) {
                getCounter(method, INVOCATIONS_FAILED_TOTAL).inc();
            }
        }

        // Timeout
        if (introspector.hasTimeout()) {
            getHistogram(method, TIMEOUT_EXECUTION_DURATION)
                                 .update(command.getExecutionTime());
            getCounter(method, cause instanceof TimeoutException
                               ? TIMEOUT_CALLS_TIMED_OUT_TOTAL
                               : TIMEOUT_CALLS_NOT_TIMED_OUT_TOTAL).inc();
        }

        // Bulkhead
        if (introspector.hasBulkhead()) {
            boolean bulkheadRejection = isBulkheadRejection(cause);
            if (!bulkheadRejection) {
                getHistogram(method, BULKHEAD_EXECUTION_DURATION).update(command.getExecutionTime());
            }
            getCounter(method, bulkheadRejection ? BULKHEAD_CALLS_REJECTED_TOTAL
                    : BULKHEAD_CALLS_ACCEPTED_TOTAL).inc();
        }
    }

    /**
     * Returns a key for a command. Keys are specific to the pair of instance (target)
     * and the method being called.
     *
     * @return A command key.
     */
    private String createCommandKey() {
        return method.getName() + Objects.hash(context.getTarget(), context.getMethod().hashCode());
    }

    /**
     * Sets a Hystrix property on a command.
     *
     * @param commandKey Command key.
     * @param key Property key.
     * @param value Property value.
     */
    private void setProperty(String commandKey, String key, Object value) {
        final String actualKey = String.format("hystrix.command.%s.%s", commandKey, key);
        synchronized (ConfigurationManager.getConfigInstance()) {
            final AbstractConfiguration configManager = ConfigurationManager.getConfigInstance();
            if (configManager.getProperty(actualKey) == null) {
                configManager.setProperty(actualKey, value);
            }
        }
    }

    /**
     * Hystrix throws a {@code RuntimeException}, so we need to check
     * the message to determine if it is a breaker exception.
     *
     * @param t Throwable to check.
     * @return Outcome of test.
     */
    private static boolean isHystrixBreakerException(Throwable t) {
        return t instanceof RuntimeException && t.getMessage().contains("Hystrix "
                + "circuit short-circuited and is OPEN");
    }

    /**
     * Checks if the parameter is a bulkhead exception. Note that Hystrix with semaphore
     * isolation may throw a {@code RuntimeException}, so we need to check the message
     * to determine if it is a semaphore exception.
     *
     * @param t Throwable to check.
     * @return Outcome of test.
     */
    private static boolean isBulkheadRejection(Throwable t) {
        return t instanceof RejectedExecutionException
                || t instanceof RuntimeException && t.getMessage().contains("could "
                + "not acquire a semaphore for execution");
    }
}<|MERGE_RESOLUTION|>--- conflicted
+++ resolved
@@ -212,20 +212,7 @@
     public Object execute() throws Exception {
         LOGGER.fine(() -> "Executing command with isAsynchronous = " + isAsynchronous);
 
-<<<<<<< HEAD
         FailsafeExecutor<Object> failsafe = prepareFailsafeExecutor();
-=======
-        CheckedFunction<? extends Throwable, ?> fallbackFunction = t -> {
-            final CommandFallback fallback = new CommandFallback(context, introspector, t);
-            Object result = fallback.execute();
-            // If fallback for @Asynchronous method, get result of future
-            if (result instanceof Future<?>) {
-                result = ((Future<?>) result).get();
-            }
-            return result;
-        };
->>>>>>> 9490140f
-
         try {
             if (isAsynchronous) {
                 Scheduler scheduler = CommandScheduler.create(commandThreadPoolSize);
