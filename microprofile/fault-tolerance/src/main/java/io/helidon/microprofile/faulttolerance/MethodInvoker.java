/*
<<<<<<< HEAD
 * Copyright (c) 2021 Oracle and/or its affiliates.
=======
 * Copyright (c) 2020, 2021 Oracle and/or its affiliates.
>>>>>>> 8b20fcc7
 *
 * Licensed under the Apache License, Version 2.0 (the "License");
 * you may not use this file except in compliance with the License.
 * You may obtain a copy of the License at
 *
 *     http://www.apache.org/licenses/LICENSE-2.0
 *
 * Unless required by applicable law or agreed to in writing, software
 * distributed under the License is distributed on an "AS IS" BASIS,
 * WITHOUT WARRANTIES OR CONDITIONS OF ANY KIND, either express or implied.
 * See the License for the specific language governing permissions and
 * limitations under the License.
 */
package io.helidon.microprofile.faulttolerance;

import java.lang.reflect.Method;
import java.time.Duration;
import java.util.Arrays;
import java.util.Objects;
import java.util.concurrent.CancellationException;
import java.util.concurrent.CompletableFuture;
import java.util.concurrent.CompletionStage;
import java.util.concurrent.ConcurrentHashMap;
import java.util.concurrent.ExecutionException;
import java.util.concurrent.Future;
import java.util.concurrent.TimeUnit;
import java.util.concurrent.atomic.AtomicBoolean;
import java.util.concurrent.locks.ReentrantLock;
import java.util.function.Supplier;

import io.helidon.common.context.Context;
import io.helidon.common.context.Contexts;
import io.helidon.common.reactive.Single;
import io.helidon.faulttolerance.Async;
import io.helidon.faulttolerance.Bulkhead;
import io.helidon.faulttolerance.CircuitBreaker;
import io.helidon.faulttolerance.CircuitBreaker.State;
import io.helidon.faulttolerance.Fallback;
import io.helidon.faulttolerance.FaultTolerance;
import io.helidon.faulttolerance.FtHandlerTyped;
import io.helidon.faulttolerance.Retry;
import io.helidon.faulttolerance.RetryTimeoutException;
import io.helidon.faulttolerance.Timeout;

import jakarta.interceptor.InvocationContext;
import org.eclipse.microprofile.faulttolerance.exceptions.BulkheadException;
import org.eclipse.microprofile.faulttolerance.exceptions.CircuitBreakerOpenException;
import org.eclipse.microprofile.metrics.Counter;

import static io.helidon.microprofile.faulttolerance.FaultToleranceExtension.isFaultToleranceMetricsEnabled;
import static io.helidon.microprofile.faulttolerance.FaultToleranceMetrics.BulkheadCallsTotal;
import static io.helidon.microprofile.faulttolerance.FaultToleranceMetrics.BulkheadExecutionsRunning;
import static io.helidon.microprofile.faulttolerance.FaultToleranceMetrics.BulkheadExecutionsWaiting;
import static io.helidon.microprofile.faulttolerance.FaultToleranceMetrics.BulkheadResult;
import static io.helidon.microprofile.faulttolerance.FaultToleranceMetrics.BulkheadRunningDuration;
import static io.helidon.microprofile.faulttolerance.FaultToleranceMetrics.BulkheadWaitingDuration;
import static io.helidon.microprofile.faulttolerance.FaultToleranceMetrics.CircuitBreakerCallsTotal;
import static io.helidon.microprofile.faulttolerance.FaultToleranceMetrics.CircuitBreakerOpenedTotal;
import static io.helidon.microprofile.faulttolerance.FaultToleranceMetrics.CircuitBreakerResult;
import static io.helidon.microprofile.faulttolerance.FaultToleranceMetrics.CircuitBreakerState;
import static io.helidon.microprofile.faulttolerance.FaultToleranceMetrics.CircuitBreakerStateTotal;
import static io.helidon.microprofile.faulttolerance.FaultToleranceMetrics.InvocationResult.EXCEPTION_THROWN;
import static io.helidon.microprofile.faulttolerance.FaultToleranceMetrics.InvocationResult.VALUE_RETURNED;
import static io.helidon.microprofile.faulttolerance.FaultToleranceMetrics.InvocationsTotal;
import static io.helidon.microprofile.faulttolerance.FaultToleranceMetrics.RetryCallsTotal;
import static io.helidon.microprofile.faulttolerance.FaultToleranceMetrics.RetryResult;
import static io.helidon.microprofile.faulttolerance.FaultToleranceMetrics.RetryRetried;
import static io.helidon.microprofile.faulttolerance.FaultToleranceMetrics.RetryRetriesTotal;
import static io.helidon.microprofile.faulttolerance.FaultToleranceMetrics.TimeoutCallsTotal;
import static io.helidon.microprofile.faulttolerance.FaultToleranceMetrics.TimeoutExecutionDuration;
import static io.helidon.microprofile.faulttolerance.FaultToleranceMetrics.TimeoutTimedOut;
import static io.helidon.microprofile.faulttolerance.ThrowableMapper.map;
import static io.helidon.microprofile.faulttolerance.ThrowableMapper.mapTypes;
/**
 * Invokes a FT method applying semantics based on method annotations. An instance
 * of this class is created for each method invocation. Some state is shared across
 * all invocations of a method, including for circuit breakers and bulkheads.
 */
class MethodInvoker implements FtSupplier<Object> {

    /**
     * The method being intercepted.
     */
    private final Method method;

    /**
     * Invocation context for the interception.
     */
    private final InvocationContext context;

    /**
     * Helper class to extract information about the method.
     */
    private final MethodIntrospector introspector;

    /**
     * Maps a {@code MethodStateKey} to a {@code MethodState}. The method state returned
     * caches the FT handler as well as some additional variables. This mapping must
     * be shared by all instances of this class.
     */
    private static final ConcurrentHashMap<MethodStateKey, MethodState> METHOD_STATES = new ConcurrentHashMap<>();

    /**
     * Start system nanos when handler is called.
     */
    private long handlerStartNanos;

    /**
     * Start system nanos when method {@code proceed()} is called.
     */
    private long invocationStartNanos;

    /**
     * Helidon context in which to run business method.
     */
    private final Context helidonContext;

    /**
     * Record thread interruption request for later use.
     */
    private final AtomicBoolean mayInterruptIfRunning = new AtomicBoolean(false);

    /**
     * Async thread in used by this invocation. May be {@code null}. We use this
     * reference for thread interruptions.
     */
    private Thread asyncInterruptThread;

    /**
<<<<<<< HEAD
     * Helper to properly propagate active request scope to other threads.
     */
    private final RequestScopeHelper requestScopeHelper;

    /**
     * State associated with a method in {@code METHOD_STATES}.
=======
     * A boolean value indicates whether the fallback logic was called or not
     * on this invocation.
     */
    private AtomicBoolean fallbackCalled = new AtomicBoolean(false);

    /**
     * State associated with a method in {@code METHOD_STATES}. This include the
     * FT handler created for the method.
>>>>>>> 8b20fcc7
     */
    private static class MethodState {
        private Retry retry;
        private Bulkhead bulkhead;
        private CircuitBreaker breaker;
        private Timeout timeout;
        private State lastBreakerState;
        private long breakerTimerOpen;
        private long breakerTimerClosed;
        private long breakerTimerHalfOpen;
        private long startNanos;
        private final ReentrantLock lock = new ReentrantLock();
    }

    /**
     * FT handler for this invoker.
     */
    private final FtHandlerTyped<Object> handler;

    /**
     * A key used to lookup {@code MethodState} instances, which include FT handlers.
     * A class loader is necessary to support multiple applications as seen in the TCKs.
     * The method class in necessary given that the same method can inherited by different
     * classes with different FT annotations and should not share handlers. Finally, the
     * method is main part of the key.
     */
    private static class MethodStateKey {
        private final ClassLoader classLoader;
        private final Class<?> methodClass;
        private final Method method;

        MethodStateKey(ClassLoader classLoader, Class<?> methodClass, Method method) {
            this.classLoader = classLoader;
            this.methodClass = methodClass;
            this.method = method;
        }

        @Override
        public boolean equals(Object o) {
            if (this == o) {
                return true;
            }
            if (o == null || getClass() != o.getClass()) {
                return false;
            }
            MethodStateKey that = (MethodStateKey) o;
            return classLoader.equals(that.classLoader)
                    && methodClass.equals(that.methodClass)
                    && method.equals(that.method);
        }

        @Override
        public int hashCode() {
            return Objects.hash(classLoader, methodClass, method);
        }
    }

    /**
     * State associated with a method instead of an invocation. Shared by all
     * invocations of same method.
     */
    private final MethodState methodState;

    /**
     * Future returned by this method invoker. Some special logic to handle async
     * cancellations and methods returning {@code Future}.
     *
     * @param <T> result type of future
     */
    @SuppressWarnings("unchecked")
    class InvokerCompletableFuture<T> extends CompletableFuture<T> {

        /**
         * If method returns {@code Future}, we let that value pass through
         * without further processing. See Section 5.2.1 of spec.
         *
         * @return value from this future
         * @throws ExecutionException if this future completed exceptionally
         * @throws InterruptedException if the current thread was interrupted
         */
        @Override
        public T get() throws InterruptedException, ExecutionException {
            T value = super.get();
            if (method.getReturnType() == Future.class) {
                return ((Future<T>) value).get();
            }
            return value;
        }

        /**
         * If method returns {@code Future}, we let that value pass through
         * without further processing. See Section 5.2.1 of spec.
         *
         * @param timeout the timeout
         * @param unit the timeout unit
         * @return value from this future
         * @throws CancellationException if this future was cancelled
         * @throws ExecutionException if this future completed exceptionally
         * @throws InterruptedException if the current thread was interrupted
         */
        @Override
        public T get(long timeout, TimeUnit unit) throws InterruptedException,
                ExecutionException, java.util.concurrent.TimeoutException {
            T value = super.get(timeout, unit);
            if (method.getReturnType() == Future.class) {
                return ((Future<T>) value).get(timeout, unit);
            }
            return value;
        }

        /**
         * Overridden to record {@code mayInterruptIfRunning} flag. This flag
         * is not currently not propagated over a chain of {@code Single<?>}'s.
         *
         * @param mayInterruptIfRunning Interrupt flag.
         * @@return {@code true} if this task is now cancelled.
         */
        @Override
        public boolean cancel(boolean mayInterruptIfRunning) {
            MethodInvoker.this.mayInterruptIfRunning.set(mayInterruptIfRunning);
            return super.cancel(mayInterruptIfRunning);
        }
    }

    /**
     * Constructor.
     *
     * @param context The invocation context.
     * @param introspector The method introspector.
     */
    MethodInvoker(InvocationContext context, MethodIntrospector introspector) {
        this.context = context;
        this.introspector = introspector;
        this.method = context.getMethod();
        this.helidonContext = Contexts.context().orElseGet(Context::create);

        // Create method state using CCL to support multiples apps (like in TCKs)
        ClassLoader ccl = Thread.currentThread().getContextClassLoader();
        Objects.requireNonNull(ccl);
        MethodStateKey methodStateKey = new MethodStateKey(ccl, context.getTarget().getClass(), method);
        this.methodState = METHOD_STATES.computeIfAbsent(methodStateKey, key -> {
            MethodState methodState = new MethodState();
            methodState.lastBreakerState = State.CLOSED;
            if (introspector.hasCircuitBreaker()) {
                methodState.breakerTimerOpen = 0L;
                methodState.breakerTimerClosed = 0L;
                methodState.breakerTimerHalfOpen = 0L;
                methodState.startNanos = System.nanoTime();
            }
            initMethodHandler(methodState);
            return methodState;
        });

        // Create a new method handler to ensure correct context in fallback
        handler = createMethodHandler(methodState);

        // Gather information about current request scope if active
        requestScopeHelper = new RequestScopeHelper();
        requestScopeHelper.saveScope();

        registerMetrics();
    }

    private void registerMetrics() {
        if (!isFaultToleranceMetricsEnabled()) {
            return;
        }

        if (introspector.hasCircuitBreaker()) {
            CircuitBreakerStateTotal.register(
                    () -> methodState.breakerTimerOpen,
                    introspector.getMethodNameTag(),
                    CircuitBreakerState.OPEN.get());
            CircuitBreakerStateTotal.register(
                    () -> methodState.breakerTimerHalfOpen,
                    introspector.getMethodNameTag(),
                    CircuitBreakerState.HALF_OPEN.get());
            CircuitBreakerStateTotal.register(
                    () -> methodState.breakerTimerClosed,
                    introspector.getMethodNameTag(),
                    CircuitBreakerState.CLOSED.get());
            CircuitBreakerOpenedTotal.register(
                    introspector.getMethodNameTag());
        }
        if (introspector.hasBulkhead()) {
            BulkheadExecutionsRunning.register(
                    () -> methodState.bulkhead.stats().concurrentExecutions(),
                    introspector.getMethodNameTag());
            if (introspector.isAsynchronous()) {
                BulkheadExecutionsWaiting.register(
                        () -> methodState.bulkhead.stats().waitingQueueSize(),
                        introspector.getMethodNameTag());
            }
        }

    }

    @Override
    public String toString() {
        String s = super.toString();
        StringBuilder sb = new StringBuilder();
        sb.append(s.substring(s.lastIndexOf('.') + 1))
                .append(" ")
                .append(method.getDeclaringClass().getSimpleName())
                .append(".")
                .append(method.getName())
                .append("()");
        return sb.toString();
    }

    /**
     * Clears {@code METHOD_STATES} map.
     */
    static void clearMethodStatesMap() {
        METHOD_STATES.clear();
    }

    /**
     * Invokes a method with one or more FT annotations.
     *
     * @return value returned by method.
     */
    @Override
    public Object get() throws Throwable {
        // Wrap method call with Helidon context
        Supplier<Single<?>> supplier = () -> {
            try {
                return Contexts.runInContextWithThrow(helidonContext,
                        () -> handler.invoke(toCompletionStageSupplier(context::proceed)));
            } catch (Exception e) {
                return Single.error(e);
            }
        };

        // Update metrics before calling method
        updateMetricsBefore();

        if (introspector.isAsynchronous()) {
            // Obtain single from supplier
            Single<?> single = supplier.get();

            // Convert single to CompletableFuture
            CompletableFuture<?> asyncFuture = single.toStage(true).toCompletableFuture();

            // Create CompletableFuture that is returned to caller
            CompletableFuture<Object> resultFuture = new InvokerCompletableFuture<>();

            // Update resultFuture based on outcome of asyncFuture
            asyncFuture.whenComplete((result, throwable) -> {
                // Release request context
                requestScopeHelper.clearScope();

                if (throwable != null) {
                    if (throwable instanceof CancellationException) {
                        single.cancel();
                        return;
                    }
                    Throwable cause;
                    if (throwable instanceof ExecutionException) {
                        cause = map(throwable.getCause());
                    } else {
                        cause = map(throwable);
                    }
                    updateMetricsAfter(cause);
                    resultFuture.completeExceptionally(cause instanceof RetryTimeoutException
                            ? ((RetryTimeoutException) cause).lastRetryException() : cause);
                } else {
                    updateMetricsAfter(null);
                    resultFuture.complete(result);
                }
            });

            // Propagate cancellation of resultFuture to asyncFuture
            resultFuture.whenComplete((result, throwable) -> {
                if (throwable instanceof CancellationException) {
                    asyncFuture.cancel(true);
                }
            });
            return resultFuture;
        } else {
            Object result = null;
            Throwable cause = null;
            try {
                // Obtain single from supplier and map to CompletableFuture to handle void methods
                Single<?> single = supplier.get();
                CompletableFuture<?> future = single.toStage(true).toCompletableFuture();

                // Synchronously way for result
                result = future.get();
            } catch (ExecutionException e) {
                cause = map(e.getCause());
            } catch (Throwable t) {
                cause = map(t);
            } finally {
                // Release request context
                requestScopeHelper.clearScope();
            }
            updateMetricsAfter(cause);
            if (cause instanceof RetryTimeoutException) {
                throw ((RetryTimeoutException) cause).lastRetryException();
            }
            if (cause != null) {
                throw cause;
            }
            return result;
        }
    }

    /**
     * Initializes method state by creating handlers for all FT annotations
     * except fallbacks. A fallback can reference the current invocation context
     * (via fallback method parameters) and cannot be cached.
     *
     * @param methodState State related to this invocation's method.
     */
    private void initMethodHandler(MethodState methodState) {
        if (introspector.hasBulkhead()) {
            methodState.bulkhead = Bulkhead.builder()
                    .limit(introspector.getBulkhead().value())
                    .queueLength(introspector.isAsynchronous() ? introspector.getBulkhead().waitingTaskQueue() : 0)
                    .build();
        }

        if (introspector.hasTimeout()) {
            methodState.timeout = Timeout.builder()
                    .timeout(Duration.of(introspector.getTimeout().value(), introspector.getTimeout().unit()))
                    .currentThread(!introspector.isAsynchronous())
                    .build();
        }

        if (introspector.hasCircuitBreaker()) {
            methodState.breaker = CircuitBreaker.builder()
                    .delay(Duration.of(introspector.getCircuitBreaker().delay(),
                            introspector.getCircuitBreaker().delayUnit()))
                    .successThreshold(introspector.getCircuitBreaker().successThreshold())
                    .errorRatio((int) (introspector.getCircuitBreaker().failureRatio() * 100))
                    .volume(introspector.getCircuitBreaker().requestVolumeThreshold())
                    .applyOn(mapTypes(introspector.getCircuitBreaker().failOn()))
                    .skipOn(mapTypes(introspector.getCircuitBreaker().skipOn()))
                    .build();
        }
    }

    /**
     * Creates a FT handler for this invocation. Handlers are composed as follows:
     *
     *  fallback(retry(circuitbreaker(timeout(bulkhead(method)))))
     *
     * Uses the cached handlers defined in the method state for this invocation's
     * method, except for fallback.
     *
     * @param methodState State related to this invocation's method.
     */
    private FtHandlerTyped<Object> createMethodHandler(MethodState methodState) {
        FaultTolerance.TypedBuilder<Object> builder = FaultTolerance.typedBuilder();

        if (methodState.bulkhead != null) {
            builder.addBulkhead(methodState.bulkhead);
        }

        if (methodState.timeout != null) {
            builder.addTimeout(methodState.timeout);
        }

        if (methodState.breaker != null) {
            builder.addBreaker(methodState.breaker);
        }

        // Create a retry for this invocation only
        if (introspector.hasRetry()) {
            int maxRetries = introspector.getRetry().maxRetries();
            if (maxRetries == -1) {
                maxRetries = Integer.MAX_VALUE;
            } else {
                maxRetries++;       // add 1 for initial call
            }
            methodState.retry = Retry.builder()
                    .retryPolicy(Retry.JitterRetryPolicy.builder()
                            .calls(maxRetries)
                            .delay(Duration.of(introspector.getRetry().delay(),
                                    introspector.getRetry().delayUnit()))
                            .jitter(Duration.of(introspector.getRetry().jitter(),
                                    introspector.getRetry().jitterDelayUnit()))
                            .build())
                    .overallTimeout(Duration.of(introspector.getRetry().maxDuration(),
                            introspector.getRetry().durationUnit()))
                    .applyOn(mapTypes(introspector.getRetry().retryOn()))
                    .skipOn(mapTypes(introspector.getRetry().abortOn()))
                    .build();
            builder.addRetry(methodState.retry);
        }

        // Create and add fallback handler for this invocation
        if (introspector.hasFallback()) {
            Fallback<Object> fallback = Fallback.builder()
                    .fallback(throwable -> {
<<<<<<< HEAD
                        // Execute callback logic
                        CommandFallback cfb = new CommandFallback(context, introspector, throwable);
=======
                        fallbackCalled.set(true);
                        FallbackHelper cfb = new FallbackHelper(context, introspector, throwable);
>>>>>>> 8b20fcc7
                        return toCompletionStageSupplier(cfb::execute).get();
                    })
                    .applyOn(mapTypes(introspector.getFallback().applyOn()))
                    .skipOn(mapTypes(introspector.getFallback().skipOn()))
                    .build();
            builder.addFallback(fallback);
        }

        return builder.build();
    }

    /**
     * Maps an {@link FtSupplier} to a supplier of {@link CompletionStage}.
     *
     * @param supplier The supplier.
     * @return The new supplier.
     */
    @SuppressWarnings("unchecked")
    Supplier<? extends CompletionStage<Object>> toCompletionStageSupplier(FtSupplier<Object> supplier) {
        return () -> {
            invocationStartNanos = System.nanoTime();

            // Wrap supplier with request context setup
            FtSupplier<Object> wrappedSupplier = requestScopeHelper.wrapInScope(supplier);

            CompletableFuture<Object> resultFuture = new CompletableFuture<>();
            if (introspector.isAsynchronous()) {
                // Invoke supplier in new thread and propagate ccl for config
                ClassLoader ccl = Thread.currentThread().getContextClassLoader();
                Single<Object> single = Async.create().invoke(() -> {
                    try {
                        Thread.currentThread().setContextClassLoader(ccl);
                        asyncInterruptThread = Thread.currentThread();
                        return wrappedSupplier.get();
                    } catch (Throwable t) {
                        return new InvokerAsyncException(t);        // wraps Throwable
                    }
                });

                // Handle async cancellations
                resultFuture.whenComplete((result, throwable) -> {
                    if (throwable instanceof CancellationException) {
                        single.cancel();        // will not interrupt by default

                        // If interrupt was requested, do it manually here
                        if (mayInterruptIfRunning.get() && asyncInterruptThread != null) {
                            asyncInterruptThread.interrupt();
                            asyncInterruptThread = null;
                        }
                    }
                });

                // The result must be Future<?>, {Completable}Future<?> or InvokerAsyncException
                single.thenAccept(result -> {
                    try {
                        // Handle exceptions thrown by an async method
                        if (result instanceof InvokerAsyncException) {
                            resultFuture.completeExceptionally(((Exception) result).getCause());
                        } else if (method.getReturnType() == Future.class) {
                            // If method returns Future, pass it without further processing
                            resultFuture.complete(result);
                        } else if (result instanceof CompletionStage<?>) {     // also CompletableFuture<?>
                            CompletionStage<Object> cs = (CompletionStage<Object>) result;
                            cs.whenComplete((o, t) -> {
                                if (t != null) {
                                    resultFuture.completeExceptionally(t);
                                } else {
                                    resultFuture.complete(o);
                                }
                            });
                        } else {
                            throw new InternalError("Return type validation failed for method " + method);
                        }
                    } catch (Throwable t) {
                        resultFuture.completeExceptionally(t);
                    }
                });
            } else {
                try {
                    resultFuture.complete(wrappedSupplier.get());
                    return resultFuture;
                } catch (Throwable t) {
                    resultFuture.completeExceptionally(t);
                }
            }
            return resultFuture;
        };
    }

    /**
     * Collects information necessary to update metrics after method is called.
     */
    private void updateMetricsBefore() {
        handlerStartNanos = System.nanoTime();

        if (introspector.hasCircuitBreaker()) {
            methodState.lock.lock();
            try {
                // Breaker state may have changed since we recorded it last
                methodState.lastBreakerState = methodState.breaker.state();
            } finally {
                methodState.lock.unlock();
            }
        }
    }

    /**
     * Update metrics after method is called and depending on outcome.
     *
     * @param cause Mapped cause or {@code null} if successful.
     */
    private void updateMetricsAfter(Throwable cause) {
        if (!isFaultToleranceMetricsEnabled()) {
            return;
        }

        methodState.lock.lock();
        try {
            // Calculate execution time
            long executionTime = System.nanoTime() - handlerStartNanos;

            // Retries
            if (introspector.hasRetry()) {
                long retryCounter = methodState.retry.retryCounter();
                boolean wasRetried = retryCounter > 0;
                Counter retryRetriesTotal = RetryRetriesTotal.get(introspector.getMethodNameTag());

                // Update retry counter
                if (wasRetried) {
                    retryRetriesTotal.inc(retryCounter);
                }

                // Update retry metrics based on outcome
                if (cause == null) {
                    RetryCallsTotal.get(introspector.getMethodNameTag(),
                            wasRetried ? RetryRetried.TRUE.get() : RetryRetried.FALSE.get(),
                            RetryResult.VALUE_RETURNED.get()).inc();
                } else if (cause instanceof RetryTimeoutException) {
                    RetryCallsTotal.get(introspector.getMethodNameTag(),
                            wasRetried ? RetryRetried.TRUE.get() : RetryRetried.FALSE.get(),
                            RetryResult.MAX_DURATION_REACHED.get()).inc();
                } else {
                    // Exception thrown but not RetryTimeoutException
                    int maxRetries = introspector.getRetry().maxRetries();
                    if (maxRetries == -1) {
                        maxRetries = Integer.MAX_VALUE;
                    }
                    if (retryCounter == maxRetries) {
                        RetryCallsTotal.get(introspector.getMethodNameTag(),
                                wasRetried ? RetryRetried.TRUE.get() : RetryRetried.FALSE.get(),
                                RetryResult.MAX_RETRIES_REACHED.get()).inc();
                    } else if (retryCounter < maxRetries) {
                        RetryCallsTotal.get(introspector.getMethodNameTag(),
                                wasRetried ? RetryRetried.TRUE.get() : RetryRetried.FALSE.get(),
                                RetryResult.EXCEPTION_NOT_RETRYABLE.get()).inc();
                    }
                }
            }

            // Timeout
            if (introspector.hasTimeout()) {
                if (cause instanceof org.eclipse.microprofile.faulttolerance.exceptions.TimeoutException) {
                    TimeoutCallsTotal.get(introspector.getMethodNameTag(),
                            TimeoutTimedOut.TRUE.get()).inc();
                } else {
                    TimeoutCallsTotal.get(introspector.getMethodNameTag(),
                            TimeoutTimedOut.FALSE.get()).inc();
                }
                TimeoutExecutionDuration.get(introspector.getMethodNameTag()).update(executionTime);
            }

            // CircuitBreaker
            if (introspector.hasCircuitBreaker()) {
                Objects.requireNonNull(methodState.breaker);

                if (methodState.lastBreakerState == State.OPEN) {
                    CircuitBreakerCallsTotal.get(introspector.getMethodNameTag(),
                            CircuitBreakerResult.CIRCUIT_BREAKER_OPEN.get()).inc();
                } else if (methodState.breaker.state() == State.OPEN) {     // closed -> open
                    CircuitBreakerOpenedTotal.get(introspector.getMethodNameTag()).inc();
                }

                if (cause == null) {
                    CircuitBreakerCallsTotal.get(introspector.getMethodNameTag(),
                            CircuitBreakerResult.SUCCESS.get()).inc();
                } else if (!(cause instanceof CircuitBreakerOpenException)) {
                    boolean skipOnThrowable = Arrays.stream(introspector.getCircuitBreaker().skipOn())
                            .anyMatch(c -> c.isAssignableFrom(cause.getClass()));
                    boolean failOnThrowable = Arrays.stream(introspector.getCircuitBreaker().failOn())
                            .anyMatch(c -> c.isAssignableFrom(cause.getClass()));

                    if (skipOnThrowable || !failOnThrowable) {
                        CircuitBreakerCallsTotal.get(introspector.getMethodNameTag(),
                                CircuitBreakerResult.SUCCESS.get()).inc();
                    } else {
                        CircuitBreakerCallsTotal.get(introspector.getMethodNameTag(),
                                CircuitBreakerResult.FAILURE.get()).inc();
                    }
                }

                // Update times for gauges
                switch (methodState.lastBreakerState) {
                    case OPEN:
                        methodState.breakerTimerOpen += System.nanoTime() - methodState.startNanos;
                        break;
                    case CLOSED:
                        methodState.breakerTimerClosed += System.nanoTime() - methodState.startNanos;
                        break;
                    case HALF_OPEN:
                        methodState.breakerTimerHalfOpen += System.nanoTime() - methodState.startNanos;
                        break;
                    default:
                        throw new IllegalStateException("Unknown breaker state " + methodState.lastBreakerState);
                }

                // Update internal state
                methodState.lastBreakerState = methodState.breaker.state();
                methodState.startNanos = System.nanoTime();
            }

            // Bulkhead
            if (introspector.hasBulkhead()) {
                Objects.requireNonNull(methodState.bulkhead);
                Bulkhead.Stats stats = methodState.bulkhead.stats();
                Counter bulkheadAccepted = BulkheadCallsTotal.get(introspector.getMethodNameTag(),
                        BulkheadResult.ACCEPTED.get());
                if (stats.callsAccepted() > bulkheadAccepted.getCount()) {
                    bulkheadAccepted.inc(stats.callsAccepted() - bulkheadAccepted.getCount());
                }
                Counter bulkheadRejected = BulkheadCallsTotal.get(introspector.getMethodNameTag(),
                        BulkheadResult.REJECTED.get());
                if (stats.callsRejected() > bulkheadRejected.getCount()) {
                    bulkheadRejected.inc(stats.callsRejected() - bulkheadRejected.getCount());
                }

                // Update histograms if task accepted
                if (!(cause instanceof BulkheadException)) {
                    long waitingTime = invocationStartNanos - handlerStartNanos;
                    BulkheadRunningDuration.get(introspector.getMethodNameTag())
                            .update(executionTime - waitingTime);
                    if (introspector.isAsynchronous()) {
                        BulkheadWaitingDuration.get(introspector.getMethodNameTag()).update(waitingTime);
                    }
                }
            }

            // Global method counters
            if (cause == null) {
                InvocationsTotal.get(introspector.getMethodNameTag(),
                        VALUE_RETURNED.get(),
                        introspector.getFallbackTag(fallbackCalled.get())).inc();
            } else {
                InvocationsTotal.get(introspector.getMethodNameTag(),
                        EXCEPTION_THROWN.get(),
                        introspector.getFallbackTag(fallbackCalled.get())).inc();
            }
        } finally {
            methodState.lock.unlock();
        }
    }
}<|MERGE_RESOLUTION|>--- conflicted
+++ resolved
@@ -1,9 +1,5 @@
 /*
-<<<<<<< HEAD
- * Copyright (c) 2021 Oracle and/or its affiliates.
-=======
  * Copyright (c) 2020, 2021 Oracle and/or its affiliates.
->>>>>>> 8b20fcc7
  *
  * Licensed under the Apache License, Version 2.0 (the "License");
  * you may not use this file except in compliance with the License.
@@ -133,23 +129,18 @@
     private Thread asyncInterruptThread;
 
     /**
-<<<<<<< HEAD
-     * Helper to properly propagate active request scope to other threads.
-     */
-    private final RequestScopeHelper requestScopeHelper;
-
-    /**
-     * State associated with a method in {@code METHOD_STATES}.
-=======
      * A boolean value indicates whether the fallback logic was called or not
      * on this invocation.
      */
     private AtomicBoolean fallbackCalled = new AtomicBoolean(false);
 
     /**
-     * State associated with a method in {@code METHOD_STATES}. This include the
-     * FT handler created for the method.
->>>>>>> 8b20fcc7
+     * Helper to properly propagate active request scope to other threads.
+     */
+    private final RequestScopeHelper requestScopeHelper;
+
+    /**
+     * State associated with a method in {@code METHOD_STATES}.
      */
     private static class MethodState {
         private Retry retry;
@@ -546,13 +537,8 @@
         if (introspector.hasFallback()) {
             Fallback<Object> fallback = Fallback.builder()
                     .fallback(throwable -> {
-<<<<<<< HEAD
-                        // Execute callback logic
-                        CommandFallback cfb = new CommandFallback(context, introspector, throwable);
-=======
                         fallbackCalled.set(true);
                         FallbackHelper cfb = new FallbackHelper(context, introspector, throwable);
->>>>>>> 8b20fcc7
                         return toCompletionStageSupplier(cfb::execute).get();
                     })
                     .applyOn(mapTypes(introspector.getFallback().applyOn()))
