--- conflicted
+++ resolved
@@ -1,9 +1,5 @@
 /*
-<<<<<<< HEAD
  * Copyright (c) 2020, 2021 Oracle and/or its affiliates.
-=======
- * Copyright (c) 2021 Oracle and/or its affiliates.
->>>>>>> 5baefdb0
  *
  * Licensed under the Apache License, Version 2.0 (the "License");
  * you may not use this file except in compliance with the License.
@@ -19,6 +15,9 @@
  */
 package io.helidon.microprofile.faulttolerance;
 
+import javax.enterprise.context.control.RequestContextController;
+import javax.enterprise.inject.spi.CDI;
+import javax.interceptor.InvocationContext;
 import java.lang.reflect.Method;
 import java.time.Duration;
 import java.util.Arrays;
@@ -35,10 +34,6 @@
 import java.util.function.Supplier;
 import java.util.logging.Logger;
 
-import javax.enterprise.context.control.RequestContextController;
-import javax.enterprise.inject.spi.CDI;
-import javax.interceptor.InvocationContext;
-
 import io.helidon.common.context.Context;
 import io.helidon.common.context.Contexts;
 import io.helidon.common.reactive.Single;
@@ -52,7 +47,6 @@
 import io.helidon.faulttolerance.Retry;
 import io.helidon.faulttolerance.RetryTimeoutException;
 import io.helidon.faulttolerance.Timeout;
-
 import org.eclipse.microprofile.faulttolerance.exceptions.BulkheadException;
 import org.eclipse.microprofile.faulttolerance.exceptions.CircuitBreakerOpenException;
 import org.eclipse.microprofile.metrics.Counter;
@@ -604,28 +598,9 @@
         if (introspector.hasFallback()) {
             Fallback<Object> fallback = Fallback.builder()
                     .fallback(throwable -> {
-<<<<<<< HEAD
-                        try {
-                            // Reference request context if request scope is active
-                            if (requestScope != null) {
-                                requestContext = requestScope.referenceCurrent();
-                            }
-
-                            // Execute callback logic
-                            fallbackCalled.set(true);
-                            FallbackHelper cfb = new FallbackHelper(context, introspector, throwable);
-                            return toCompletionStageSupplier(cfb::execute).get();
-                        } finally {
-                            // Release request context if referenced
-                            if (requestContext != null) {
-                                requestContext.release();
-                            }
-                        }
-=======
-                        // Execute callback logic
-                        CommandFallback cfb = new CommandFallback(context, introspector, throwable);
+                        fallbackCalled.set(true);
+                        FallbackHelper cfb = new FallbackHelper(context, introspector, throwable);
                         return toCompletionStageSupplier(cfb::execute).get();
->>>>>>> 5baefdb0
                     })
                     .applyOn(mapTypes(introspector.getFallback().applyOn()))
                     .skipOn(mapTypes(introspector.getFallback().skipOn()))
