/*
 * Copyright (c) 2018, 2021 Oracle and/or its affiliates.
 *
 * Licensed under the Apache License, Version 2.0 (the "License");
 * you may not use this file except in compliance with the License.
 * You may obtain a copy of the License at
 *
 *     http://www.apache.org/licenses/LICENSE-2.0
 *
 * Unless required by applicable law or agreed to in writing, software
 * distributed under the License is distributed on an "AS IS" BASIS,
 * WITHOUT WARRANTIES OR CONDITIONS OF ANY KIND, either express or implied.
 * See the License for the specific language governing permissions and
 * limitations under the License.
 */

package io.helidon.microprofile.faulttolerance;

import java.lang.annotation.Annotation;
import java.lang.reflect.Method;
import java.util.Optional;

import javax.enterprise.inject.spi.AnnotatedMethod;
import javax.enterprise.inject.spi.AnnotatedType;
import javax.enterprise.inject.spi.BeanManager;
import javax.enterprise.inject.spi.CDI;

import io.helidon.microprofile.faulttolerance.MethodAntn.LookupResult;

import org.eclipse.microprofile.faulttolerance.Asynchronous;
import org.eclipse.microprofile.faulttolerance.Bulkhead;
import org.eclipse.microprofile.faulttolerance.CircuitBreaker;
import org.eclipse.microprofile.faulttolerance.Fallback;
import org.eclipse.microprofile.faulttolerance.Retry;
import org.eclipse.microprofile.faulttolerance.Timeout;

import static io.helidon.microprofile.faulttolerance.FaultToleranceParameter.getParameter;
import static io.helidon.microprofile.faulttolerance.MethodAntn.lookupAnnotation;

class MethodIntrospector {

    private final AnnotatedMethod<?> annotatedMethod;

    private final Retry retry;

    private final Fallback fallback;

    private final CircuitBreaker circuitBreaker;

    private final Timeout timeout;

    private final Bulkhead bulkhead;

    private final RetryExponentialBackoff retryExponentialBackoff;

    private final RetryFibonacciBackoff retryFibonacciBackoff;

    /**
     * Constructor.
     *
     * @param method The method to introspect.
     */
    @SuppressWarnings("unchecked")
    MethodIntrospector(Class<?> beanClass, Method method) {
        BeanManager bm = CDI.current().getBeanManager();
        AnnotatedType<?> annotatedType = bm.createAnnotatedType(beanClass);
        Optional<AnnotatedMethod<?>> annotatedMethodOptional =
                (Optional<AnnotatedMethod<?>>) annotatedType.getMethods()
                        .stream()
                        .filter(am -> am.getJavaMember().equals(method))
                        .findFirst();
        this.annotatedMethod = annotatedMethodOptional.orElse(new FtAnnotatedMethod(method));

        this.retry = isAnnotationEnabled(Retry.class) ? new RetryAntn(annotatedMethod) : null;
        this.circuitBreaker = isAnnotationEnabled(CircuitBreaker.class)
<<<<<<< HEAD
                ? new CircuitBreakerAntn(beanClass, method) : null;
        this.timeout = isAnnotationEnabled(Timeout.class) ? new TimeoutAntn(beanClass, method) : null;
        this.bulkhead = isAnnotationEnabled(Bulkhead.class) ? new BulkheadAntn(beanClass, method) : null;
        this.fallback = isAnnotationEnabled(Fallback.class) ? new FallbackAntn(beanClass, method) : null;

        // Check for retry strategies
        this.retryFibonacciBackoff = method.getAnnotation(RetryFibonacciBackoff.class);
        this.retryExponentialBackoff = method.getAnnotation(RetryExponentialBackoff.class);
    }

    Method method() {
        return method;
    }

    /**
     * Checks if {@code clazz} is assignable from the method's return type.
     *
     * @param clazz The class.
     * @return Outcome of test.
     */
    boolean isReturnType(Class<?> clazz) {
        return clazz.isAssignableFrom(method.getReturnType());
=======
                ? new CircuitBreakerAntn(annotatedMethod) : null;
        this.timeout = isAnnotationEnabled(Timeout.class) ? new TimeoutAntn(annotatedMethod) : null;
        this.bulkhead = isAnnotationEnabled(Bulkhead.class) ? new BulkheadAntn(annotatedMethod) : null;
        this.fallback = isAnnotationEnabled(Fallback.class) ? new FallbackAntn(annotatedMethod) : null;
>>>>>>> be78f5bf
    }

    /**
     * Checks if {@code @Retry} is present.
     *
     * @return Outcome of test.
     */
    boolean hasRetry() {
        return retry != null;
    }

    Retry getRetry() {
        return retry;
    }

    /**
     * Checks if {@code @Fallback} is present.
     *
     * @return Outcome of test.
     */
    boolean hasFallback() {
        return fallback != null;
    }

    Fallback getFallback() {
        return fallback;
    }

    boolean isAsynchronous() {
        return isAnnotationEnabled(Asynchronous.class);
    }

    /**
     * Checks if {@code @CircuitBreaker} is present.
     *
     * @return Outcome of test.
     */
    boolean hasCircuitBreaker() {
        return circuitBreaker != null;
    }

    CircuitBreaker getCircuitBreaker() {
        return circuitBreaker;
    }

    /**
     * Checks if {@code @Timeout} is present.
     *
     * @return Outcome of test.
     */
    boolean hasTimeout() {
        return timeout != null;
    }

    Timeout getTimeout() {
        return timeout;
    }

    /**
     * Checks if {@code @Bulkhead} is present.
     *
     * @return Outcome of test.
     */
    boolean hasBulkhead() {
        return bulkhead != null;
    }

    Bulkhead getBulkhead() {
        return bulkhead;
    }

    /**
     * Checks if {@code @RetryExponentialBackoff} is present.
     *
     * @return Outcome of test.
     */
    boolean hasRetryExponentialBackoff() {
        return retryExponentialBackoff != null;
    }

    RetryExponentialBackoff getRetryExponentialBackoff() {
        return retryExponentialBackoff;
    }

    /**
     * Checks if {@code @RetryFibonacciBackoff} is present.
     *
     * @return Outcome of test.
     */
    boolean hasRetryFibonacciBackoff() {
        return retryFibonacciBackoff != null;
    }

    RetryFibonacciBackoff getRetryFibonacciBackoff() {
        return retryFibonacciBackoff;
    }

    /**
     * Determines if annotation type is present and enabled.
     *
     * @param clazz Annotation class to search for.
     * @return Outcome of test.
     */
    private boolean isAnnotationEnabled(Class<? extends Annotation> clazz) {
        BeanManager bm = CDI.current().getBeanManager();
        LookupResult<? extends Annotation> lookupResult = lookupAnnotation(annotatedMethod, clazz, bm);
        if (lookupResult == null) {
            return false;       // not present
        }

        String value;
        final String annotationType = clazz.getSimpleName();

        // Check if property defined at method level
        Method method = annotatedMethod.getJavaMember();
        value = getParameter(method.getDeclaringClass().getName(), method.getName(),
                annotationType, "enabled");
        if (value != null) {
            return Boolean.parseBoolean(value);
        }

        // Check if property defined at class level
        value = getParameter(method.getDeclaringClass().getName(), annotationType, "enabled");
        if (value != null) {
            return Boolean.parseBoolean(value);
        }

        // Check if property defined at global level
        value = getParameter(annotationType, "enabled");
        if (value != null) {
            return Boolean.parseBoolean(value);
        }

        // Default is enabled
        return clazz == Fallback.class || FaultToleranceExtension.isFaultToleranceEnabled();
    }
}<|MERGE_RESOLUTION|>--- conflicted
+++ resolved
@@ -73,7 +73,6 @@
 
         this.retry = isAnnotationEnabled(Retry.class) ? new RetryAntn(annotatedMethod) : null;
         this.circuitBreaker = isAnnotationEnabled(CircuitBreaker.class)
-<<<<<<< HEAD
                 ? new CircuitBreakerAntn(beanClass, method) : null;
         this.timeout = isAnnotationEnabled(Timeout.class) ? new TimeoutAntn(beanClass, method) : null;
         this.bulkhead = isAnnotationEnabled(Bulkhead.class) ? new BulkheadAntn(beanClass, method) : null;
@@ -96,12 +95,6 @@
      */
     boolean isReturnType(Class<?> clazz) {
         return clazz.isAssignableFrom(method.getReturnType());
-=======
-                ? new CircuitBreakerAntn(annotatedMethod) : null;
-        this.timeout = isAnnotationEnabled(Timeout.class) ? new TimeoutAntn(annotatedMethod) : null;
-        this.bulkhead = isAnnotationEnabled(Bulkhead.class) ? new BulkheadAntn(annotatedMethod) : null;
-        this.fallback = isAnnotationEnabled(Fallback.class) ? new FallbackAntn(annotatedMethod) : null;
->>>>>>> be78f5bf
     }
 
     /**
