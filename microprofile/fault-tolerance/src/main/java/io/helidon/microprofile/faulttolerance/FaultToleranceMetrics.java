--- conflicted
+++ resolved
@@ -16,18 +16,12 @@
 
 package io.helidon.microprofile.faulttolerance;
 
-<<<<<<< HEAD
+import java.util.Objects;
+import java.util.function.Supplier;
 import java.lang.reflect.Method;
 import java.util.concurrent.locks.ReentrantLock;
 
 import io.helidon.common.LazyValue;
-=======
-import java.util.Objects;
-import java.util.function.Supplier;
-
-import javax.enterprise.inject.spi.CDI;
-import javax.enterprise.util.AnnotationLiteral;
->>>>>>> 8b20fcc7
 
 import jakarta.enterprise.inject.spi.CDI;
 import org.eclipse.microprofile.metrics.Counter;
@@ -46,15 +40,11 @@
  */
 class FaultToleranceMetrics {
 
-<<<<<<< HEAD
     static final String METRIC_NAME_TEMPLATE = "ft.%s.%s.%s";
 
     private static final ReentrantLock LOCK = new ReentrantLock();
     private static final LazyValue<MetricRegistry> METRIC_REGISTRY = LazyValue.create(
             () -> CDI.current().select(MetricRegistry.class).get());
-=======
-    private static MetricRegistry metricRegistry;
->>>>>>> 8b20fcc7
 
     private FaultToleranceMetrics() {
     }
@@ -63,16 +53,8 @@
         return getMetricRegistry() != null;
     }
 
-<<<<<<< HEAD
     static MetricRegistry getMetricRegistry() {
         return METRIC_REGISTRY.get();
-=======
-    static synchronized MetricRegistry getMetricRegistry() {
-        if (metricRegistry == null) {
-            metricRegistry = CDI.current().select(MetricRegistry.class, new BaseRegistryTypeLiteral()).get();
-        }
-        return metricRegistry;
->>>>>>> 8b20fcc7
     }
 
     /**
@@ -86,19 +68,6 @@
         }
     }
 
-<<<<<<< HEAD
-    static Counter getCounter(Method method, String name) {
-        return getMetric(method, name);
-    }
-
-    static Histogram getHistogram(Method method, String name) {
-        return getMetric(method, name);
-    }
-
-    @SuppressWarnings("unchecked")
-    static <T> Gauge<T> getGauge(Method method, String name) {
-        return getMetric(method, name);
-=======
     /**
      * Base class for Fault Tolerance metrics. Shares common logic for registration
      * and lookup of metrics.
@@ -172,7 +141,62 @@
             MetricID metricID = new MetricID(name(), tags);
             return (Gauge<T>) getMetricRegistry().getMetrics().get(metricID);
         }
-
+    @SuppressWarnings("unchecked")
+    static <T extends Metric> T getMetric(Method method, String name) {
+        MetricID metricID = newMetricID(String.format(METRIC_NAME_TEMPLATE,
+                method.getDeclaringClass().getName(),
+                method.getName(), name));
+        return (T) getMetricRegistry().getMetrics().get(metricID);
+    }
+
+    static Counter getCounter(Method method, String name) {
+        return getMetric(method, name);
+    }
+
+    static Histogram getHistogram(Method method, String name) {
+        return getMetric(method, name);
+    }
+
+    @SuppressWarnings("unchecked")
+    static <T> Gauge<T> getGauge(Method method, String name) {
+        return getMetric(method, name);
+    }
+
+    static long getCounter(Object bean, String methodName, String name,
+                           Class<?>... params) throws Exception {
+        Method method = findMethod(getRealClass(bean), methodName, params);
+        return getCounter(method, name).getCount();
+    }
+
+    static Histogram getHistogram(Object bean, String methodName, String name,
+                                  Class<?>... params) throws Exception {
+        Method method = findMethod(getRealClass(bean), methodName, params);
+        return getHistogram(method, name);
+    }
+
+    static <T> Gauge<T> getGauge(Object bean, String methodName, String name,
+                                 Class<?>... params) throws Exception {
+        Method method = findMethod(getRealClass(bean), methodName, params);
+        return getGauge(method, name);
+    }
+
+    /**
+     * Attempts to find a method even if not accessible.
+     *
+     * @param beanClass bean class.
+     * @param methodName name of method.
+     * @param params param types.
+     * @return method found.
+     * @throws NoSuchMethodException if not found.
+     */
+    private static Method findMethod(Class<?> beanClass, String methodName,
+                                     Class<?>... params) throws NoSuchMethodException {
+        try {
+            Method method = beanClass.getDeclaredMethod(methodName, params);
+            method.setAccessible(true);
+            return method;
+        } catch (Exception e) {
+            return beanClass.getMethod(methodName, params);
         @SuppressWarnings("unchecked")
         protected <T> Gauge<T> registerGauge(Gauge<T> newGauge, Tag... tags) {
             Gauge<T> gauge = getGauge(tags);
@@ -269,7 +293,6 @@
         static Counter register(Tag... tags) {
             return INSTANCE.registerCounter(tags);
         }
->>>>>>> 8b20fcc7
     }
 
     // -- Retries -------------------------------------------------------------
@@ -522,224 +545,6 @@
     /**
      * Class for "ft.circuitbreaker.calls.total" counters.
      */
-    static class CircuitBreakerCallsTotal extends FaultToleranceMetric {
-
-        static final CircuitBreakerCallsTotal INSTANCE = new CircuitBreakerCallsTotal();
-
-        private CircuitBreakerCallsTotal() {
-        }
-
-        @Override
-        String name() {
-            return "ft.circuitbreaker.calls.total";
-        }
-
-        @Override
-        String description() {
-            return "The number of times the circuit breaker logic was run. This will usually be once "
-                    + "per method call, but may be more than once if the method call is retried.";
-        }
-
-        @Override
-        MetricType metricType() {
-            return MetricType.COUNTER;
-        }
-
-        @Override
-        String unit() {
-            return MetricUnits.NONE;
-        }
-
-        static Counter get(Tag... tags) {
-            return INSTANCE.registerCounter(tags);
-        }
-
-        static Counter register(Tag... tags) {
-            return INSTANCE.registerCounter(tags);
-        }
-    }
-
-    /**
-     * Class for "ft.circuitbreaker.state.total" gauges.
-     */
-    static class CircuitBreakerStateTotal extends FaultToleranceMetric {
-
-        static final CircuitBreakerStateTotal INSTANCE = new CircuitBreakerStateTotal();
-
-        private CircuitBreakerStateTotal() {
-        }
-
-        @Override
-        String name() {
-            return "ft.circuitbreaker.state.total";
-        }
-
-        @Override
-        String description() {
-            return "Amount of time the circuit breaker has spent in each state";
-        }
-
-        @Override
-        MetricType metricType() {
-            return MetricType.GAUGE;
-        }
-
-        @Override
-        String unit() {
-            return MetricUnits.NANOSECONDS;
-        }
-
-
-        static Gauge<Long> get(Tag... tags) {
-            return INSTANCE.getGauge(tags);
-        }
-
-        static Gauge<Long> register(Gauge<Long> gauge, Tag... tags) {
-            return INSTANCE.registerGauge(gauge, tags);
-        }
-    }
-
-    /**
-     * Class for "ft.circuitbreaker.opened.total" counters.
-     */
-    static class CircuitBreakerOpenedTotal extends FaultToleranceMetric {
-
-        static final CircuitBreakerOpenedTotal INSTANCE = new CircuitBreakerOpenedTotal();
-
-        private CircuitBreakerOpenedTotal() {
-        }
-
-        @Override
-        String name() {
-            return "ft.circuitbreaker.opened.total";
-        }
-
-        @Override
-        String description() {
-            return "Number of times the circuit breaker has moved from closed state to open state";
-        }
-
-        @Override
-        MetricType metricType() {
-            return MetricType.COUNTER;
-        }
-
-        @Override
-        String unit() {
-            return MetricUnits.NONE;
-        }
-
-        static Counter get(Tag... tags) {
-            return INSTANCE.registerCounter(tags);
-        }
-
-        static Counter register(Tag... tags) {
-            return INSTANCE.registerCounter(tags);
-        }
-    }
-
-    // --- Bulkheads ----------------------------------------------------------
-
-    enum BulkheadResult implements Supplier<Tag> {
-        ACCEPTED("accepted"),
-        REJECTED("rejected");
-
-        private final Tag metricTag;
-
-        BulkheadResult(String value) {
-            metricTag = new Tag("bulkheadResult", value);
-        }
-
-        @Override
-        public Tag get() {
-            return metricTag;
-        }
-    }
-
-    /**
-     * Class for "ft.bulkhead.calls.total" counters.
-     */
-    static class BulkheadCallsTotal extends FaultToleranceMetric {
-
-        static final BulkheadCallsTotal INSTANCE = new BulkheadCallsTotal();
-
-        private BulkheadCallsTotal() {
-        }
-
-        @Override
-        String name() {
-            return "ft.bulkhead.calls.total";
-        }
-
-        @Override
-        String description() {
-            return "The number of times the bulkhead logic was run. This will usually be once per "
-                    + "method call, but may be zero times if the circuit breaker prevented execution "
-                    + "or more than once if the method call is retried.";
-        }
-
-        @Override
-        MetricType metricType() {
-            return MetricType.COUNTER;
-        }
-
-        @Override
-        String unit() {
-            return MetricUnits.NONE;
-        }
-
-        static Counter get(Tag... tags) {
-            return INSTANCE.registerCounter(tags);
-        }
-
-        static Counter register(Tag... tags) {
-            return INSTANCE.registerCounter(tags);
-        }
-    }
-
-    /**
-     * Class for "ft.bulkhead.executionsRunning" gauges.
-     */
-    static class BulkheadExecutionsRunning extends FaultToleranceMetric {
-
-        static final BulkheadExecutionsRunning INSTANCE = new BulkheadExecutionsRunning();
-
-        private BulkheadExecutionsRunning() {
-        }
-
-        @Override
-        String name() {
-            return "ft.bulkhead.executionsRunning";
-        }
-
-        @Override
-        String description() {
-            return "Number of currently running executions";
-        }
-
-        @Override
-        MetricType metricType() {
-            return MetricType.GAUGE;
-        }
-
-        @Override
-        String unit() {
-            return MetricUnits.NONE;
-        }
-
-        static Gauge<Long> get(Tag... tags) {
-            return INSTANCE.getGauge(tags);
-        }
-
-        static Gauge<Long> register(Gauge<Long> gauge, Tag... tags) {
-            return INSTANCE.registerGauge(gauge, tags);
-        }
-    }
-
-    /**
-     * Class for "ft.bulkhead.executionsWaiting" gauges.
-     */
-<<<<<<< HEAD
     @SuppressWarnings("unchecked")
     static <T> Gauge<T> registerGauge(Method method, String metricName, String description, Gauge<T> gauge) {
         LOCK.lock();
@@ -758,27 +563,29 @@
             return existing;
         } finally {
             LOCK.unlock();
-=======
-    static class BulkheadExecutionsWaiting extends FaultToleranceMetric {
-
-        static final BulkheadExecutionsWaiting INSTANCE = new BulkheadExecutionsWaiting();
-
-        private BulkheadExecutionsWaiting() {
-        }
-
-        @Override
-        String name() {
-            return "ft.bulkhead.executionsWaiting";
-        }
-
-        @Override
-        String description() {
-            return "Number of executions currently waiting in the queue";
-        }
-
-        @Override
-        MetricType metricType() {
-            return MetricType.GAUGE;
+        }
+    }
+    static class CircuitBreakerCallsTotal extends FaultToleranceMetric {
+
+        static final CircuitBreakerCallsTotal INSTANCE = new CircuitBreakerCallsTotal();
+
+        private CircuitBreakerCallsTotal() {
+        }
+
+        @Override
+        String name() {
+            return "ft.circuitbreaker.calls.total";
+        }
+
+        @Override
+        String description() {
+            return "The number of times the circuit breaker logic was run. This will usually be once "
+                    + "per method call, but may be more than once if the method call is retried.";
+        }
+
+        @Override
+        MetricType metricType() {
+            return MetricType.COUNTER;
         }
 
         @Override
@@ -786,56 +593,10 @@
             return MetricUnits.NONE;
         }
 
-        static Gauge<Long> get(Tag... tags) {
-            return INSTANCE.getGauge(tags);
-        }
-
-        static Gauge<Long> register(Gauge<Long> gauge, Tag... tags) {
-            return INSTANCE.registerGauge(gauge, tags);
->>>>>>> 8b20fcc7
-        }
-    }
-
-    /**
-     * Class for "ft.bulkhead.runningDuration" histograms.
-     */
-    static class BulkheadRunningDuration extends FaultToleranceMetric {
-
-        static final BulkheadRunningDuration INSTANCE = new BulkheadRunningDuration();
-
-        private BulkheadRunningDuration() {
-        }
-
-        @Override
-        String name() {
-            return "ft.bulkhead.runningDuration";
-        }
-
-        @Override
-        String description() {
-            return "Histogram of the time that method executions spent running";
-        }
-
-        @Override
-        MetricType metricType() {
-            return MetricType.HISTOGRAM;
-        }
-
-        @Override
-        String unit() {
-            return MetricUnits.NANOSECONDS;
-        }
-
-        static Histogram get(Tag... tags) {
-            return INSTANCE.registerHistogram(tags);
-        }
-
-        static Histogram register(Tag... tags) {
-            return INSTANCE.registerHistogram(tags);
-        }
-    }
-
-<<<<<<< HEAD
+        static Counter get(Tag... tags) {
+            return INSTANCE.registerCounter(tags);
+        }
+
     // TODO 3.0.0-JAKARTA
     private static Metadata newMetadata(String name, String displayName, String description, MetricType metricType,
                                         String metricUnits, boolean isReusable) {
@@ -846,25 +607,245 @@
                 .withType(metricType)
                 .withUnit(metricUnits)
                 .build();
-=======
-    /**
-     * Class for "ft.bulkhead.waitingDuration" histograms.
-     */
-    static class BulkheadWaitingDuration extends FaultToleranceMetric {
-
-        static final BulkheadWaitingDuration INSTANCE = new BulkheadWaitingDuration();
-
-        private BulkheadWaitingDuration() {
-        }
-
-        @Override
-        String name() {
-            return "ft.bulkhead.waitingDuration";
-        }
-
-        @Override
-        String description() {
-            return "Histogram of the time that method executions spent waiting in the queue";
+        static Counter register(Tag... tags) {
+            return INSTANCE.registerCounter(tags);
+        }
+    }
+
+    /**
+     * Class for "ft.circuitbreaker.state.total" gauges.
+     */
+    static class CircuitBreakerStateTotal extends FaultToleranceMetric {
+
+        static final CircuitBreakerStateTotal INSTANCE = new CircuitBreakerStateTotal();
+
+        private CircuitBreakerStateTotal() {
+        }
+
+        @Override
+        String name() {
+            return "ft.circuitbreaker.state.total";
+        }
+
+        @Override
+        String description() {
+            return "Amount of time the circuit breaker has spent in each state";
+        }
+
+        @Override
+        MetricType metricType() {
+            return MetricType.GAUGE;
+        }
+
+        @Override
+        String unit() {
+            return MetricUnits.NANOSECONDS;
+        }
+
+
+        static Gauge<Long> get(Tag... tags) {
+            return INSTANCE.getGauge(tags);
+        }
+
+        static Gauge<Long> register(Gauge<Long> gauge, Tag... tags) {
+            return INSTANCE.registerGauge(gauge, tags);
+        }
+    }
+
+    /**
+     * Class for "ft.circuitbreaker.opened.total" counters.
+     */
+    static class CircuitBreakerOpenedTotal extends FaultToleranceMetric {
+
+        static final CircuitBreakerOpenedTotal INSTANCE = new CircuitBreakerOpenedTotal();
+
+        private CircuitBreakerOpenedTotal() {
+        }
+
+        @Override
+        String name() {
+            return "ft.circuitbreaker.opened.total";
+        }
+
+        @Override
+        String description() {
+            return "Number of times the circuit breaker has moved from closed state to open state";
+        }
+
+        @Override
+        MetricType metricType() {
+            return MetricType.COUNTER;
+        }
+
+        @Override
+        String unit() {
+            return MetricUnits.NONE;
+        }
+
+        static Counter get(Tag... tags) {
+            return INSTANCE.registerCounter(tags);
+        }
+
+        static Counter register(Tag... tags) {
+            return INSTANCE.registerCounter(tags);
+        }
+    }
+
+    // --- Bulkheads ----------------------------------------------------------
+
+    enum BulkheadResult implements Supplier<Tag> {
+        ACCEPTED("accepted"),
+        REJECTED("rejected");
+
+        private final Tag metricTag;
+
+        BulkheadResult(String value) {
+            metricTag = new Tag("bulkheadResult", value);
+        }
+
+        @Override
+        public Tag get() {
+            return metricTag;
+        }
+    }
+
+    /**
+     * Class for "ft.bulkhead.calls.total" counters.
+     */
+    static class BulkheadCallsTotal extends FaultToleranceMetric {
+
+        static final BulkheadCallsTotal INSTANCE = new BulkheadCallsTotal();
+
+        private BulkheadCallsTotal() {
+        }
+
+        @Override
+        String name() {
+            return "ft.bulkhead.calls.total";
+        }
+
+        @Override
+        String description() {
+            return "The number of times the bulkhead logic was run. This will usually be once per "
+                    + "method call, but may be zero times if the circuit breaker prevented execution "
+                    + "or more than once if the method call is retried.";
+        }
+
+        @Override
+        MetricType metricType() {
+            return MetricType.COUNTER;
+        }
+
+        @Override
+        String unit() {
+            return MetricUnits.NONE;
+        }
+
+        static Counter get(Tag... tags) {
+            return INSTANCE.registerCounter(tags);
+        }
+
+        static Counter register(Tag... tags) {
+            return INSTANCE.registerCounter(tags);
+        }
+    }
+
+    /**
+     * Class for "ft.bulkhead.executionsRunning" gauges.
+     */
+    static class BulkheadExecutionsRunning extends FaultToleranceMetric {
+
+        static final BulkheadExecutionsRunning INSTANCE = new BulkheadExecutionsRunning();
+
+        private BulkheadExecutionsRunning() {
+        }
+
+        @Override
+        String name() {
+            return "ft.bulkhead.executionsRunning";
+        }
+
+        @Override
+        String description() {
+            return "Number of currently running executions";
+        }
+
+        @Override
+        MetricType metricType() {
+            return MetricType.GAUGE;
+        }
+
+        @Override
+        String unit() {
+            return MetricUnits.NONE;
+        }
+
+        static Gauge<Long> get(Tag... tags) {
+            return INSTANCE.getGauge(tags);
+        }
+
+        static Gauge<Long> register(Gauge<Long> gauge, Tag... tags) {
+            return INSTANCE.registerGauge(gauge, tags);
+        }
+    }
+
+    /**
+     * Class for "ft.bulkhead.executionsWaiting" gauges.
+     */
+    static class BulkheadExecutionsWaiting extends FaultToleranceMetric {
+
+        static final BulkheadExecutionsWaiting INSTANCE = new BulkheadExecutionsWaiting();
+
+        private BulkheadExecutionsWaiting() {
+        }
+
+        @Override
+        String name() {
+            return "ft.bulkhead.executionsWaiting";
+        }
+
+        @Override
+        String description() {
+            return "Number of executions currently waiting in the queue";
+        }
+
+        @Override
+        MetricType metricType() {
+            return MetricType.GAUGE;
+        }
+
+        @Override
+        String unit() {
+            return MetricUnits.NONE;
+        }
+
+        static Gauge<Long> get(Tag... tags) {
+            return INSTANCE.getGauge(tags);
+        }
+
+        static Gauge<Long> register(Gauge<Long> gauge, Tag... tags) {
+            return INSTANCE.registerGauge(gauge, tags);
+        }
+    }
+
+    /**
+     * Class for "ft.bulkhead.runningDuration" histograms.
+     */
+    static class BulkheadRunningDuration extends FaultToleranceMetric {
+
+        static final BulkheadRunningDuration INSTANCE = new BulkheadRunningDuration();
+
+        private BulkheadRunningDuration() {
+        }
+
+        @Override
+        String name() {
+            return "ft.bulkhead.runningDuration";
+        }
+
+        @Override
+        String description() {
+            return "Histogram of the time that method executions spent running";
         }
 
         @Override
@@ -884,6 +865,44 @@
         static Histogram register(Tag... tags) {
             return INSTANCE.registerHistogram(tags);
         }
->>>>>>> 8b20fcc7
+    }
+
+    /**
+     * Class for "ft.bulkhead.waitingDuration" histograms.
+     */
+    static class BulkheadWaitingDuration extends FaultToleranceMetric {
+
+        static final BulkheadWaitingDuration INSTANCE = new BulkheadWaitingDuration();
+
+        private BulkheadWaitingDuration() {
+        }
+
+        @Override
+        String name() {
+            return "ft.bulkhead.waitingDuration";
+        }
+
+        @Override
+        String description() {
+            return "Histogram of the time that method executions spent waiting in the queue";
+        }
+
+        @Override
+        MetricType metricType() {
+            return MetricType.HISTOGRAM;
+        }
+
+        @Override
+        String unit() {
+            return MetricUnits.NANOSECONDS;
+        }
+
+        static Histogram get(Tag... tags) {
+            return INSTANCE.registerHistogram(tags);
+        }
+
+        static Histogram register(Tag... tags) {
+            return INSTANCE.registerHistogram(tags);
+        }
     }
 }