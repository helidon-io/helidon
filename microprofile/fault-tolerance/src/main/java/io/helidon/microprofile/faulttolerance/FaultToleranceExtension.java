--- conflicted
+++ resolved
@@ -260,13 +260,8 @@
             });
         }
 
-<<<<<<< HEAD
-        // Initialize executors for MP FT - default size of 16
+        // Initialize executors for MP FT - default size of 20
         io.helidon.config.Config config = MpConfig.toHelidonConfig(ConfigProvider.getConfig());
-=======
-        // Initialize executors for MP FT - default size of 20
-        io.helidon.config.Config config = io.helidon.config.Config.create();
->>>>>>> 8b20fcc7
         scheduledThreadPoolSupplier = ScheduledThreadPoolSupplier.builder()
                 .threadNamePrefix("ft-mp-schedule-")
                 .corePoolSize(20)
