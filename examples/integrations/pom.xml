--- conflicted
+++ resolved
@@ -1,11 +1,7 @@
 <?xml version="1.0" encoding="UTF-8"?>
 <!--
 
-<<<<<<< HEAD
-    Copyright (c) 2017, 2020, 2021 Oracle and/or its affiliates. All rights reserved.
-=======
     Copyright (c) 2017, 2021 Oracle and/or its affiliates. All rights reserved.
->>>>>>> 890ee68d
 
     Licensed under the Apache License, Version 2.0 (the "License");
     you may not use this file except in compliance with the License.
