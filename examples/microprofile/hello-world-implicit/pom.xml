--- conflicted
+++ resolved
@@ -38,12 +38,7 @@
     <dependencies>
         <dependency>
             <groupId>io.helidon.microprofile.bundles</groupId>
-<<<<<<< HEAD
-            <artifactId>helidon-microprofile-2.2</artifactId>
-=======
             <artifactId>helidon-microprofile-3.0</artifactId>
-            <version>${project.version}</version>
->>>>>>> f6317709
         </dependency>
         <dependency>
             <groupId>io.helidon.microprofile.bundles</groupId>
