<?xml version="1.0" encoding="UTF-8"?>
<!--

    Copyright (c) 2018, 2019 Oracle and/or its affiliates. All rights reserved.

    Licensed under the Apache License, Version 2.0 (the "License");
    you may not use this file except in compliance with the License.
    You may obtain a copy of the License at

        http://www.apache.org/licenses/LICENSE-2.0

    Unless required by applicable law or agreed to in writing, software
    distributed under the License is distributed on an "AS IS" BASIS,
    WITHOUT WARRANTIES OR CONDITIONS OF ANY KIND, either express or implied.
    See the License for the specific language governing permissions and
    limitations under the License.

-->

<project xmlns:xsi="http://www.w3.org/2001/XMLSchema-instance"
        xmlns="http://maven.apache.org/POM/4.0.0"
        xsi:schemaLocation="http://maven.apache.org/POM/4.0.0 http://maven.apache.org/xsd/maven-4.0.0.xsd">
    <modelVersion>4.0.0</modelVersion>
    <parent>
        <groupId>io.helidon.applications</groupId>
        <artifactId>helidon-mp</artifactId>
        <version>1.2.2-SNAPSHOT</version>
        <relativePath>../../../applications/mp/pom.xml</relativePath>
    </parent>
    <artifactId>helidon-examples-microprofile-hello-world-explicit</artifactId>
    <name>Helidon Microprofile Examples Explicit Hello World</name>

    <description>
        Microprofile 2.2 example with explicit bootstrapping (Server.create(Application.class).start())
    </description>

    <properties>
        <mainClass>io.helidon.microprofile.example.helloworld.explicit.Main</mainClass>
    </properties>

    <dependencies>
        <dependency>
            <groupId>io.helidon.microprofile.bundles</groupId>
<<<<<<< HEAD
            <artifactId>helidon-microprofile-2.2</artifactId>
=======
            <artifactId>helidon-microprofile-3.0</artifactId>
            <version>${project.version}</version>
>>>>>>> f6317709
        </dependency>
        <dependency>
            <groupId>io.helidon.microprofile.bundles</groupId>
            <artifactId>internal-test-libs</artifactId>
        </dependency>
        <dependency>
            <groupId>org.jboss</groupId>
            <artifactId>jandex</artifactId>
            <scope>runtime</scope>
            <optional>true</optional>
        </dependency>
    </dependencies>

    <build>
        <plugins>
            <plugin>
                <groupId>org.apache.maven.plugins</groupId>
                <artifactId>maven-dependency-plugin</artifactId>
                <executions>
                    <execution>
                        <id>copy-libs</id>
                    </execution>
                </executions>
            </plugin>
            <plugin>
                <groupId>org.jboss.jandex</groupId>
                <artifactId>jandex-maven-plugin</artifactId>
                <executions>
                    <execution>
                        <id>make-index</id>
                    </execution>
                </executions>
            </plugin>
        </plugins>
    </build>
</project><|MERGE_RESOLUTION|>--- conflicted
+++ resolved
@@ -31,7 +31,7 @@
     <name>Helidon Microprofile Examples Explicit Hello World</name>
 
     <description>
-        Microprofile 2.2 example with explicit bootstrapping (Server.create(Application.class).start())
+        Microprofile example with explicit bootstrapping (Server.create(Application.class).start())
     </description>
 
     <properties>
@@ -41,12 +41,7 @@
     <dependencies>
         <dependency>
             <groupId>io.helidon.microprofile.bundles</groupId>
-<<<<<<< HEAD
-            <artifactId>helidon-microprofile-2.2</artifactId>
-=======
             <artifactId>helidon-microprofile-3.0</artifactId>
-            <version>${project.version}</version>
->>>>>>> f6317709
         </dependency>
         <dependency>
             <groupId>io.helidon.microprofile.bundles</groupId>
