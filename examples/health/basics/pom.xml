<?xml version="1.0" encoding="UTF-8"?>
<!--
  Copyright (c) 2018, 2019 Oracle and/or its affiliates. All rights reserved.

  Licensed under the Apache License, Version 2.0 (the "License");
  you may not use this file except in compliance with the License.
  You may obtain a copy of the License at

      http://www.apache.org/licenses/LICENSE-2.0

  Unless required by applicable law or agreed to in writing, software
  distributed under the License is distributed on an "AS IS" BASIS,
  WITHOUT WARRANTIES OR CONDITIONS OF ANY KIND, either express or implied.
  See the License for the specific language governing permissions and
  limitations under the License.
  -->

<project xmlns="http://maven.apache.org/POM/4.0.0"
        xmlns:xsi="http://www.w3.org/2001/XMLSchema-instance"
        xsi:schemaLocation="http://maven.apache.org/POM/4.0.0 http://maven.apache.org/xsd/maven-4.0.0.xsd">
    <modelVersion>4.0.0</modelVersion>
    <parent>
        <groupId>io.helidon.applications</groupId>
        <artifactId>helidon-se</artifactId>
<<<<<<< HEAD
        <version>1.4.1</version>
=======
        <version>1.4.2-SNAPSHOT</version>
>>>>>>> 75f5dd1b
        <relativePath>../../../applications/se/pom.xml</relativePath>
    </parent>
    <groupId>io.helidon.examples.health</groupId>
    <artifactId>helidon-examples-health-basics</artifactId>
    <name>Helidon Health Examples Basics</name>

    <description>
        Basic usage of health checks in helidon SE
    </description>

    <properties>
        <mainClass>io.helidon.examples.health.basics.Main</mainClass>
    </properties>

    <dependencies>
        <dependency>
            <groupId>io.helidon.health</groupId>
            <artifactId>helidon-health</artifactId>
        </dependency>
        <dependency>
            <groupId>io.helidon.health</groupId>
            <artifactId>helidon-health-checks</artifactId>
        </dependency>
        <dependency>
            <groupId>io.helidon.webserver</groupId>
            <artifactId>helidon-webserver</artifactId>
        </dependency>
        <dependency>
            <groupId>org.junit.jupiter</groupId>
            <artifactId>junit-jupiter-api</artifactId>
            <scope>test</scope>
        </dependency>
        <dependency>
            <groupId>org.hamcrest</groupId>
            <artifactId>hamcrest-all</artifactId>
            <scope>test</scope>
        </dependency>
    </dependencies>
</project><|MERGE_RESOLUTION|>--- conflicted
+++ resolved
@@ -22,11 +22,7 @@
     <parent>
         <groupId>io.helidon.applications</groupId>
         <artifactId>helidon-se</artifactId>
-<<<<<<< HEAD
-        <version>1.4.1</version>
-=======
         <version>1.4.2-SNAPSHOT</version>
->>>>>>> 75f5dd1b
         <relativePath>../../../applications/se/pom.xml</relativePath>
     </parent>
     <groupId>io.helidon.examples.health</groupId>
