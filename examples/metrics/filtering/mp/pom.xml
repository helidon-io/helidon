--- conflicted
+++ resolved
@@ -21,11 +21,7 @@
     <parent>
         <groupId>io.helidon.applications</groupId>
         <artifactId>helidon-mp</artifactId>
-<<<<<<< HEAD
-        <version>3.0.0-SNAPSHOT</version>
-=======
         <version>2.4.3-SNAPSHOT</version>
->>>>>>> 5e656162
         <relativePath>../../../../applications/mp/pom.xml</relativePath>
     </parent>
     <modelVersion>4.0.0</modelVersion>
