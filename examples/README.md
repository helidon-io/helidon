--- conflicted
+++ resolved
@@ -41,50 +41,4 @@
 mvn exec:java
 ```
 
-But always see the example's `README` for details.
-
-<<<<<<< HEAD
-If you edit a `README.adoc` file for an example or guide, please
- [see below](#for-guide-editors).
-=======
-If you edit a `README.adoc` file for an example or guide, please [see below](#for-guide-editors).
-
-# For guide editors
-
-## Special handling for `README.adoc`
-At this writing GitHub does not support AsciiDoc includes. In order for the guides 
-to render properly on GitHub, we preprocess the guide `README.adoc` files to 
-pull in the included text during the build and we store this `preprocessed` format
-in the repository.
-
-If you edit a `README.adoc` file for an example or a guide you need to do two
-additional steps.
-
-### Run `mvn sitegen:naturalize-adoc` before editing `README.adoc`
-The preprocessed format is awkward for iteratively editing and previewing
-the `README.adoc` file and the files it includes. Run 
-`mvn sitegen:naturalize-adoc` to convert the preprocessed format to _natural_
-format using conventional AsciiDoc `include::` directives. 
-
-Edit this file and any files it includes normally. You can add, remove, or
-modify the `include::` directives as normal, and for example
-AsciiDoc viewers can display the file as you edit it. You can also build the Helidon
-doc site locally and run a lightweight
-webserver on your system to display the Helidon web site and view the guides.
-
-### Run `mvn sitegen:preprocess-adoc` before adding, committing, and pushing
-If you edit the `README.adoc` file -- or any of the files that it directly or
-indirectly includes -- be sure to run `mvn sitegen:preprocess-adoc` when you
-have finished making changes to the content. This brings the `README.adoc` file
-up-to-date, pulling in the content in the current version of the
-included files and converting the file into the preprocessed format.
-
-After you run the plug-in be sure to `git add` the `README.adoc` file so it is
-part of your `git commit`. 
-
-### Pipeline build verification of `README.adoc`
-Each pipeline build runs `mvn sitegen:preprocess-adoc` again and compares
-that output with the content of `README.adoc` and fails if they differ. 
-This makes sure that you have preprocessed and committed `README.adoc` if you 
-change it or any of the included content.
->>>>>>> 277197e3
+But always see the example's `README` for details.