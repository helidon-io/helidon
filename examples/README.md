<p align="center">
    <img src="../etc/images/Primary_logo_blue.png" height="180">
</p>

# Helidon Examples

Welcome to the Helidon Examples! If this is your first experience with
Helidon we recommend you start with our
[quickstart](https://helidon.io/docs/v2/#/about/03_prerequisites)
That will quickly get you going with your first Helidon application.

After that you can come back here and dig into the examples. To access
these examples we recommend checking out from a released tag. For example:

```
git clone git@github.com:oracle/helidon.git
cd helidon
git checkout tags/2.0.0
```

Our examples are Maven projects and can be built and run with
Java 11 or newer -- so make sure you have those:

```
java -version
mvn -version
```

# Building an Example

Each example has a `README` that you will follow. To build most examples
just `cd` to the directory and run `mvn package`:

```
cd examples/microprofile/hello-world-explicit
mvn package
```

Usually the example will produce an application jar file that you can run:

```
<<<<<<< HEAD
mvn exec:exec
=======
java -jar target/example-name.jar
>>>>>>> fda7ba95
```

But always see the example's `README` for details.<|MERGE_RESOLUTION|>--- conflicted
+++ resolved
@@ -39,11 +39,7 @@
 Usually the example will produce an application jar file that you can run:
 
 ```
-<<<<<<< HEAD
-mvn exec:exec
-=======
 java -jar target/example-name.jar
->>>>>>> fda7ba95
 ```
 
 But always see the example's `README` for details.