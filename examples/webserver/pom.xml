<?xml version="1.0" encoding="UTF-8"?>
<!--

    Copyright (c) 2017, 2021 Oracle and/or its affiliates.

    Licensed under the Apache License, Version 2.0 (the "License");
    you may not use this file except in compliance with the License.
    You may obtain a copy of the License at

        http://www.apache.org/licenses/LICENSE-2.0

    Unless required by applicable law or agreed to in writing, software
    distributed under the License is distributed on an "AS IS" BASIS,
    WITHOUT WARRANTIES OR CONDITIONS OF ANY KIND, either express or implied.
    See the License for the specific language governing permissions and
    limitations under the License.

-->

<project xmlns="http://maven.apache.org/POM/4.0.0"
        xmlns:xsi="http://www.w3.org/2001/XMLSchema-instance"
        xsi:schemaLocation="http://maven.apache.org/POM/4.0.0 http://maven.apache.org/xsd/maven-4.0.0.xsd">
    <modelVersion>4.0.0</modelVersion>
    <parent>
        <groupId>io.helidon.examples</groupId>
        <artifactId>helidon-examples-project</artifactId>
        <version>2.3.0-SNAPSHOT</version>
    </parent>
    <groupId>io.helidon.examples.webserver</groupId>
    <artifactId>helidon-examples-webserver-project</artifactId>
    <name>Helidon WebServer Examples</name>
    <packaging>pom</packaging>

    <modules>
        <module>basics</module>
        <module>tutorial</module>
        <module>comment-aas</module>
        <module>static-content</module>
        <module>jersey</module>
        <module>opentracing</module>
        <module>streaming</module>
        <module>websocket</module>
        <module>tls</module>
        <module>mutual-tls</module>
        <module>fault-tolerance</module>
<<<<<<< HEAD
        <module>threadpool</module>
=======
        <module>multiport</module>
>>>>>>> 48e8165a
    </modules>
</project><|MERGE_RESOLUTION|>--- conflicted
+++ resolved
@@ -43,10 +43,7 @@
         <module>tls</module>
         <module>mutual-tls</module>
         <module>fault-tolerance</module>
-<<<<<<< HEAD
         <module>threadpool</module>
-=======
         <module>multiport</module>
->>>>>>> 48e8165a
     </modules>
 </project>