///////////////////////////////////////////////////////////////////////////////

    Copyright (c) 2018, 2019 Oracle and/or its affiliates. All rights reserved.

    Licensed under the Apache License, Version 2.0 (the "License");
    you may not use this file except in compliance with the License.
    You may obtain a copy of the License at

        http://www.apache.org/licenses/LICENSE-2.0

    Unless required by applicable law or agreed to in writing, software
    distributed under the License is distributed on an "AS IS" BASIS,
    WITHOUT WARRANTIES OR CONDITIONS OF ANY KIND, either express or implied.
    See the License for the specific language governing permissions and
    limitations under the License.

///////////////////////////////////////////////////////////////////////////////
:java-base: src/main/java/io/helidon/guides/mp/restfulwebservice
:greet-app: {java-base}/GreetApplication.java
:main-class: {java-base}/Main.java
:greet-resource-class: {java-base}/GreetResource.java
:greet-application-class: {java-base}/GreetApplication.java
:health-resource-class: {java-base}/CheckLiveness.java
:greeting-provider-class: {java-base}/GreetingProvider.java
:pom: pom.xml
:src-main-resources: src/main/resources
:meta-inf-dir: {src-main-resources}/META-INF
:beans-xml: {meta-inf-dir}/beans.xml
:config-file: {meta-inf-dir}/microprofile-config.properties
:logging-properties-file: {src-main-resources}/logging.properties
:se-guide-adoc: ../se-restful-webservice/README.adoc
:artifact-id: mp-restful-webservice


= The MP RESTful Web Service Guide
:description: Helidon MP guide restful web service
:keywords: helidon, guide, example, mp
:toc: preamble
:toclevels: 2

Create and build a JAX-RS RESTful web service as your first Helidon MP application.

== What you will learn
You'll learn how to use Helidon MP quickly to create a JAX-RS RESTful web service that accepts these HTTP requests:

|===
|Method and URL | Result

|`GET localhost:8080/greet` |Returns a generic but friendly greeting
|`GET localhost:8080/greet/Joe` |Returns a personalized greeting for the specified person
|`PUT localhost:8080/greet/greeting/Hola` |Changes the greeting used in subsequent responses
|===

You'll create the app in three main steps:

. Write a basic Helidon MP app to respond to the HTTP requests.

. Add code to perform a simple app-specific health check.

. Add code to record a simple app-specific metric.

As you develop the app, this guide helps you understand what each part of the code
does. If you prefer to download the finished code for this example, follow the
instructions at <<downloading, Downloading the example source>>

== What you need

|===
|About 15 minutes
|An IDE or text editor
|JDK 8 or later
|Maven 3.5 or later
|===

//Optional:
//|===
//|Docker 18.02 (use the Edge channel to run Kubernetes on your desktop)
//|`kubectl` 1.7.4
//|===

== Develop your application

=== Generate the Maven project using the Helidon archetype
Helidon provides a Maven archetype you can use to create a new Helidon project that
includes sample code.

1. `cd` to a directory that is not already a Maven project.
2. Run this command:
+
--
[source,bash,subs="attributes+"]
.Creating a new Helidon MP project
----
mvn archetype:generate -DinteractiveMode=false \
    -DarchetypeGroupId=io.helidon.archetypes \
    -DarchetypeArtifactId=helidon-quickstart-mp \
    -DarchetypeVersion={helidon-version} \
    -DgroupId=io.helidon.guides \
    -DartifactId={artifact-id} \
    -Dpackage=io.helidon.guides.mp.restfulwebservice
----

Running the archetype this way creates a subdirectory `{artifact-id}`
(using the `artifactId` setting from the archetype invocation) that contains a new
Maven project for a Helidon service.
--

=== Browse the generated source

==== `pom.xml`
The input you provided to the archetype determines the project's Maven
coordinates:
[source,xml,indent=0]
// _include::0-0:{pom}[tag=coordinates]
----
    <artifactId>mp-restful-webservice</artifactId>
----

In the `<dependency-management>` section, note the dependency on the `helidon-bom` POM:
[source,xml,subs="verbatim,attributes"]
<<<<<<< HEAD
// _include::0-6:{pom}[tag=bom,indent=0]
----
<dependency>
    <groupId>io.helidon</groupId>
    <artifactId>helidon-bom</artifactId>
    <version>${helidon.version}</version>
    <type>pom</type>
    <scope>import</scope>
</dependency>
----

Later, in the `<dependencies>` section, you will see a declaration for the Helidon
MicroProfile bundle.

==== `src/main/resources/META-INF/microprofile-config.properties`
=======
// _include::1-3:{pom}[tags=helidonVersion;javaVersions]
// _include::8-19:{pom}[tags=helidonDepMgt;activationDepMgt]
----
    <properties>
        <helidon.version>0.11.1-SNAPSHOT</helidon.version>
        <maven.compiler.source>8</maven.compiler.source>
        <maven.compiler.target>${maven.compiler.source}</maven.compiler.target>
    </properties>

    <dependencyManagement>
        <dependencies>
            <dependency>
                <groupId>io.helidon</groupId>
                <artifactId>helidon-bom</artifactId>
                <version>${helidon.version}</version>
                <type>pom</type>
                <scope>import</scope>
            </dependency>
            <dependency>
                <groupId>javax.activation</groupId>
                <artifactId>javax.activation-api</artifactId>
                <version>1.2.0</version>
            </dependency>
        </dependencies>
    </dependencyManagement>
----
Now you can add Helidon dependencies to your project without having to specify the version.
For this example add these dependencies:
[source,xml]
// _include::1-19:{pom}[tags=helidonMPBundleDep;gfJsonBDep;jandexDep;activationDep]
----
    <dependencies>
        <dependency> <!--1-->
            <groupId>io.helidon.microprofile.bundles</groupId>
            <artifactId>helidon-microprofile-1.2</artifactId>
        </dependency>
        <dependency> <!--2-->
            <groupId>org.glassfish.jersey.media</groupId>
            <artifactId>jersey-media-json-binding</artifactId>
        </dependency>
        <dependency> <!--3-->
            <groupId>org.jboss</groupId>
            <artifactId>jandex</artifactId>
            <scope>runtime</scope>
            <optional>true</optional>
        </dependency>
        <dependency> <!--4-->
            <groupId>javax.activation</groupId>
            <artifactId>javax.activation-api</artifactId>
            <scope>runtime</scope>
        </dependency>
    </dependencies>
----
<1> Incorporates the Helidon MicroProfile bundle.
<2> Pulls in JSON-B support.
<3> Adds jandex, a JAX-RS bean search optimizer.
<4> Adds the activation API.

If you run your project from the IDE, the IDE typically handles the main class and places
dependent JARs on the runtime classpath for you and your pom is now ready to go.

=== Create an MP config file
>>>>>>> 1825a1ce
This file contains settings for the Helidon web server and the
application. Note that the MicroProfile Config specification stipulates that
configuration data is read, by default, from this file;
the application does not have to do anything in code to load it.
[source]
// _include::0-7:{config-file}[tag=configContent]
----
# Application properties. This is the default greeting
# <1>
app.greeting=Hello

# Microprofile server properties
# <2>
server.port=8080
server.host=0.0.0.0
----
<1> Initial application greeting.
<2> Web server configuration.

==== `src/main/resources/logging.properties`
This file controls logging within the application.
[source,java]
// _include::0-10:{logging-properties-file}[tag=loggingProps]
----
# Send messages to the console
handlers=java.util.logging.ConsoleHandler

# Global default logging level. Can be overriden by specific handlers and loggers
.level=INFO

# Helidon Web Server has a custom log formatter that extends SimpleFormatter.
# It replaces "!thread!" with the current thread name
java.util.logging.ConsoleHandler.level=INFO
java.util.logging.ConsoleHandler.formatter=io.helidon.webserver.WebServerLogFormatter
java.util.logging.SimpleFormatter.format=%1$tY.%1$tm.%1$td %1$tH:%1$tM:%1$tS %4$s %3$s !thread!: %5$s%6$s%n
----

==== `src/main/resources/META-INF/beans.xml` -- "empty" `beans.xml`
This "empty" `beans.xml` file makes sure JAX-RS searches for beans.
[source,java]
// _include::1-7:{beans-xml}[tag=beans]
----
<?xml version="1.0" encoding="UTF-8"?>
<beans xmlns="http://xmlns.jcp.org/xml/ns/javaee"
       xmlns:xsi="http://www.w3.org/2001/XMLSchema-instance"
       xsi:schemaLocation="http://xmlns.jcp.org/xml/ns/javaee
                           http://xmlns.jcp.org/xml/ns/javaee/beans_2_0.xsd"
       version="2.0"
       bean-discovery-mode="annotated">
</beans>
----

==== `GreetingProvider.java` - a bean to hold the greeting message
The app contains a default greeting loaded from configuration which the user
can set via HTTP.
The app stores the current greeting message in this JAX-RS bean for injection where needed.

[source,java]
// _include::0-21:{greeting-provider-class}[tag=class]
----
@ApplicationScoped // <1>
public class GreetingProvider {
    private final AtomicReference<String> message = new AtomicReference<>(); // <2>

    /**
     * Create a new greeting provider, reading the message from configuration.
     *
     * @param message greeting to use
     */
    @Inject
    public GreetingProvider(@ConfigProperty(name = "app.greeting") String message) { // <3>
        this.message.set(message);
    }

    String getMessage() { // <4>
        return message.get();
    }

    void setMessage(String message) { // <5>
        this.message.set(message);
    }
}
----
<1> Makes sure the system allocates one instance of `GreetingProvider` and uses
that instance wherever `GreetingProvider` is injected.
<2> An `AtomicReference<String>`, which will handle concurrent updates correctly,
holds the greeting message. Your application might receive multiple concurrent HTTP requests that
try to modify the message.
<3> The constructor is annotated with `javax.inject.Inject` and
accepts the initial message value as a `String` argument. The `ConfigProperty` annotation
on that argument triggers automatic MicroProfile config processing to look up the
`app.greeting` config value from (in our case) the default
MicroProfile config source: `META-INF/microprofile-config.properties`.
<4> Returns the greeting.
<5> Sets the greeting.

==== `GreetResource.java` - the JAX-RS root resource for the application
This class defines the endpoints for the application.

Note the following:

. The resource is request-scoped and declares the common path prefix that
all endpoints in the resource share.
+
--
[source,java]
// _include::0-2:{greet-resource-class}[tag=classDecl,indent=0]
----
@Path("/greet")
@RequestScoped
public class GreetResource {
}
----
--
. JAX-RS injects the single instance of the `GreetingProvider` bean so the
resource can access the greeting message.
+
--
[source,java]
// _include::0-3:{greet-resource-class}[tag=ctor,indent=0]
----
@Inject
public GreetResource(GreetingProvider greetingConfig) {
    this.greetingProvider = greetingConfig;
}
----
--
. A private method formats the messages that the endpoints
return to the clients.
+
--
[source,java]
// _include::0-6:{greet-resource-class}[tag=createResponse,indent=0]
----
private JsonObject createResponse(String who) { // <1>
    String msg = String.format("%s %s!", greetingProvider.getMessage(), who); // <2>

    return JSON.createObjectBuilder() // <3>
            .add("message", msg)
            .build();
}
----
<1> `who` is the name of the end-user we want to greet
<2> Retrieves the greeting message from the `GreetingProvider` bean and embeds the end-user name
in it.
<3> Prepares the response as JSON.
--

. The following methods implement the resource's three endpoints.
.. Returning the default message
+
--
[source,java]
// _include::0-5:{greet-resource-class}[tag=getDefaultMessage,indent=0]
----
@SuppressWarnings("checkstyle:designforextension")
@GET // <1>
@Produces(MediaType.APPLICATION_JSON) // <2>
public JsonObject getDefaultMessage() {
    return createResponse("World");
}
----
<1> Indicates the HTTP method: `GET`.
<2> Tells JAX-RS that this method returns JSON.
--
.. Returning the personalized greeting
+
--
[source,java]
// _include::0-6:{greet-resource-class}[tag=getMessageWithName,indent=0]
----
@SuppressWarnings("checkstyle:designforextension")
@Path("/{name}") // <1>
@GET // <2>
@Produces(MediaType.APPLICATION_JSON) // <3>
public JsonObject getMessage(@PathParam("name") String name) { // <4>
    return createResponse(name);
}
----
<1> Declares the path parameter which is the name to use for personalizing
the returned message.
<2> Indicates the HTTP method: `GET`.
<3> Tells JAX-RS that this method returns JSON.
<4> Triggers injection of the path parameter `name` as an argument to the method.
--
.. Setting a new greeting message
+
--
[source,java]
// _include::0-11:{greet-resource-class}[tag=setGreeting,indent=0]
----
@SuppressWarnings("checkstyle:designforextension")
@Path("/greeting/{greeting}") // <1>
@PUT // <2>
@Consumes(MediaType.APPLICATION_JSON) // <3>
@Produces(MediaType.APPLICATION_JSON) // <3>
public JsonObject updateGreeting(@PathParam("greeting") String newGreeting) { // <4>
    greetingProvider.setMessage(newGreeting);

    return JSON.createObjectBuilder()
            .add("greeting", newGreeting)
            .build();
}
----
<1> Identifies the path parameter for the new greeting text.
<2> It's an HTTP `PUT`.
<3> Tells JAX-RS that this method both consumes and produces JSON.
<4> JAX-RS injects the new greeting from the path parameter as the method argument.
--

==== `GreetApplication.java` - the `Application` class
JAX-RS looks for an `Application` and will find `GreetApplication`.

[source,java]
// _include::0-8:{greet-application-class}[tag=greetAppBody,indent=0]
----
@ApplicationScoped // <1>
@ApplicationPath("/") // <2>
public class GreetApplication extends Application { // <3>

    @Override
    public Set<Class<?>> getClasses() {
        return CollectionsHelper.setOf(GreetResource.class); // <4>
    }
}
----
<1> JAX-RS creates only one instance of this class.
<2> No path prefix for this application.
<3> Class must extend `javax.ws.rs.core.Application`.
<4> Reports the resource classes in the application.

==== `Main.java`
The main class is quite short.

. `startServer`
+
--
[source,java]
// _include::0-5:{main-class}[tag=startServer,indent=0]
----
static Server startServer() {
    // Server will automatically pick up configuration from
    // microprofile-config.properties
    // and Application classes annotated as @ApplicationScoped
    return Server.create().start(); // <1>
}
----
<1> Automatically reads server configuration from `microprofile-config.properties`
and then starts the reactive web server.
--
. `setupLogging`
+
--
[source,java]
// _include::0-4:{main-class}[tag=setupLogging,indent=0]
----
private static void setupLogging() throws IOException {
    // load logging configuration
    LogManager.getLogManager().readConfiguration(
            Main.class.getResourceAsStream("/logging.properties")); // <1>
}
----
<1> Loads logging config from `logging.properties`
--
. `main`
+
--
The `main` method simply sets up logging, starts the server, and announces
a successful start-up.
[source,java]
// _include::0-6:{main-class}[tag=main]
----
    public static void main(final String[] args) throws IOException {
        setupLogging();

        Server server = startServer();

        System.out.println("http://localhost:" + server.port() + "/greet");
    }
----
--

== Build and run
// _include::0-39:{se-guide-adoc}[tag=buildAndRun]
You can use your IDE's features to build and run the project directly.

Or, to use Maven outside the IDE, build your app this way:
[source,bash]
mvn package

and run it like this:
[source,bash,subs="attributes+"]
java -jar target/{artifact-id}.jar

Once you have started your app, from another command window run these commands
to access its functions:
[[curl-command-table]]
|====
|Command |Result |Function

a|[source,bash]
curl -X GET http://localhost:8080/greet
a|[listing]
{"message":"Hello World!"}
|Returns a greeting with no personalization

a|[source,bash]
curl -X GET http://localhost:8080/greet/Joe
a|[listing]
{"message":"Hello Joe!"}
|Returns the personalized greeting

a|[source,bash]
curl -X PUT http://localhost:8080/greet/greeting/Hola
a|[listing]
{"greeting":"Hola"}
|Changes the greeting

a|[source,bash]
curl -X GET http://localhost:8080/greet/Jose
a|[listing]
{"message":"Hola Jose!"}
|Shows that the greeting change took effect
|====

<<<<<<< HEAD
== Add an app-specific health check
=======
== Add health checks
>>>>>>> 1825a1ce
// _include::0-37:{se-guide-adoc}[tag=addHealthChecksIntro]
A well-behaved microservice reports on its own health.
Two common approaches for checking health, often used together, are:

- readiness - a simple verification that the service has been started, has initialized itself,
and is ready to respond to requests; and
- liveness - often a more thorough assessment of whether
and how well the service can do its job.

For example, Kubernetes can ping your service's
readiness endpoint after it starts the pod containing the service to determine
when the service is ready to accept requests, withholding traffic until the readiness
endpoint reports success. Kubernetes can use the liveness endpoint to find out if
the service considers itself able to function, attempting a pod restart if the
endpoint reports a problem.

In general a liveness check might assess:

- service health - whether the service itself can do its job correctly
- host health - if the host has sufficient resources (for example, disk space)
for the service to operate
- health of other, dependent services - if other services on which this service
depends are themselves OK.

We will add an app-specific liveness check.
Our greeting service does not depend on any
host resources (like disk space) or any other services. So for this
example we define our service as "alive" in a very trivial way:
if the greeting text has been assigned
_and is not empty_ when trimmed of leading or trailing white space. Otherwise we
consider the service to be unhealthy, in which case the service will
still respond but its answers might not be what we want.

Normally we would
write our service to make
sure that a newly-assigned greeting is non-empty _before_
accepting it. But omitting that validation lets us create an easy health check
that we can use by simply setting the greeting to blank from
a `curl` command.

Helidon MicroProfile provides a built-in health framework. We can use that
framework easily to add our app-specific liveness check.

=== Add a new class for the health check
Create `CheckLiveness.java` to define the endpoints for checking whether the service is
active and whether it is ready.

. Add these imports:
+
--
[source,java]
// _include::0-6:{health-resource-class}[tag=imports]
----
import javax.enterprise.context.ApplicationScoped;
import javax.inject.Inject;

import org.eclipse.microprofile.health.Health;
import org.eclipse.microprofile.health.HealthCheck;
import org.eclipse.microprofile.health.HealthCheckResponse;
import org.eclipse.microprofile.health.HealthCheckResponseBuilder;
----
--

. Declare the class:
+
--
[source,java]
// _include::0-2:{health-resource-class}[tag=classDecl,indent=0]
----
@ApplicationScoped // <1>
@Health // <2>
public class CheckLiveness implements HealthCheck { // <3>
}
----
<1> Mark the class as `@ApplicationScoped`; we need only one instance in the app.
<2> Identify this as a health resource.
<3> The class must implement `HealthCheck`.
--

. Declare an injected instance field to refer to the greeting message provider. This
is the only input to the active check in our simple implementation.
+
--
[source,java]
// _include::0-1:{health-resource-class}[tag=greetingDecl,indent=0]
----
@Inject // <1>
private GreetingProvider greeting; // <2>
----
<1> Indicates that JAX-RS should inject the field.
<2> JAX-RS will inject a reference to the single `GreetingProvider` instance.
--

. Add the `call` method.
+
--
The health framework invokes `call` to retrieve the health information associated
with this health check.

[source,java]
// _include::0-10:{health-resource-class}[tag=callMethod,indent=0]
----
public HealthCheckResponse call() {
    HealthCheckResponseBuilder builder = HealthCheckResponse.builder()
            .name("greetingAlive"); //<1>
    if (greeting == null || greeting.getMessage().trim().length() == 0) { //<2>
        builder.down() //<3>
               .withData("greeting", "not set or is empty");
    } else {
        builder.up(); //<4>
    }
    return builder.build(); //<5>
}
----
<1> Create the health check with the name `greetingAlive`.
<2> The service is alive as long as the greeting message (trimmed) is not empty.
<3> If the message is empty, then report that this liveness check is `down` and add an explanatory
message.
<4> If the message is non-empty, then report that this liveness check is `up`.
<5> In either case, build the response and return it.
--

<<<<<<< HEAD
// _include::0-120:{se-guide-adoc}[tags=rebuildAndRerunService;tryReadiness;!se-HealthChecks-notes]
=======
// _include::0-122:{se-guide-adoc}[tags=rebuildAndRerunService;tryReadiness]
>>>>>>> 1825a1ce
=== Stop, rebuild and rerun your service

. Stop any running instance of your app.
. Rebuild the app and then run it.


=== Check the server's health
Run this command:
[source,bash]
curl -X GET http://localhost:8080/health | python -m json.tool

You should see output as shown in this example:
[listing,subs=+quotes]
----
{
    "checks": [
        {
            "name": "deadlock",
            "state": "UP"
        },
        {
            "data": {
                "free": "179.37 GB",
                "freeBytes": 192597303296,
                "percentFree": "38.51%",
                "total": "465.72 GB",
                "totalBytes": 500068036608
            },
            "name": "diskSpace",
            "state": "UP"
        },
        *{
            "name": "greetingAlive",
            "state": "UP"
        }*,
        {
            "data": {
                "free": "255.99 MB",
                "freeBytes": 268422144,
                "max": "4.00 GB",
                "maxBytes": 4294967296,
                "percentFree": "98.73%",
                "total": "308.00 MB",
                "totalBytes": 322961408
            },
            "name": "heapMemory",
            "state": "UP"
        }
    ],
    "outcome": "UP"
}
----
<<<<<<< HEAD
=======
The JSON output conveys various health indicators because the generated code
included `HealthChecks.healthChecks()` in the `HealthSupport.builder`.
>>>>>>> 1825a1ce
The item labeled `outcome` describes the overall health of the
server based on all the other indicators. The state of all the indicators is UP.
So the `outcome` field shows UP. You should also see our app-specific liveness check in the output
(bolded above).

=== Arrange for an unhealthy report
Recall that our simple rule for liveness is that the greeting be non-null and
non-empty. We can easily force our server to report an unhealthy state.

. Set the greeting to a blank.
+
--
[source,bash]
curl -X PUT http://localhost:8080/greet/greeting/%20

Our code to update the greeting accepts this and saves it as the new greeting.
--

. Ping the health check endpoint again with the same command as before.
+
--
[source,bash]
curl -X GET http://localhost:8080/health | python -m json.tool

This time you should see these two parts of the output indicating that something is
wrong:
[listing]
----
        {
            "data": {
                "greeting": "not set or is empty"
            },
            "name": "greetingAlive",
            "state": "DOWN"
        }
...
    "outcome": "DOWN"
----
If you add `-i` to the `curl` command and remove the pipe, the output includes the status 503 "Service Unavailable" report:
[source,bash]
curl -i -X GET http://localhost:8080/health

[listing]
----
HTTP/1.1 503 Service Unavailable
Content-Type: application/json
Date: Tue, 5 Feb 2019 08:09:22 -0600
transfer-encoding: chunked
connection: keep-alive
...
----
--

. Set the greeting back to "Hello", so that the service is healthy again.
+
--
[source,bash]
curl -X PUT http://localhost:8080/greet/greeting/Hello
--

. Check the health again.
+
--
[source,bash]
curl -X GET http://localhost:8080/health | python -m json.tool

This time the `outcome` and `greetingAlive` values will be back to `UP`.
--


<<<<<<< HEAD

=======
>>>>>>> 1825a1ce
== Add metrics support
// _include::0-1:{se-guide-adoc}[tag=metricsIntro]
As a simple illustration of using metrics, we revise our greeting service to count how many times
a client sends a request to the app.

=== Update the code

. Add the metrics dependency to `pom.xml`.
+
--
[source,xml]
// _include::0-4:{pom}[tag=metricsDependency,indent=0]
----
<dependency>
    <groupId>io.helidon.microprofile.metrics</groupId>
    <artifactId>helidon-microprofile-metrics</artifactId>
    <scope>runtime</scope>
</dependency>
----
--

. In `GreetResource` annotate each method that is to be measured, in our case `getDefaultMessage`,
`getMessage`, and `updateGreeting`. (We annotate `updateGreeting` for simplicity
and so the metrics
reported here have the same values as for the Helidon SE RESTful web
service example. In a real application we might measure the `update` method separately
from the `get` methods.)
.. Add these imports:
+
--
[source,java]
// _include::0-1:{greet-resource-class}[tag=metricsImports,indent=0]
----
import org.eclipse.microprofile.metrics.MetricUnits;
import org.eclipse.microprofile.metrics.annotation.Counted;
----
--

.. Annotate `getDefaultMessage`, `getMessage`, and `updateGreeting` so they are
instrumented.
+
--
[source,java]
// _include::0-6:{greet-resource-class}[tag=countedAnno,indent=0]
----
@Counted(// <1>
        name = "accessctr", // <2>
        reusable = true,    // <3>
        description = "Total greetings accesses",
        displayName = "Access Counter",
        monotonic = true,   // <4>
        unit = MetricUnits.NONE)
----
<1> Marks this method as measured by a `Counter` metric.
<2> Declares the unique name for this counter among all metrics.
<3> Allows the same counter to accumulate uses of multiple methods.
<4> Indicates that the metrics system should increment the counter on each invocation but
_not_ decrement it when the method returns.
--

=== Stop, rebuild and rerun your application

. Stop any running instance of your app.
. Rebuild the app and then run it.

=== Send some requests
Use the same `curl` commands as before to send requests to
the server:

|====
|Command
a|[source,bash]
curl -X GET http://localhost:8080/greet
a|[source,bash]
curl -X GET http://localhost:8080/greet/Joe
a|[source,bash]
curl -X PUT http://localhost:8080/greet/greeting/Hola
a|[source,bash]
curl -X GET http://localhost:8080/greet/Jose
|====

=== Retrieve metrics
Run this `curl` command to retrieve the collected metrics:
[source,bash]
----
curl -X GET http://localhost:8080/metrics/application <1>
----
<1> Requests all application-scoped metrics (we only have one).
You should see this output (in Prometheus format):
[listing]
----
# TYPE application:io_helidon_guides_mp_restfulwebservice_greet_resource_accessctr counter
# HELP application:io_helidon_guides_mp_restfulwebservice_greet_resource_accessctr Total greetings accesses
application:io_helidon_guides_mp_restfulwebservice_greet_resource_accessctr 4
----
Note that:

. The name of the counter is automatically qualified with the package and class name of the JAX-RS
resource that records the metric (`io_helidon_guides_mp_restfulwebservice_greet_resource_accessctr`). If we
had added `absolute=true` to the `@Counted` annotation attributes then the name would be
simply `accessctr`.

. The first two lines are gathered from the metadata we included in the `@Counted`
annotation.

. As expected, the value for the counter is 4.

A `curl` to `http://localhost:8080/metrics` lists not only our application-scoped
metric but all the _base_ and _vendor_ metrics as defined in the MicroProfile metrics
specification.
For example, you will see a `vendor:requests_count`
counter. This will be larger than our counter because that counter also tracks
requests to the `/metrics` path itself; our `accessctr` counter tracks only requests to
our application endpoints.

== (Optional) Download the example source [[downloading]]
Instead of building the application using the code snippets in this guide,
you can download it.

. Clone the link:https://github.com/oracle/helidon[`git` workspace
for Helidon]
. `cd` to the `examples/guides/mp-restful-webservice` directory.
. Run:
+
--
[source,bash]
----
mvn package
java -jar target/mp-restful-webservice.jar
----
--<|MERGE_RESOLUTION|>--- conflicted
+++ resolved
@@ -106,7 +106,6 @@
 --
 
 === Browse the generated source
-
 ==== `pom.xml`
 The input you provided to the archetype determines the project's Maven
 coordinates:
@@ -118,7 +117,6 @@
 
 In the `<dependency-management>` section, note the dependency on the `helidon-bom` POM:
 [source,xml,subs="verbatim,attributes"]
-<<<<<<< HEAD
 // _include::0-6:{pom}[tag=bom,indent=0]
 ----
 <dependency>
@@ -134,70 +132,6 @@
 MicroProfile bundle.
 
 ==== `src/main/resources/META-INF/microprofile-config.properties`
-=======
-// _include::1-3:{pom}[tags=helidonVersion;javaVersions]
-// _include::8-19:{pom}[tags=helidonDepMgt;activationDepMgt]
-----
-    <properties>
-        <helidon.version>0.11.1-SNAPSHOT</helidon.version>
-        <maven.compiler.source>8</maven.compiler.source>
-        <maven.compiler.target>${maven.compiler.source}</maven.compiler.target>
-    </properties>
-
-    <dependencyManagement>
-        <dependencies>
-            <dependency>
-                <groupId>io.helidon</groupId>
-                <artifactId>helidon-bom</artifactId>
-                <version>${helidon.version}</version>
-                <type>pom</type>
-                <scope>import</scope>
-            </dependency>
-            <dependency>
-                <groupId>javax.activation</groupId>
-                <artifactId>javax.activation-api</artifactId>
-                <version>1.2.0</version>
-            </dependency>
-        </dependencies>
-    </dependencyManagement>
-----
-Now you can add Helidon dependencies to your project without having to specify the version.
-For this example add these dependencies:
-[source,xml]
-// _include::1-19:{pom}[tags=helidonMPBundleDep;gfJsonBDep;jandexDep;activationDep]
-----
-    <dependencies>
-        <dependency> <!--1-->
-            <groupId>io.helidon.microprofile.bundles</groupId>
-            <artifactId>helidon-microprofile-1.2</artifactId>
-        </dependency>
-        <dependency> <!--2-->
-            <groupId>org.glassfish.jersey.media</groupId>
-            <artifactId>jersey-media-json-binding</artifactId>
-        </dependency>
-        <dependency> <!--3-->
-            <groupId>org.jboss</groupId>
-            <artifactId>jandex</artifactId>
-            <scope>runtime</scope>
-            <optional>true</optional>
-        </dependency>
-        <dependency> <!--4-->
-            <groupId>javax.activation</groupId>
-            <artifactId>javax.activation-api</artifactId>
-            <scope>runtime</scope>
-        </dependency>
-    </dependencies>
-----
-<1> Incorporates the Helidon MicroProfile bundle.
-<2> Pulls in JSON-B support.
-<3> Adds jandex, a JAX-RS bean search optimizer.
-<4> Adds the activation API.
-
-If you run your project from the IDE, the IDE typically handles the main class and places
-dependent JARs on the runtime classpath for you and your pom is now ready to go.
-
-=== Create an MP config file
->>>>>>> 1825a1ce
 This file contains settings for the Helidon web server and the
 application. Note that the MicroProfile Config specification stipulates that
 configuration data is read, by default, from this file;
@@ -523,11 +457,7 @@
 |Shows that the greeting change took effect
 |====
 
-<<<<<<< HEAD
 == Add an app-specific health check
-=======
-== Add health checks
->>>>>>> 1825a1ce
 // _include::0-37:{se-guide-adoc}[tag=addHealthChecksIntro]
 A well-behaved microservice reports on its own health.
 Two common approaches for checking health, often used together, are:
@@ -650,11 +580,7 @@
 <5> In either case, build the response and return it.
 --
 
-<<<<<<< HEAD
 // _include::0-120:{se-guide-adoc}[tags=rebuildAndRerunService;tryReadiness;!se-HealthChecks-notes]
-=======
-// _include::0-122:{se-guide-adoc}[tags=rebuildAndRerunService;tryReadiness]
->>>>>>> 1825a1ce
 === Stop, rebuild and rerun your service
 
 . Stop any running instance of your app.
@@ -707,11 +633,6 @@
     "outcome": "UP"
 }
 ----
-<<<<<<< HEAD
-=======
-The JSON output conveys various health indicators because the generated code
-included `HealthChecks.healthChecks()` in the `HealthSupport.builder`.
->>>>>>> 1825a1ce
 The item labeled `outcome` describes the overall health of the
 server based on all the other indicators. The state of all the indicators is UP.
 So the `outcome` field shows UP. You should also see our app-specific liveness check in the output
@@ -782,10 +703,7 @@
 --
 
 
-<<<<<<< HEAD
-
-=======
->>>>>>> 1825a1ce
+
 == Add metrics support
 // _include::0-1:{se-guide-adoc}[tag=metricsIntro]
 As a simple illustration of using metrics, we revise our greeting service to count how many times
