<?xml version="1.0" encoding="UTF-8"?>
<!--
    Copyright (c) 2021, 2022 Oracle and/or its affiliates.

    Licensed under the Apache License, Version 2.0 (the "License");
    you may not use this file except in compliance with the License.
    You may obtain a copy of the License at

        http://www.apache.org/licenses/LICENSE-2.0

    Unless required by applicable law or agreed to in writing, software
    distributed under the License is distributed on an "AS IS" BASIS,
    WITHOUT WARRANTIES OR CONDITIONS OF ANY KIND, either express or implied.
    See the License for the specific language governing permissions and
    limitations under the License.
  -->
<project xmlns="http://maven.apache.org/POM/4.0.0"
        xmlns:xsi="http://www.w3.org/2001/XMLSchema-instance"
        xsi:schemaLocation="http://maven.apache.org/POM/4.0.0 http://maven.apache.org/xsd/maven-4.0.0.xsd">
    <modelVersion>4.0.0</modelVersion>
    <parent>
        <groupId>io.helidon.applications</groupId>
        <artifactId>helidon-se</artifactId>
<<<<<<< HEAD
        <version>3.0.0-SNAPSHOT</version>
=======
        <version>2.4.3-SNAPSHOT</version>
>>>>>>> 5e656162
        <relativePath>../../../applications/se/pom.xml</relativePath>
    </parent>
    <groupId>io.helidon.examples.grpc</groupId>
    <artifactId>helidon-examples-grpc-client-standalone</artifactId>
    <name>Helidon gRPC Server Examples Standalone client</name>

    <description>
        A standalone client invoking a strings gRPC service (such as in basics example)
    </description>

    <properties>
        <mainClass>io.helidon.grpc.examples.client.standalone.StandaloneClient</mainClass>
    </properties>

    <dependencies>
        <dependency>
            <groupId>io.helidon.grpc</groupId>
            <artifactId>helidon-grpc-core</artifactId>
        </dependency>
        <dependency>
            <groupId>io.helidon.grpc</groupId>
            <artifactId>helidon-grpc-client</artifactId>
        </dependency>
        <dependency>
            <groupId>io.grpc</groupId>
            <artifactId>grpc-netty</artifactId>
        </dependency>
        <dependency>
            <groupId>io.grpc</groupId>
            <artifactId>grpc-services</artifactId>
        </dependency>
        <dependency>
            <groupId>io.grpc</groupId>
            <artifactId>grpc-protobuf</artifactId>
        </dependency>
        <dependency>
            <!--
            3.0.0-JAKARTA
            need to use this version to work around the same groupId/artifactId and
            different package names in Jakarta
            This is needed for the Generated annotation in grpc sources
            -->
            <groupId>javax.annotation</groupId>
            <artifactId>javax.annotation-api</artifactId>
            <scope>provided</scope>
            <optional>true</optional>
        </dependency>
    </dependencies>

    <build>
        <plugins>
            <plugin>
                <groupId>org.apache.maven.plugins</groupId>
                <artifactId>maven-dependency-plugin</artifactId>
                <executions>
                    <execution>
                        <id>copy-libs</id>
                    </execution>
                </executions>
            </plugin>
            <plugin>
                <groupId>org.xolstice.maven.plugins</groupId>
                <artifactId>protobuf-maven-plugin</artifactId>
                <executions>
                    <execution>
                        <goals>
                            <goal>compile</goal>
                            <goal>compile-custom</goal>
                        </goals>
                    </execution>
                </executions>
            </plugin>
        </plugins>
    </build>
</project><|MERGE_RESOLUTION|>--- conflicted
+++ resolved
@@ -21,11 +21,7 @@
     <parent>
         <groupId>io.helidon.applications</groupId>
         <artifactId>helidon-se</artifactId>
-<<<<<<< HEAD
-        <version>3.0.0-SNAPSHOT</version>
-=======
         <version>2.4.3-SNAPSHOT</version>
->>>>>>> 5e656162
         <relativePath>../../../applications/se/pom.xml</relativePath>
     </parent>
     <groupId>io.helidon.examples.grpc</groupId>
@@ -61,18 +57,6 @@
             <groupId>io.grpc</groupId>
             <artifactId>grpc-protobuf</artifactId>
         </dependency>
-        <dependency>
-            <!--
-            3.0.0-JAKARTA
-            need to use this version to work around the same groupId/artifactId and
-            different package names in Jakarta
-            This is needed for the Generated annotation in grpc sources
-            -->
-            <groupId>javax.annotation</groupId>
-            <artifactId>javax.annotation-api</artifactId>
-            <scope>provided</scope>
-            <optional>true</optional>
-        </dependency>
     </dependencies>
 
     <build>
