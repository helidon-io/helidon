/*
 * Copyright (c) 2020, 2021 Oracle and/or its affiliates.
 *
 * Licensed under the Apache License, Version 2.0 (the "License");
 * you may not use this file except in compliance with the License.
 * You may obtain a copy of the License at
 *
 *     http://www.apache.org/licenses/LICENSE-2.0
 *
 * Unless required by applicable law or agreed to in writing, software
 * distributed under the License is distributed on an "AS IS" BASIS,
 * WITHOUT WARRANTIES OR CONDITIONS OF ANY KIND, either express or implied.
 * See the License for the specific language governing permissions and
 * limitations under the License.
 */
package io.helidon.examples.media.multipart;

import io.helidon.common.http.Http;
import io.helidon.common.reactive.Single;
import io.helidon.media.jsonp.JsonpSupport;
import io.helidon.media.multipart.MultiPartSupport;
import io.helidon.webserver.Routing;
import io.helidon.webserver.WebServer;
import io.helidon.webserver.staticcontent.StaticContentSupport;

/**
 * This application provides a simple file upload service with a UI to exercise multipart.
 */
public final class Main {

    private Main() {
    }

    /**
     * Creates new {@link Routing}.
     *
     * @return the new instance
     */
    static Routing createRouting() {
        return Routing.builder()
                .any("/", (req, res) -> {
                    res.status(Http.Status.MOVED_PERMANENTLY_301);
                    res.headers().put(Http.Header.LOCATION, "/ui");
                    res.send();
                })
                .register("/ui", StaticContentSupport.builder("WEB")
                        .welcomeFileName("index.html")
                        .build())
                .register("/api", new FileService())
                .build();
    }

    /**
     * Application main entry point.
     * @param args command line arguments.
     */
    public static void main(final String[] args) {
        startServer();
    }

    /**
     * Start the server.
     * @return the created {@link WebServer} instance
     */
<<<<<<< HEAD
    static WebServer startServer() {
=======
    static Single<WebServer> startServer() {
>>>>>>> 6cb0c05d
        WebServer server = WebServer.builder(createRouting())
                .port(8080)
                .addMediaSupport(MultiPartSupport.create())
                .addMediaSupport(JsonpSupport.create())
                .build();

        Single<WebServer> webserver = server.start();

        // Start the server and print some info.
        webserver.thenAccept(ws -> {
            System.out.println("WEB server is up! http://localhost:" + ws.port());
        });

        // Server threads are not demon. NO need to block. Just react.
        server.whenShutdown()
                .thenRun(() -> System.out.println("WEB server is DOWN. Good bye!"));

<<<<<<< HEAD
        return server;
=======
        return webserver;
>>>>>>> 6cb0c05d
    }


}<|MERGE_RESOLUTION|>--- conflicted
+++ resolved
@@ -62,11 +62,7 @@
      * Start the server.
      * @return the created {@link WebServer} instance
      */
-<<<<<<< HEAD
-    static WebServer startServer() {
-=======
     static Single<WebServer> startServer() {
->>>>>>> 6cb0c05d
         WebServer server = WebServer.builder(createRouting())
                 .port(8080)
                 .addMediaSupport(MultiPartSupport.create())
@@ -84,11 +80,7 @@
         server.whenShutdown()
                 .thenRun(() -> System.out.println("WEB server is DOWN. Good bye!"));
 
-<<<<<<< HEAD
-        return server;
-=======
         return webserver;
->>>>>>> 6cb0c05d
     }
 
 
