--- conflicted
+++ resolved
@@ -125,7 +125,6 @@
 }
 </style>
 
-<<<<<<< HEAD
 
 <script id="employees_tpl" type="x-tmpl-mustache">
 <div class="row">
@@ -139,111 +138,8 @@
         </div>
     </div>
 </div>
-=======
-<script id="peopleTemplate">
-    var peopleTemplate = {};
-    peopleTemplate.render = function(obj) {
-
-        return "<div class=\"row\"> "
-                + "<div class=\"peopleItem col-sm-3\""+
-        "    style=\"cursor: pointer\">    "
-                + "    <div class=\"photos\">"
-                + "        <img src=\"nopic.png\" style=\"width: 120px; height: 120px\"></img>"
-                + "    </div>" + "    <div class=\"peopleContent\">" + "        <h4>"
-                + obj.firstName + " " + obj.lastName + "</h4>" + "        "
-                + obj.title + "<br> <small>" + obj.department + "</small>"
-                + "    </div>" + "    </div>" + "    </div>";
-    }
+
 </script>
-<script id="detailTemplate">
-    var detailTemplate = {};
-    detailTemplate.render = function(obj) {
-
-        return "<br><br><div id =\"editForm\" class=\"col-sm-5 col-md-offset-2\">"
-                + "    <div class=\"panel panel-info\" class=\"click-element animate-show\">"
-                + "        <div class=\"panel-heading\">"
-                + "            <h3 class=\"panel-title\">"
-                + "                <div id=\"formTitle\" ng-model=\"formTitle\" style=\"padding: 10px\">"
-                + "                    Update Employee"
-                + "                    <button class=\"btn btn-primary\" id=\"delete\" type=\"button\""
-                + "                        onclick=\"deleteEmployee()\" "
-                + "                        style=\"float: right; position: relative; bottom: 9px;\">"
-                + "                        <span class=\"glyphicon glyphicon-trash\"></span> Delete"
-                + "                    </button>"
-                + "                </div>"
-                + "            </h3>"
-                + "        </div>"
-                + "        <div class=\"panel-body\">"
-                + "            <form class=\"form-horizontal\" name=\"form\" novalidate"+
-"                >"
-                + "                <input type=\"text\" id=\"editId\" ng-model=\"editId\" value=\""+obj.id+"\""+
-"                    style=\"display: none;\">"
-                + "                <div class=\"photos\">"
-                + "                    <img src=\"nopic.png\" style=\"width: 120px; height: 120px\"></img>"
-                + "                </div>"
-                + "                <div class=\"form-group\">"
-                + "                    <label class=\"control-label col-xs-3\" for=\"editFirstName\">First"
-                + "                        Name:</label>"
-                + "                    <div class=\"col-xs-5\">"
-                + "                        <input type=\"text\" id=\"editFirstName\" name=\"editFirstName\""+
-"                            value=\""+obj.firstName+"\" class=\"form-control\" required>"
-                + "                    </div>"
-                + "                </div>"
-                + "                <div class=\"form-group\">"
-                + "                    <label class=\"control-label col-xs-3\" for=\"lastName\">Last"
-                + "                        Name:</label>"
-                + "                    <div class=\"col-xs-5\">"
-                + "                        <input type=\"text\" id=\"editLastName\" name=\"editLastName\""+
-"                             value=\""+obj.lastName+"\"  class=\"form-control\" required>"
-                + "                    </div>"
-                + "                </div>"
-                + "                <div class=\"form-group\">"
-                + "                    <label class=\"control-label col-xs-3\" for=\"editEmail\">Email:</label>"
-                + "                    <div class=\"col-xs-5\">"
-                + "                        <input type=\"text\" id=\"editEmail\" name=\"editEmail\" value=\""+obj.email+"\""+
-"                             class=\"form-control\" required>"
-                + "                    </div>"
-                + "                </div>"
-                + "                <div class=\"form-group\">"
-                + "                    <label class=\"control-label col-xs-3\" for=\"editPhone\">Phone:</label>"
-                + "                    <div class=\"col-xs-5\">"
-                + "                        <input type=\"text\" id=\"editPhone\" name=\"editPhone\" value=\""+obj.phone+"\""+
-"                             class=\"form-control\" required>"
-                + "                    </div>"
-                + "                </div>"
-                + "                <div class=\"form-group\">"
-                + "                    <label class=\"control-label col-xs-3\" for=\"editBirthDate\">Birthdate:</label>"
-                + "                    <div class=\"col-xs-5\">"
-                + "                        <input type=\"text\" id=\"editBirthDate\" name=\"editBirthDate\""+
-"                             value=\""+obj.birthDate+"\" class=\"form-control\" required>"
-                + "                    </div>"
-                + "                </div>"
-                + "                <div class=\"form-group\">"
-                + "                    <label class=\"control-label col-xs-3\" for=\"editTitle\">Title:</label>"
-                + "                    <div class=\"col-xs-5\">"
-                + "                        <input type=\"text\" id=\"editTitle\" name=\"editTitle\" value=\""+obj.title+"\""+
-"                             class=\"form-control\" required>"
-                + "                    </div>"
-                + "                </div>"
-                + "                <div class=\"form-group\">"
-                + "                    <label class=\"control-label col-xs-3\" for=\"editDepartment\">Department:</label>"
-                + "                    <div class=\"col-xs-5\">"
-                + "                        <input type=\"text\" id=\"editDepartment\" name=\"editDepartment\" value=\""+obj.department+"\""+
-"                             class=\"form-control\" required>"
-                + "                    </div>"
-                + "                </div>"
-                + "                <br>"
-                + "                <br>"
-                + "                <div style=\"text-align: center;\">"
-                + "                    <input type=\"button\" tabindex=\"-1\" class=\"btn btn-default\""
-                + "                        value=\"Cancel\" onclick=\"loadEmployees()\"> <input id=\"saveButton\""
-                + "                        type=\"button\" tabindex=\"-1\" class=\"btn btn-success\" value=\"Save\" onclick=\"updateEmployee()\">"
-                + "                </div>";
-    }
->>>>>>> 90d6a43f
-</script>
-
-
 
 
 <script id="detail_tpl" type="x-tmpl-mustache">
