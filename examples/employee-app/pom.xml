--- conflicted
+++ resolved
@@ -34,12 +34,6 @@
 
     <properties>
         <mainClass>io.helidon.service.employee.Main</mainClass>
-<<<<<<< HEAD
-=======
-        <libs.classpath.prefix>libs</libs.classpath.prefix>
-        <copied.libs.dir>${project.build.directory}/${libs.classpath.prefix}</copied.libs.dir>
-        <version.lib.microprofile-metrics2-api>2.0.1</version.lib.microprofile-metrics2-api>
->>>>>>> f6317709
     </properties>
 
     <dependencies>
@@ -61,12 +55,7 @@
         </dependency>
         <dependency>
             <groupId>io.helidon.metrics</groupId>
-<<<<<<< HEAD
-            <artifactId>helidon-metrics</artifactId>
-=======
             <artifactId>helidon-metrics2</artifactId>
-            <version>${project.version}</version>
->>>>>>> f6317709
         </dependency>
         <dependency>
             <groupId>io.helidon.media.jsonb</groupId>
