<?xml version="1.0" encoding="UTF-8"?>
<!--

    Copyright (c) 2017, 2019 Oracle and/or its affiliates. All rights reserved.

    Licensed under the Apache License, Version 2.0 (the "License");
    you may not use this file except in compliance with the License.
    You may obtain a copy of the License at

        http://www.apache.org/licenses/LICENSE-2.0

    Unless required by applicable law or agreed to in writing, software
    distributed under the License is distributed on an "AS IS" BASIS,
    WITHOUT WARRANTIES OR CONDITIONS OF ANY KIND, either express or implied.
    See the License for the specific language governing permissions and
    limitations under the License.

-->

<project xmlns="http://maven.apache.org/POM/4.0.0"
        xmlns:xsi="http://www.w3.org/2001/XMLSchema-instance"
        xsi:schemaLocation="http://maven.apache.org/POM/4.0.0 http://maven.apache.org/xsd/maven-4.0.0.xsd">
    <modelVersion>4.0.0</modelVersion>
    <parent>
        <groupId>io.helidon.applications</groupId>
        <artifactId>helidon-se</artifactId>
<<<<<<< HEAD
        <version>1.4.1</version>
=======
        <version>1.4.2-SNAPSHOT</version>
>>>>>>> 75f5dd1b
        <relativePath>../../../applications/se/pom.xml</relativePath>
    </parent>
    <groupId>io.helidon.examples.translator</groupId>
    <artifactId>helidon-examples-translator-backend</artifactId>
<<<<<<< HEAD
    <version>1.4.1</version>
=======
    <version>1.4.2-SNAPSHOT</version>
>>>>>>> 75f5dd1b
    <name>Helidon Examples Translator Backend</name>

    <description>
        A translator backend example app.
    </description>

    <properties>
        <mainClass>io.helidon.examples.translator.backend.Main</mainClass>
    </properties>

    <dependencies>
        <dependency>
            <groupId>io.helidon.webserver</groupId>
            <artifactId>helidon-webserver</artifactId>
        </dependency>
        <dependency>
            <groupId>io.helidon.tracing</groupId>
            <artifactId>helidon-tracing-zipkin</artifactId>
        </dependency>
        <dependency>
            <groupId>io.helidon.config</groupId>
            <artifactId>helidon-config</artifactId>
        </dependency>
    </dependencies>

    <build>
        <plugins>
            <plugin>
                <groupId>org.apache.maven.plugins</groupId>
                <artifactId>maven-dependency-plugin</artifactId>
                <executions>
                    <execution>
                        <id>copy-libs</id>
                    </execution>
                </executions>
            </plugin>
        </plugins>
    </build>
</project><|MERGE_RESOLUTION|>--- conflicted
+++ resolved
@@ -24,20 +24,12 @@
     <parent>
         <groupId>io.helidon.applications</groupId>
         <artifactId>helidon-se</artifactId>
-<<<<<<< HEAD
-        <version>1.4.1</version>
-=======
         <version>1.4.2-SNAPSHOT</version>
->>>>>>> 75f5dd1b
         <relativePath>../../../applications/se/pom.xml</relativePath>
     </parent>
     <groupId>io.helidon.examples.translator</groupId>
     <artifactId>helidon-examples-translator-backend</artifactId>
-<<<<<<< HEAD
-    <version>1.4.1</version>
-=======
     <version>1.4.2-SNAPSHOT</version>
->>>>>>> 75f5dd1b
     <name>Helidon Examples Translator Backend</name>
 
     <description>
