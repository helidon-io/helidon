<?xml version="1.0" encoding="UTF-8"?>
<!--

    Copyright (c) 2018, 2022 Oracle and/or its affiliates.

    Licensed under the Apache License, Version 2.0 (the "License");
    you may not use this file except in compliance with the License.
    You may obtain a copy of the License at

        http://www.apache.org/licenses/LICENSE-2.0

    Unless required by applicable law or agreed to in writing, software
    distributed under the License is distributed on an "AS IS" BASIS,
    WITHOUT WARRANTIES OR CONDITIONS OF ANY KIND, either express or implied.
    See the License for the specific language governing permissions and
    limitations under the License.

-->

<project xmlns="http://maven.apache.org/POM/4.0.0"
        xmlns:xsi="http://www.w3.org/2001/XMLSchema-instance"
        xsi:schemaLocation="http://maven.apache.org/POM/4.0.0 http://maven.apache.org/xsd/maven-4.0.0.xsd">
    <modelVersion>4.0.0</modelVersion>
    <parent>
        <groupId>io.helidon.examples</groupId>
        <artifactId>helidon-examples-project</artifactId>
<<<<<<< HEAD
        <version>3.0.0-SNAPSHOT</version>
=======
        <version>2.4.3-SNAPSHOT</version>
>>>>>>> 5e656162
    </parent>

    <groupId>io.helidon.examples.todos</groupId>
    <artifactId>example-todo-app-project</artifactId>
    <packaging>pom</packaging>
<<<<<<< HEAD
    <version>3.0.0-SNAPSHOT</version>
=======
    <version>2.4.3-SNAPSHOT</version>
>>>>>>> 5e656162
    <name>Helidon Examples TODO Demo</name>

    <description>
        TODO demo application
    </description>

    <modules>
        <module>frontend</module>
        <module>backend</module>
    </modules>
</project><|MERGE_RESOLUTION|>--- conflicted
+++ resolved
@@ -24,21 +24,13 @@
     <parent>
         <groupId>io.helidon.examples</groupId>
         <artifactId>helidon-examples-project</artifactId>
-<<<<<<< HEAD
-        <version>3.0.0-SNAPSHOT</version>
-=======
         <version>2.4.3-SNAPSHOT</version>
->>>>>>> 5e656162
     </parent>
 
     <groupId>io.helidon.examples.todos</groupId>
     <artifactId>example-todo-app-project</artifactId>
     <packaging>pom</packaging>
-<<<<<<< HEAD
-    <version>3.0.0-SNAPSHOT</version>
-=======
     <version>2.4.3-SNAPSHOT</version>
->>>>>>> 5e656162
     <name>Helidon Examples TODO Demo</name>
 
     <description>
