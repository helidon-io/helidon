--- conflicted
+++ resolved
@@ -34,130 +34,8 @@
 
     <properties>
         <mainClass>io.helidon.examples.quickstart.se.Main</mainClass>
-<<<<<<< HEAD
     </properties>
 
-=======
-        <exec.mainClass>${mainClass}</exec.mainClass>
-        <maven.compiler.source>8</maven.compiler.source>
-        <maven.compiler.target>${maven.compiler.source}</maven.compiler.target>
-        <libs.classpath.prefix>libs</libs.classpath.prefix>
-        <copied.libs.dir>${project.build.directory}/${libs.classpath.prefix}</copied.libs.dir>
-        <project.build.sourceEncoding>UTF-8</project.build.sourceEncoding>
-        <project.reporting.outputEncoding>UTF-8</project.reporting.outputEncoding>
-        <argLine>-Dfile.encoding=UTF-8</argLine>
-        <version.lib.microprofile-metrics2-api>2.0.1</version.lib.microprofile-metrics2-api>
-    </properties>
-
-    <build>
-        <finalName>${project.artifactId}</finalName>
-        <pluginManagement>
-            <plugins>
-                <plugin>
-                    <groupId>org.apache.maven.plugins</groupId>
-                    <artifactId>maven-compiler-plugin</artifactId>
-                    <version>3.8.1</version>
-                </plugin>
-                <plugin>
-                    <groupId>org.apache.maven.plugins</groupId>
-                    <artifactId>maven-surefire-plugin</artifactId>
-                    <version>2.19.1</version>
-                    <dependencies>
-                        <dependency>
-                            <groupId>org.junit.platform</groupId>
-                            <artifactId>junit-platform-surefire-provider</artifactId>
-                            <version>1.1.0</version>
-                        </dependency>
-                    </dependencies>
-                </plugin>
-                <plugin>
-                    <groupId>org.apache.maven.plugins</groupId>
-                    <artifactId>maven-dependency-plugin</artifactId>
-                    <version>2.9</version>
-                </plugin>
-                <plugin>
-                    <groupId>org.apache.maven.plugins</groupId>
-                    <artifactId>maven-resources-plugin</artifactId>
-                    <version>3.0.2</version>
-                </plugin>
-                <plugin>
-                    <groupId>org.apache.maven.plugins</groupId>
-                    <artifactId>maven-jar-plugin</artifactId>
-                    <version>2.5</version>
-                    <configuration>
-                        <archive>
-                            <manifest>
-                                <addClasspath>true</addClasspath>
-                                <classpathPrefix>${libs.classpath.prefix}</classpathPrefix>
-                                <mainClass>${mainClass}</mainClass>
-                                <useUniqueVersions>false</useUniqueVersions>
-                            </manifest>
-                        </archive>
-                    </configuration>
-                </plugin>
-                <plugin>
-                    <groupId>io.helidon.build-tools</groupId>
-                    <artifactId>helidon-maven-plugin</artifactId>
-                    <version>${helidon.plugin.version}</version>
-                </plugin>
-            </plugins>
-        </pluginManagement>
-
-        <plugins>
-            <plugin>
-                <groupId>org.apache.maven.plugins</groupId>
-                <artifactId>maven-dependency-plugin</artifactId>
-                <executions>
-                    <execution>
-                        <id>copy-dependencies</id>
-                        <phase>prepare-package</phase>
-                        <goals>
-                            <goal>copy-dependencies</goal>
-                        </goals>
-                        <configuration>
-                            <outputDirectory>${copied.libs.dir}</outputDirectory>
-                            <overWriteReleases>false</overWriteReleases>
-                            <overWriteSnapshots>false</overWriteSnapshots>
-                            <overWriteIfNewer>true</overWriteIfNewer>
-                            <overWriteIfNewer>true</overWriteIfNewer>
-                            <includeScope>runtime</includeScope>
-                            <excludeScope>test</excludeScope>
-                            <useBaseVersion>false</useBaseVersion>
-                        </configuration>
-                    </execution>
-                </executions>
-            </plugin>
-        </plugins>
-    </build>
-
-    <dependencyManagement>
-        <dependencies>
-            <dependency>
-                <groupId>io.helidon</groupId>
-                <artifactId>helidon-bom</artifactId>
-                <version>${helidon.version}</version>
-                <type>pom</type>
-                <scope>import</scope>
-            </dependency>
-            <dependency>
-                <groupId>org.junit.jupiter</groupId>
-                <artifactId>junit-jupiter-api</artifactId>
-                <version>5.1.0</version>
-            </dependency>
-            <dependency>
-                <groupId>org.junit.jupiter</groupId>
-                <artifactId>junit-jupiter-engine</artifactId>
-                <version>5.1.0</version>
-            </dependency>
-            <dependency>
-                <groupId>org.eclipse.microprofile.metrics</groupId>
-                <artifactId>microprofile-metrics-api</artifactId>
-                <version>${version.lib.microprofile-metrics2-api}</version>
-            </dependency>
-        </dependencies>
-    </dependencyManagement>
-
->>>>>>> f6317709
     <dependencies>
         <dependency>
             <groupId>io.helidon.bundles</groupId>
@@ -180,10 +58,6 @@
             <artifactId>helidon-metrics2</artifactId>
         </dependency>
         <dependency>
-            <groupId>org.eclipse.microprofile.metrics</groupId>
-            <artifactId>microprofile-metrics-api</artifactId>
-        </dependency>
-        <dependency>
             <groupId>org.junit.jupiter</groupId>
             <artifactId>junit-jupiter-api</artifactId>
             <scope>test</scope>
