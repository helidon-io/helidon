--- conflicted
+++ resolved
@@ -31,11 +31,7 @@
 }
 
 ext {
-<<<<<<< HEAD
-    helidonversion = '3.0.0-SNAPSHOT'
-=======
     helidonversion = '2.4.3-SNAPSHOT'
->>>>>>> 5e656162
     mainClass='io.helidon.examples.quickstart.se.Main'
 }
 
