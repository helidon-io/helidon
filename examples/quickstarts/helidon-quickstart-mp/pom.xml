<?xml version="1.0" encoding="UTF-8"?>
<!--

    Copyright (c) 2018, 2019 Oracle and/or its affiliates. All rights reserved.

    Licensed under the Apache License, Version 2.0 (the "License");
    you may not use this file except in compliance with the License.
    You may obtain a copy of the License at

        http://www.apache.org/licenses/LICENSE-2.0

    Unless required by applicable law or agreed to in writing, software
    distributed under the License is distributed on an "AS IS" BASIS,
    WITHOUT WARRANTIES OR CONDITIONS OF ANY KIND, either express or implied.
    See the License for the specific language governing permissions and
    limitations under the License.

-->

<project xmlns="http://maven.apache.org/POM/4.0.0"
         xmlns:xsi="http://www.w3.org/2001/XMLSchema-instance"
         xsi:schemaLocation="http://maven.apache.org/POM/4.0.0 http://maven.apache.org/xsd/maven-4.0.0.xsd">
    <modelVersion>4.0.0</modelVersion>
    <parent>
        <groupId>io.helidon.applications</groupId>
        <artifactId>helidon-mp</artifactId>
        <version>1.2.2-SNAPSHOT</version>
        <relativePath>../../../applications/mp/pom.xml</relativePath>
    </parent>
    <groupId>io.helidon.examples</groupId>
    <artifactId>helidon-quickstart-mp</artifactId>
    <name>Helidon Quickstart MP Example</name>

    <properties>
        <mainClass>io.helidon.examples.quickstart.mp.Main</mainClass>
    </properties>

<<<<<<< HEAD
=======
    <build>
        <finalName>${project.artifactId}</finalName>
        <pluginManagement>
            <plugins>
                <plugin>
                    <groupId>org.apache.maven.plugins</groupId>
                    <artifactId>maven-compiler-plugin</artifactId>
                    <version>3.8.1</version>
                </plugin>
                <plugin>
                    <groupId>org.jboss.jandex</groupId>
                    <artifactId>jandex-maven-plugin</artifactId>
                    <version>1.0.6</version>
                </plugin>
                <plugin>
                    <groupId>org.apache.maven.plugins</groupId>
                    <artifactId>maven-surefire-plugin</artifactId>
                    <version>2.19.1</version>
                    <dependencies>
                        <dependency>
                            <groupId>org.junit.platform</groupId>
                            <artifactId>junit-platform-surefire-provider</artifactId>
                            <version>1.1.0</version>
                        </dependency>
                    </dependencies>
                </plugin>
                <plugin>
                    <groupId>org.apache.maven.plugins</groupId>
                    <artifactId>maven-dependency-plugin</artifactId>
                    <version>2.9</version>
                </plugin>
                <plugin>
                    <groupId>org.apache.maven.plugins</groupId>
                    <artifactId>maven-resources-plugin</artifactId>
                    <version>3.0.2</version>
                </plugin>
                <plugin>
                    <groupId>org.apache.maven.plugins</groupId>
                    <artifactId>maven-jar-plugin</artifactId>
                    <version>2.5</version>
                    <configuration>
                        <archive>
                            <manifest>
                                <addClasspath>true</addClasspath>
                                <classpathPrefix>${libs.classpath.prefix}</classpathPrefix>
                                <mainClass>${mainClass}</mainClass>
                                <useUniqueVersions>false</useUniqueVersions>
                            </manifest>
                        </archive>
                    </configuration>
                </plugin>
            </plugins>
        </pluginManagement>

        <plugins>
            <plugin>
                <groupId>org.apache.maven.plugins</groupId>
                <artifactId>maven-dependency-plugin</artifactId>
                <executions>
                    <execution>
                        <id>copy-dependencies</id>
                        <phase>prepare-package</phase>
                        <goals>
                            <goal>copy-dependencies</goal>
                        </goals>
                        <configuration>
                            <outputDirectory>${copied.libs.dir}</outputDirectory>
                            <overWriteReleases>false</overWriteReleases>
                            <overWriteSnapshots>false</overWriteSnapshots>
                            <overWriteIfNewer>true</overWriteIfNewer>
                            <overWriteIfNewer>true</overWriteIfNewer>
                            <includeScope>runtime</includeScope>
                            <excludeScope>test</excludeScope>
                            <useBaseVersion>false</useBaseVersion>
                        </configuration>
                    </execution>
                </executions>
            </plugin>
            <plugin>
                <groupId>org.jboss.jandex</groupId>
                <artifactId>jandex-maven-plugin</artifactId>
                <executions>
                    <execution>
                        <id>make-index</id>
                        <goals>
                            <goal>jandex</goal>
                        </goals>
                        <phase>process-classes</phase>
                    </execution>
                </executions>
            </plugin>
        </plugins>
    </build>

    <dependencyManagement>
        <dependencies>
            <dependency>
                <groupId>io.helidon</groupId>
                <artifactId>helidon-bom</artifactId>
                <version>${helidon.version}</version>
                <type>pom</type>
                <scope>import</scope>
            </dependency>
            <dependency>
                <groupId>io.helidon.microprofile.bundles</groupId>
                <artifactId>helidon-microprofile-3.0</artifactId>
                <version>${helidon.version}</version>
            </dependency>
            <dependency>
                <groupId>org.jboss</groupId>
                <artifactId>jandex</artifactId>
                <version>2.1.1.Final</version>
            </dependency>
            <dependency>
                <groupId>javax.activation</groupId>
                <artifactId>javax.activation-api</artifactId>
                <version>1.2.0</version>
            </dependency>
            <dependency>
                <groupId>org.junit.jupiter</groupId>
                <artifactId>junit-jupiter-api</artifactId>
                <version>5.0.1</version>
            </dependency>
            <dependency>
                <groupId>org.junit.jupiter</groupId>
                <artifactId>junit-jupiter-engine</artifactId>
                <version>5.0.1</version>
            </dependency>
            <dependency>
                <groupId>org.hamcrest</groupId>
                <artifactId>hamcrest-all</artifactId>
                <version>1.3</version>
            </dependency>
            <dependency>
                <groupId>org.glassfish.jersey.media</groupId>
                <artifactId>jersey-media-json-binding</artifactId>
                <version>2.29.1</version>
            </dependency>
        </dependencies>
    </dependencyManagement>

>>>>>>> f6317709
    <dependencies>
        <dependency>
            <groupId>io.helidon.microprofile.bundles</groupId>
            <artifactId>helidon-microprofile-3.0</artifactId>
        </dependency>
        <dependency>
            <groupId>org.glassfish.jersey.media</groupId>
            <artifactId>jersey-media-json-binding</artifactId>
        </dependency>
        <dependency>
            <groupId>org.jboss</groupId>
            <artifactId>jandex</artifactId>
            <scope>runtime</scope>
            <optional>true</optional>
        </dependency>
        <dependency>
            <groupId>javax.activation</groupId>
            <artifactId>javax.activation-api</artifactId>
            <scope>runtime</scope>
        </dependency>
        <dependency>
            <groupId>org.junit.jupiter</groupId>
            <artifactId>junit-jupiter-api</artifactId>
            <scope>test</scope>
        </dependency>
        <dependency>
            <groupId>org.junit.jupiter</groupId>
            <artifactId>junit-jupiter-engine</artifactId>
            <scope>test</scope>
        </dependency>
    </dependencies>

    <build>
        <plugins>
            <plugin>
                <groupId>org.apache.maven.plugins</groupId>
                <artifactId>maven-dependency-plugin</artifactId>
                <executions>
                    <execution>
                        <id>copy-libs</id>
                    </execution>
                </executions>
            </plugin>
            <plugin>
                <groupId>org.jboss.jandex</groupId>
                <artifactId>jandex-maven-plugin</artifactId>
                <executions>
                    <execution>
                        <id>make-index</id>
                    </execution>
                </executions>
            </plugin>
        </plugins>
    </build>
</project><|MERGE_RESOLUTION|>--- conflicted
+++ resolved
@@ -35,150 +35,6 @@
         <mainClass>io.helidon.examples.quickstart.mp.Main</mainClass>
     </properties>
 
-<<<<<<< HEAD
-=======
-    <build>
-        <finalName>${project.artifactId}</finalName>
-        <pluginManagement>
-            <plugins>
-                <plugin>
-                    <groupId>org.apache.maven.plugins</groupId>
-                    <artifactId>maven-compiler-plugin</artifactId>
-                    <version>3.8.1</version>
-                </plugin>
-                <plugin>
-                    <groupId>org.jboss.jandex</groupId>
-                    <artifactId>jandex-maven-plugin</artifactId>
-                    <version>1.0.6</version>
-                </plugin>
-                <plugin>
-                    <groupId>org.apache.maven.plugins</groupId>
-                    <artifactId>maven-surefire-plugin</artifactId>
-                    <version>2.19.1</version>
-                    <dependencies>
-                        <dependency>
-                            <groupId>org.junit.platform</groupId>
-                            <artifactId>junit-platform-surefire-provider</artifactId>
-                            <version>1.1.0</version>
-                        </dependency>
-                    </dependencies>
-                </plugin>
-                <plugin>
-                    <groupId>org.apache.maven.plugins</groupId>
-                    <artifactId>maven-dependency-plugin</artifactId>
-                    <version>2.9</version>
-                </plugin>
-                <plugin>
-                    <groupId>org.apache.maven.plugins</groupId>
-                    <artifactId>maven-resources-plugin</artifactId>
-                    <version>3.0.2</version>
-                </plugin>
-                <plugin>
-                    <groupId>org.apache.maven.plugins</groupId>
-                    <artifactId>maven-jar-plugin</artifactId>
-                    <version>2.5</version>
-                    <configuration>
-                        <archive>
-                            <manifest>
-                                <addClasspath>true</addClasspath>
-                                <classpathPrefix>${libs.classpath.prefix}</classpathPrefix>
-                                <mainClass>${mainClass}</mainClass>
-                                <useUniqueVersions>false</useUniqueVersions>
-                            </manifest>
-                        </archive>
-                    </configuration>
-                </plugin>
-            </plugins>
-        </pluginManagement>
-
-        <plugins>
-            <plugin>
-                <groupId>org.apache.maven.plugins</groupId>
-                <artifactId>maven-dependency-plugin</artifactId>
-                <executions>
-                    <execution>
-                        <id>copy-dependencies</id>
-                        <phase>prepare-package</phase>
-                        <goals>
-                            <goal>copy-dependencies</goal>
-                        </goals>
-                        <configuration>
-                            <outputDirectory>${copied.libs.dir}</outputDirectory>
-                            <overWriteReleases>false</overWriteReleases>
-                            <overWriteSnapshots>false</overWriteSnapshots>
-                            <overWriteIfNewer>true</overWriteIfNewer>
-                            <overWriteIfNewer>true</overWriteIfNewer>
-                            <includeScope>runtime</includeScope>
-                            <excludeScope>test</excludeScope>
-                            <useBaseVersion>false</useBaseVersion>
-                        </configuration>
-                    </execution>
-                </executions>
-            </plugin>
-            <plugin>
-                <groupId>org.jboss.jandex</groupId>
-                <artifactId>jandex-maven-plugin</artifactId>
-                <executions>
-                    <execution>
-                        <id>make-index</id>
-                        <goals>
-                            <goal>jandex</goal>
-                        </goals>
-                        <phase>process-classes</phase>
-                    </execution>
-                </executions>
-            </plugin>
-        </plugins>
-    </build>
-
-    <dependencyManagement>
-        <dependencies>
-            <dependency>
-                <groupId>io.helidon</groupId>
-                <artifactId>helidon-bom</artifactId>
-                <version>${helidon.version}</version>
-                <type>pom</type>
-                <scope>import</scope>
-            </dependency>
-            <dependency>
-                <groupId>io.helidon.microprofile.bundles</groupId>
-                <artifactId>helidon-microprofile-3.0</artifactId>
-                <version>${helidon.version}</version>
-            </dependency>
-            <dependency>
-                <groupId>org.jboss</groupId>
-                <artifactId>jandex</artifactId>
-                <version>2.1.1.Final</version>
-            </dependency>
-            <dependency>
-                <groupId>javax.activation</groupId>
-                <artifactId>javax.activation-api</artifactId>
-                <version>1.2.0</version>
-            </dependency>
-            <dependency>
-                <groupId>org.junit.jupiter</groupId>
-                <artifactId>junit-jupiter-api</artifactId>
-                <version>5.0.1</version>
-            </dependency>
-            <dependency>
-                <groupId>org.junit.jupiter</groupId>
-                <artifactId>junit-jupiter-engine</artifactId>
-                <version>5.0.1</version>
-            </dependency>
-            <dependency>
-                <groupId>org.hamcrest</groupId>
-                <artifactId>hamcrest-all</artifactId>
-                <version>1.3</version>
-            </dependency>
-            <dependency>
-                <groupId>org.glassfish.jersey.media</groupId>
-                <artifactId>jersey-media-json-binding</artifactId>
-                <version>2.29.1</version>
-            </dependency>
-        </dependencies>
-    </dependencyManagement>
-
->>>>>>> f6317709
     <dependencies>
         <dependency>
             <groupId>io.helidon.microprofile.bundles</groupId>
