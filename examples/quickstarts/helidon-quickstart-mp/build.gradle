--- conflicted
+++ resolved
@@ -32,12 +32,8 @@
 }
 
 ext {
-<<<<<<< HEAD
-    helidonversion = '2.4.0-SNAPSHOT'
+    helidonversion = '2.4.1-SNAPSHOT'
     mainClass='io.helidon.microprofile.cdi.Main'
-=======
-    helidonversion = '2.4.1-SNAPSHOT'
->>>>>>> 3b953501
 }
 
 repositories {
