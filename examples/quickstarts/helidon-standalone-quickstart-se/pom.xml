--- conflicted
+++ resolved
@@ -22,22 +22,14 @@
     <modelVersion>4.0.0</modelVersion>
     <groupId>io.helidon.examples.quickstarts</groupId>
     <artifactId>helidon-standalone-quickstart-se</artifactId>
-<<<<<<< HEAD
-    <version>3.0.0-SNAPSHOT</version>
-    <name>Helidon Standalone Quickstart SE Example</name>
-
-    <properties>
-        <helidon.version>3.0.0-SNAPSHOT</helidon.version>
-=======
     <version>2.4.3-SNAPSHOT</version>
     <name>Helidon Standalone Quickstart SE Example</name>
 
     <properties>
         <helidon.version>2.4.3-SNAPSHOT</helidon.version>
->>>>>>> 5e656162
         <mainClass>io.helidon.examples.quickstart.se.Main</mainClass>
 
-        <maven.compiler.source>17</maven.compiler.source>
+        <maven.compiler.source>11</maven.compiler.source>
         <maven.compiler.target>${maven.compiler.source}</maven.compiler.target>
         <maven.site.skip>true</maven.site.skip>
         <project.build.sourceEncoding>UTF-8</project.build.sourceEncoding>
@@ -48,13 +40,8 @@
         <version.plugin.dependency>3.0.0</version.plugin.dependency>
         <version.plugin.exec>1.6.0</version.plugin.exec>
         <version.plugin.failsafe>3.0.0-M5</version.plugin.failsafe>
-<<<<<<< HEAD
-        <version.plugin.helidon>3.0.0-M3</version.plugin.helidon>
-        <version.plugin.helidon-cli>3.0.0-M3</version.plugin.helidon-cli>
-=======
         <version.plugin.helidon>2.3.3</version.plugin.helidon>
         <version.plugin.helidon-cli>2.3.3</version.plugin.helidon-cli>
->>>>>>> 5e656162
         <version.plugin.jar>3.0.2</version.plugin.jar>
         <version.plugin.os>1.5.0.Final</version.plugin.os>
         <version.plugin.protobuf>0.5.1</version.plugin.protobuf>
