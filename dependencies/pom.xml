<?xml version="1.0" encoding="UTF-8"?>
<!--

    Copyright (c) 2019 Oracle and/or its affiliates. All rights reserved.

    Licensed under the Apache License, Version 2.0 (the "License");
    you may not use this file except in compliance with the License.
    You may obtain a copy of the License at

        http://www.apache.org/licenses/LICENSE-2.0

    Unless required by applicable law or agreed to in writing, software
    distributed under the License is distributed on an "AS IS" BASIS,
    WITHOUT WARRANTIES OR CONDITIONS OF ANY KIND, either express or implied.
    See the License for the specific language governing permissions and
    limitations under the License.

-->

<project xmlns:xsi="http://www.w3.org/2001/XMLSchema-instance" xmlns="http://maven.apache.org/POM/4.0.0"
        xsi:schemaLocation="http://maven.apache.org/POM/4.0.0 http://maven.apache.org/xsd/maven-4.0.0.xsd">
    <modelVersion>4.0.0</modelVersion>
    <parent>
        <groupId>io.helidon</groupId>
        <artifactId>helidon-bom</artifactId>
<<<<<<< HEAD
        <version>2.0-SNAPSHOT</version>
=======
        <version>1.4.1-SNAPSHOT</version>
>>>>>>> 4944281b
        <relativePath>../bom/pom.xml</relativePath>
    </parent>
    <artifactId>helidon-dependencies</artifactId>
    <packaging>pom</packaging>

    <name>Helidon Dependencies</name>
    <description>Maven dependency management for Helidon applications</description>

    <properties>
        <!--
        Changing these versions requires approval for a new third party dependency!
        -->
        <version.lib.activation-api>1.2.0</version.lib.activation-api>
        <version.lib.annotation-api>1.3.1</version.lib.annotation-api>
        <version.lib.apache-httpclient>4.5.5</version.lib.apache-httpclient>
        <version.lib.brave-opentracing>0.31.0</version.lib.brave-opentracing>
        <version.lib.cdi-api>2.0</version.lib.cdi-api>
        <version.lib.eclipselink>2.7.4</version.lib.eclipselink>
        <version.lib.el-api>3.0.0</version.lib.el-api>
        <version.lib.el-impl>3.0.0</version.lib.el-impl>
        <version.lib.etcd4j>2.16.0</version.lib.etcd4j>
        <version.lib.google-api-client>1.23.0</version.lib.google-api-client>
        <version.lib.graalvm>19.2.0</version.lib.graalvm>
        <version.lib.grpc>1.25.0</version.lib.grpc>
        <version.lib.guava>25.0-jre</version.lib.guava>
        <version.lib.h2>1.4.197</version.lib.h2>
        <version.lib.hamcrest>1.3</version.lib.hamcrest>
        <version.lib.hibernate>5.4.4.Final</version.lib.hibernate>
        <version.lib.hikaricp>2.7.8</version.lib.hikaricp>
        <version.lib.inject>1</version.lib.inject>
        <version.lib.jackson>2.10.0</version.lib.jackson>
        <version.lib.jaegertracing>0.34.0</version.lib.jaegertracing>
        <version.lib.jakarta-persistence-api>2.2.2</version.lib.jakarta-persistence-api>
        <version.lib.jandex>2.1.1.Final</version.lib.jandex>
        <version.lib.jaxb-api>2.3.0</version.lib.jaxb-api>
        <version.lib.jaxb-core>2.3.0.1</version.lib.jaxb-core>
        <version.lib.jaxb-impl>2.3.2</version.lib.jaxb-impl>
        <version.lib.jaxrs-api>2.1</version.lib.jaxrs-api>
        <version.lib.jboss-transaction-spi>7.6.0.Final</version.lib.jboss-transaction-spi>
        <version.lib.jedis>2.9.0</version.lib.jedis>
        <version.lib.jersey>2.29.1</version.lib.jersey>
        <version.lib.jsonb-api>1.0.1</version.lib.jsonb-api>
        <version.lib.jsonp-api>1.1.2</version.lib.jsonp-api>
        <version.lib.jsonp-impl>1.1.2</version.lib.jsonp-impl>
        <version.lib.junit>5.1.0</version.lib.junit>
        <version.lib.microprofile-config>1.3</version.lib.microprofile-config>
        <version.lib.microprofile-health>2.1</version.lib.microprofile-health>
        <version.lib.microprofile-jwt>1.1.1</version.lib.microprofile-jwt>
        <version.lib.microprofile-metrics1-api>1.1</version.lib.microprofile-metrics1-api>
        <version.lib.microprofile-metrics2-api>2.2</version.lib.microprofile-metrics2-api>
        <version.lib.microprofile-openapi-api>1.1.2</version.lib.microprofile-openapi-api>
        <version.lib.microprofile-fault-tolerance-api>2.0.2</version.lib.microprofile-fault-tolerance-api>
        <version.lib.microprofile-tracing>1.3.1</version.lib.microprofile-tracing>
        <version.lib.microprofile-rest-client>1.3.3</version.lib.microprofile-rest-client>
        <version.lib.mockito>2.23.4</version.lib.mockito>
        <version.lib.mysql-connector-java>8.0.11</version.lib.mysql-connector-java>
        <version.lib.narayana>5.9.3.Final</version.lib.narayana>
        <version.lib.netty>4.1.42.Final</version.lib.netty>
        <version.lib.oci-java-sdk-objectstorage>1.5.2</version.lib.oci-java-sdk-objectstorage>
        <version.lib.ojdbc8>19.3.0.0</version.lib.ojdbc8>
        <version.lib.opentracing>0.31.0</version.lib.opentracing>
        <version.lib.opentracing.grpc>0.0.12</version.lib.opentracing.grpc>
        <version.lib.persistence-api>2.2</version.lib.persistence-api>
        <version.lib.prometheus>0.6.0</version.lib.prometheus>
        <version.lib.protobuf.java>3.5.1</version.lib.protobuf.java>
        <version.lib.reactivestreams>1.0.2</version.lib.reactivestreams>
        <version.lib.reactor>3.1.5.RELEASE</version.lib.reactor>
        <version.lib.slf4j>1.7.26</version.lib.slf4j>
        <version.lib.smallrye-openapi>1.1.1</version.lib.smallrye-openapi>
        <version.lib.snakeyaml>1.24</version.lib.snakeyaml>
        <version.lib.transaction-api>1.2</version.lib.transaction-api>
        <version.lib.typesafe-config>1.3.3</version.lib.typesafe-config>
        <version.lib.ucp>19.3.0.0</version.lib.ucp>
        <version.lib.validation-api>2.0.1.Final</version.lib.validation-api>
        <version.lib.weld>3.1.1.Final</version.lib.weld>
        <version.lib.zipkin>2.6.0</version.lib.zipkin>
        <version.lib.hystrix>1.5.18</version.lib.hystrix>
        <version.lib.failsafe>2.3.1</version.lib.failsafe>
        <version.lib.yasson>1.0.3</version.lib.yasson>
    </properties>

    <dependencyManagement>
        <dependencies>
            <dependency>
                <groupId>org.glassfish.jersey.core</groupId>
                <artifactId>jersey-server</artifactId>
                <version>${version.lib.jersey}</version>
                <exclusions>
                    <exclusion>
                        <groupId>org.glassfish.hk2.external</groupId>
                        <artifactId>jakarta.inject</artifactId>
                    </exclusion>
                </exclusions>
            </dependency>
            <dependency>
                <groupId>org.glassfish.jersey.inject</groupId>
                <artifactId>jersey-hk2</artifactId>
                <version>${version.lib.jersey}</version>
                <exclusions>
                    <exclusion>
                        <groupId>org.glassfish.hk2.external</groupId>
                        <artifactId>jakarta.inject</artifactId>
                    </exclusion>
                </exclusions>
            </dependency>
            <dependency>
                <!-- Explicitly force jackson-annotations to use proper version; bom doesn't -->
                <groupId>com.fasterxml.jackson.core</groupId>
                <artifactId>jackson-annotations</artifactId>
                <version>${version.lib.jackson}</version>
            </dependency>
            <dependency>
                <groupId>io.jaegertracing</groupId>
                <artifactId>jaeger-client</artifactId>
                <version>${version.lib.jaegertracing}</version>
            </dependency>
            <dependency>
                <groupId>io.projectreactor</groupId>
                <artifactId>reactor-core</artifactId>
                <version>${version.lib.reactor}</version>
            </dependency>
            <dependency>
                <groupId>io.opentracing</groupId>
                <artifactId>opentracing-util</artifactId>
                <version>${version.lib.opentracing}</version>
            </dependency>
            <dependency>
                <groupId>io.opentracing</groupId>
                <artifactId>opentracing-api</artifactId>
                <version>${version.lib.opentracing}</version>
            </dependency>
            <dependency>
                <groupId>io.opentracing</groupId>
                <artifactId>opentracing-noop</artifactId>
                <version>${version.lib.opentracing}</version>
            </dependency>
            <dependency>
                <groupId>javax.xml.bind</groupId>
                <artifactId>jaxb-api</artifactId>
                <version>${version.lib.jaxb-api}</version>
            </dependency>
            <dependency>
                <groupId>com.sun.xml.bind</groupId>
                <artifactId>jaxb-core</artifactId>
                <version>${version.lib.jaxb-core}</version>
            </dependency>
            <dependency>
                <groupId>com.sun.xml.bind</groupId>
                <artifactId>jaxb-impl</artifactId>
                <version>${version.lib.jaxb-impl}</version>
            </dependency>
            <dependency>
                <groupId>javax.ws.rs</groupId>
                <artifactId>javax.ws.rs-api</artifactId>
                <version>${version.lib.jaxrs-api}</version>
            </dependency>
            <dependency>
                <groupId>javax.enterprise</groupId>
                <artifactId>cdi-api</artifactId>
                <version>${version.lib.cdi-api}</version>
            </dependency>
            <dependency>
                <groupId>javax.el</groupId>
                <artifactId>javax.el-api</artifactId>
                <version>${version.lib.el-api}</version>
            </dependency>
            <dependency>
                <groupId>javax.annotation</groupId>
                <artifactId>javax.annotation-api</artifactId>
                <version>${version.lib.annotation-api}</version>
            </dependency>
            <dependency>
                <groupId>javax.inject</groupId>
                <artifactId>javax.inject</artifactId>
                <version>${version.lib.inject}</version>
            </dependency>
            <dependency>
                <groupId>javax.json</groupId>
                <artifactId>javax.json-api</artifactId>
                <version>${version.lib.jsonp-api}</version>
            </dependency>
            <dependency>
                <groupId>jakarta.json.bind</groupId>
                <artifactId>jakarta.json.bind-api</artifactId>
                <version>${version.lib.jsonb-api}</version>
            </dependency>
            <dependency>
                <groupId>org.glassfish</groupId>
                <artifactId>javax.json</artifactId>
                <version>${version.lib.jsonp-impl}</version>
            </dependency>
            <dependency>
                <!-- contains the API as well -->
                <groupId>org.glassfish</groupId>
                <artifactId>javax.el</artifactId>
                <version>${version.lib.el-impl}</version>
            </dependency>
            <dependency>
                <groupId>io.netty</groupId>
                <artifactId>netty-handler</artifactId>
                <version>${version.lib.netty}</version>
            </dependency>
            <dependency>
                <groupId>io.netty</groupId>
                <artifactId>netty-codec-dns</artifactId>
                <version>${version.lib.netty}</version>
            </dependency>
            <dependency>
                <groupId>io.netty</groupId>
                <artifactId>netty-resolver-dns</artifactId>
                <version>${version.lib.netty}</version>
            </dependency>
            <dependency>
                <groupId>io.netty</groupId>
                <artifactId>netty-codec-http</artifactId>
                <version>${version.lib.netty}</version>
            </dependency>
            <dependency>
                <groupId>io.netty</groupId>
                <artifactId>netty-codec-http2</artifactId>
                <version>${version.lib.netty}</version>
            </dependency>
            <dependency>
                <groupId>org.eclipse</groupId>
                <artifactId>yasson</artifactId>
                <version>${version.lib.yasson}</version>
            </dependency>

            <!-- Config related -->
            <dependency>
                <groupId>com.typesafe</groupId>
                <artifactId>config</artifactId>
                <version>${version.lib.typesafe-config}</version>
            </dependency>
            <dependency>
                <groupId>org.yaml</groupId>
                <artifactId>snakeyaml</artifactId>
                <version>${version.lib.snakeyaml}</version>
            </dependency>
            <dependency>
                <groupId>org.mousio</groupId>
                <artifactId>etcd4j</artifactId>
                <version>${version.lib.etcd4j}</version>
            </dependency>
            <dependency>
                <groupId>io.grpc</groupId>
                <artifactId>grpc-core</artifactId>
                <version>${version.lib.grpc}</version>
                <exclusions>
                    <exclusion>
                        <groupId>com.google.code.findbugs</groupId>
                        <artifactId>jsr305</artifactId>
                    </exclusion>
                </exclusions>
            </dependency>
            <dependency>
                <groupId>io.grpc</groupId>
                <artifactId>grpc-api</artifactId>
                <version>${version.lib.grpc}</version>
            </dependency>
            <dependency>
                <groupId>io.grpc</groupId>
                <artifactId>grpc-context</artifactId>
                <version>${version.lib.grpc}</version>
            </dependency>
            <dependency>
                <groupId>io.grpc</groupId>
                <artifactId>grpc-protobuf</artifactId>
                <version>${version.lib.grpc}</version>
            </dependency>
            <dependency>
                <groupId>io.grpc</groupId>
                <artifactId>grpc-stub</artifactId>
                <version>${version.lib.grpc}</version>
            </dependency>
            <dependency>
                <groupId>io.grpc</groupId>
                <artifactId>grpc-services</artifactId>
                <version>${version.lib.grpc}</version>
            </dependency>
            <dependency>
                <groupId>io.grpc</groupId>
                <artifactId>grpc-netty</artifactId>
                <version>${version.lib.grpc}</version>
            </dependency>
            <dependency>
              <groupId>io.opentracing.contrib</groupId>
              <artifactId>opentracing-grpc</artifactId>
              <version>${version.lib.opentracing.grpc}</version>
            </dependency>
            <dependency>
                <groupId>com.google.protobuf</groupId>
                <artifactId>protobuf-java</artifactId>
                <version>${version.lib.protobuf.java}</version>
            </dependency>

            <!-- Webserver related -->
            <dependency>
                <groupId>io.zipkin.reporter2</groupId>
                <artifactId>zipkin-sender-urlconnection</artifactId>
                <version>${version.lib.zipkin}</version>
            </dependency>
            <dependency>
                <groupId>com.google.guava</groupId>
                <artifactId>guava</artifactId>
                <version>${version.lib.guava}</version>
            </dependency>
            <dependency>
                <groupId>io.prometheus</groupId>
                <artifactId>simpleclient</artifactId>
                <version>${version.lib.prometheus}</version>
            </dependency>
            <dependency>
                <groupId>io.opentracing.brave</groupId>
                <artifactId>brave-opentracing</artifactId>
                <version>${version.lib.brave-opentracing}</version>
            </dependency>
            <dependency>
                <groupId>org.reactivestreams</groupId>
                <artifactId>reactive-streams</artifactId>
                <version>${version.lib.reactivestreams}</version>
            </dependency>

            <!-- Security related -->
            <dependency>
                <!-- Use this version instead of the one in google-api-client -->
                <groupId>org.apache.httpcomponents</groupId>
                <artifactId>httpclient</artifactId>
                <version>${version.lib.apache-httpclient}</version>
            </dependency>
            <dependency>
                <!-- Google APIs -->
                <groupId>com.google.api-client</groupId>
                <artifactId>google-api-client</artifactId>
                <version>${version.lib.google-api-client}</version>
                <exclusions>
                    <exclusion>
                        <!-- must use current version -->
                        <groupId>org.apache.httpcomponents</groupId>
                        <artifactId>httpclient</artifactId>
                    </exclusion>
                    <exclusion>
                        <!-- must use guava artifactId -->
                        <groupId>com.google.guava</groupId>
                        <artifactId>guava-jdk5</artifactId>
                    </exclusion>
                    <exclusion>
                        <!-- must use current version -->
                        <groupId>com.fasterxml.jackson.core</groupId>
                        <artifactId>jackson-core</artifactId>
                    </exclusion>
                    <exclusion>
                        <!-- should be optional -->
                        <groupId>com.google.code.findbugs</groupId>
                        <artifactId>jsr305</artifactId>
                    </exclusion>
                </exclusions>
            </dependency>

            <!-- Microprofile related -->
            <dependency>
                <groupId>org.jboss.weld.se</groupId>
                <artifactId>weld-se-core</artifactId>
                <version>${version.lib.weld}</version>
                <exclusions>
                    <exclusion>
                        <groupId>org.codehaus.groovy</groupId>
                        <artifactId>groovy-all</artifactId>
                    </exclusion>
                </exclusions>
            </dependency>
            <dependency>
                <groupId>org.jboss.weld</groupId>
                <artifactId>weld-core-bom</artifactId>
                <version>${version.lib.weld}</version>
                <type>pom</type>
                <scope>import</scope>
            </dependency>
            <dependency>
                <groupId>org.eclipse.microprofile.config</groupId>
                <artifactId>microprofile-config-api</artifactId>
                <version>${version.lib.microprofile-config}</version>
                <exclusions>
                    <exclusion>
                        <groupId>org.osgi</groupId>
                        <artifactId>org.osgi.annotation.versioning</artifactId>
                    </exclusion>
                </exclusions>
            </dependency>
            <dependency>
                <groupId>org.eclipse.microprofile.health</groupId>
                <artifactId>microprofile-health-api</artifactId>
                <version>${version.lib.microprofile-health}</version>
                <exclusions>
                    <exclusion>
                        <groupId>org.osgi</groupId>
                        <artifactId>org.osgi.annotation.versioning</artifactId>
                    </exclusion>
                </exclusions>
            </dependency>
            <dependency>
                <groupId>org.eclipse.microprofile.jwt</groupId>
                <artifactId>microprofile-jwt-auth-api</artifactId>
                <version>${version.lib.microprofile-jwt}</version>
                <exclusions>
                    <exclusion>
                        <groupId>org.osgi</groupId>
                        <artifactId>org.osgi.annotation.versioning</artifactId>
                    </exclusion>
                </exclusions>
            </dependency>
            <dependency>
                <groupId>org.eclipse.microprofile.fault-tolerance</groupId>
                <artifactId>microprofile-fault-tolerance-api</artifactId>
                <version>${version.lib.microprofile-fault-tolerance-api}</version>
                <exclusions>
                    <exclusion>
                        <groupId>org.osgi</groupId>
                        <artifactId>org.osgi.annotation.versioning</artifactId>
                    </exclusion>
                </exclusions>
            </dependency>
            <dependency>
                <groupId>org.eclipse.microprofile.opentracing</groupId>
                <artifactId>microprofile-opentracing-api</artifactId>
                <version>${version.lib.microprofile-tracing}</version>
                <exclusions>
                    <exclusion>
                        <groupId>org.osgi</groupId>
                        <artifactId>org.osgi.annotation.versioning</artifactId>
                    </exclusion>
                </exclusions>
            </dependency>
            <dependency>
                <groupId>org.eclipse.microprofile.rest.client</groupId>
                <artifactId>microprofile-rest-client-api</artifactId>
                <version>${version.lib.microprofile-rest-client}</version>
                <exclusions>
                    <exclusion>
                        <groupId>org.osgi</groupId>
                        <artifactId>org.osgi.annotation.versioning</artifactId>
                    </exclusion>
                </exclusions>
            </dependency>
            <dependency>
                <groupId>org.eclipse.microprofile.openapi</groupId>
                <artifactId>microprofile-openapi-api</artifactId>
                <version>${version.lib.microprofile-openapi-api}</version>
                <exclusions>
                    <exclusion>
                        <groupId>org.osgi</groupId>
                        <artifactId>org.osgi.annotation.versioning</artifactId>
                    </exclusion>
                </exclusions>
            </dependency>
            <dependency>
                <groupId>com.netflix.hystrix</groupId>
                <artifactId>hystrix-core</artifactId>
                <version>${version.lib.hystrix}</version>
            </dependency>
            <dependency>
                <groupId>net.jodah</groupId>
                <artifactId>failsafe</artifactId>
                <version>${version.lib.failsafe}</version>
            </dependency>
            <dependency>
                <groupId>org.jboss</groupId>
                <artifactId>jandex</artifactId>
                <version>${version.lib.jandex}</version>
            </dependency>

            <dependency>
                <groupId>org.slf4j</groupId>
                <artifactId>slf4j-api</artifactId>
                <version>${version.lib.slf4j}</version>
            </dependency>
            <dependency>
                <groupId>org.slf4j</groupId>
                <artifactId>slf4j-jdk14</artifactId>
                <version>${version.lib.slf4j}</version>
            </dependency>
            <dependency>
                <groupId>org.slf4j</groupId>
                <artifactId>slf4j-simple</artifactId>
                <version>${version.lib.slf4j}</version>
            </dependency>

            <dependency>
                <groupId>io.smallrye</groupId>
                <artifactId>smallrye-open-api</artifactId>
                <version>${version.lib.smallrye-openapi}</version>
            </dependency>

            <!-- Integrations related -->
            <dependency>
                <groupId>jakarta.persistence</groupId>
                <artifactId>jakarta.persistence-api</artifactId>
                <version>${version.lib.jakarta-persistence-api}</version>
            </dependency>
            <dependency>
                <groupId>javax.persistence</groupId>
                <artifactId>javax.persistence-api</artifactId>
                <version>${version.lib.persistence-api}</version>
            </dependency>
            <dependency>
                <groupId>javax.transaction</groupId>
                <artifactId>javax.transaction-api</artifactId>
                <version>${version.lib.transaction-api}</version>
            </dependency>
            <dependency>
                <groupId>javax.validation</groupId>
                <artifactId>validation-api</artifactId>
                <version>${version.lib.validation-api}</version>
            </dependency>
            <dependency>
                <groupId>com.h2database</groupId>
                <artifactId>h2</artifactId>
                <version>${version.lib.h2}</version>
            </dependency>
            <dependency>
                <groupId>com.oracle.ojdbc</groupId>
                <artifactId>ojdbc8</artifactId>
                <version>${version.lib.ojdbc8}</version>
            </dependency>
            <dependency>
                <groupId>com.oracle.ojdbc</groupId>
                <artifactId>ucp</artifactId>
                <version>${version.lib.ucp}</version>
            </dependency>
            <dependency>
                <groupId>mysql</groupId>
                <artifactId>mysql-connector-java</artifactId>
                <version>${version.lib.mysql-connector-java}</version>
            </dependency>
            <dependency>
                <groupId>com.oracle.oci.sdk</groupId>
                <artifactId>oci-java-sdk-objectstorage</artifactId>
                <version>${version.lib.oci-java-sdk-objectstorage}</version>
                <type>pom</type>
                <exclusions>
                    <exclusion>
                        <groupId>org.glassfish.hk2.external</groupId>
                        <artifactId>javax.inject</artifactId>
                    </exclusion>
                </exclusions>
            </dependency>
            <dependency>
                <groupId>com.zaxxer</groupId>
                <artifactId>HikariCP</artifactId>
                <version>${version.lib.hikaricp}</version>
            </dependency>
            <dependency>
                <groupId>redis.clients</groupId>
                <artifactId>jedis</artifactId>
                <version>${version.lib.jedis}</version>
            </dependency>
            <dependency>
                <groupId>org.eclipse.persistence</groupId>
                <artifactId>org.eclipse.persistence.jpa</artifactId>
                <version>${version.lib.eclipselink}</version>
            </dependency>
            <dependency>
                <groupId>org.hibernate</groupId>
                <artifactId>hibernate-core</artifactId>
                <version>${version.lib.hibernate}</version>
            </dependency>
            <dependency>
                <groupId>org.jboss.narayana.jta</groupId>
                <artifactId>cdi</artifactId>
                <version>${version.lib.narayana}</version>
                <exclusions>
                    <exclusion>
                        <groupId>org.jboss.spec.javax.resource</groupId>
                        <artifactId>jboss-connector-api_1.7_spec</artifactId>
                    </exclusion>
                    <exclusion>
                        <groupId>sun.jdk</groupId>
                        <artifactId>jconsole</artifactId>
                    </exclusion>
                </exclusions>
            </dependency>
            <dependency>
                <groupId>org.jboss</groupId>
                <artifactId>jboss-transaction-spi</artifactId>
                <version>${version.lib.jboss-transaction-spi}</version>
                <exclusions>
                  <exclusion>
                      <groupId>org.jboss.spec.javax.resource</groupId>
                      <artifactId>jboss-connector-api_1.7_spec</artifactId>
                  </exclusion>
                </exclusions>
            </dependency>
            <dependency>
                <groupId>org.graalvm.sdk</groupId>
                <artifactId>graal-sdk</artifactId>
                <version>${version.lib.graalvm}</version>
            </dependency>
            <dependency>
                <groupId>com.oracle.substratevm</groupId>
                <artifactId>svm</artifactId>
                <version>${version.lib.graalvm}</version>
            </dependency>

            <!-- Testing libraries -->
            <dependency>
                <groupId>org.mockito</groupId>
                <artifactId>mockito-core</artifactId>
                <version>${version.lib.mockito}</version>
            </dependency>
            <dependency>
                <groupId>org.junit.jupiter</groupId>
                <artifactId>junit-jupiter-api</artifactId>
                <version>${version.lib.junit}</version>
            </dependency>
            <dependency>
                <groupId>org.junit.jupiter</groupId>
                <artifactId>junit-jupiter-params</artifactId>
                <version>${version.lib.junit}</version>
            </dependency>
            <dependency>
                <groupId>org.junit.jupiter</groupId>
                <artifactId>junit-jupiter-engine</artifactId>
                <version>${version.lib.junit}</version>
            </dependency>
            <dependency>
                <groupId>org.hamcrest</groupId>
                <artifactId>hamcrest-all</artifactId>
                <version>${version.lib.hamcrest}</version>
            </dependency>
            <dependency>
                <groupId>org.hamcrest</groupId>
                <artifactId>hamcrest-core</artifactId>
                <version>${version.lib.hamcrest}</version>
            </dependency>
            <dependency>
                <groupId>javax.activation</groupId>
                <artifactId>javax.activation-api</artifactId>
                <version>${version.lib.activation-api}</version>
            </dependency>
            <!-- imported boms -->
            <dependency>
                <groupId>org.glassfish.jersey</groupId>
                <artifactId>jersey-bom</artifactId>
                <version>${version.lib.jersey}</version>
                <type>pom</type>
                <scope>import</scope>
            </dependency>
            <dependency>
                <groupId>com.fasterxml.jackson</groupId>
                <artifactId>jackson-bom</artifactId>
                <version>${version.lib.jackson}</version>
                <type>pom</type>
                <scope>import</scope>
            </dependency>
        </dependencies>
    </dependencyManagement>
</project><|MERGE_RESOLUTION|>--- conflicted
+++ resolved
@@ -23,11 +23,7 @@
     <parent>
         <groupId>io.helidon</groupId>
         <artifactId>helidon-bom</artifactId>
-<<<<<<< HEAD
         <version>2.0-SNAPSHOT</version>
-=======
-        <version>1.4.1-SNAPSHOT</version>
->>>>>>> 4944281b
         <relativePath>../bom/pom.xml</relativePath>
     </parent>
     <artifactId>helidon-dependencies</artifactId>
