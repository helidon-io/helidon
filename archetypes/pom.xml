--- conflicted
+++ resolved
@@ -1,7 +1,7 @@
 <?xml version="1.0" encoding="UTF-8"?>
 <!--
 
-    Copyright (c) 2020, 2022 Oracle and/or its affiliates.
+    Copyright (c) 2020 Oracle and/or its affiliates.
 
     Licensed under the Apache License, Version 2.0 (the "License");
     you may not use this file except in compliance with the License.
@@ -23,11 +23,7 @@
     <parent>
         <groupId>io.helidon</groupId>
         <artifactId>helidon-project</artifactId>
-<<<<<<< HEAD
-        <version>3.0.0-SNAPSHOT</version>
-=======
         <version>2.4.3-SNAPSHOT</version>
->>>>>>> 5e656162
     </parent>
     <groupId>io.helidon.archetypes</groupId>
     <artifactId>helidon-archetypes-project</artifactId>
@@ -35,41 +31,23 @@
     <packaging>pom</packaging>
 
     <modules>
-        <module>helidon</module>
-        <module>legacy</module>
+        <module>bare-se</module>
+        <module>bare-mp</module>
+        <module>quickstart-se</module>
+        <module>quickstart-mp</module>
+        <module>database-mp</module>
+        <module>database-se</module>
+        <module>catalog</module>
     </modules>
 
     <build>
         <plugins>
             <plugin>
-                <groupId>io.helidon.build-tools</groupId>
+                <groupId>io.helidon.build-tools.archetype</groupId>
                 <artifactId>helidon-archetype-maven-plugin</artifactId>
+                <version>${version.plugin.helidon-build-tools}</version>
                 <extensions>true</extensions>
             </plugin>
         </plugins>
-        <pluginManagement>
-            <plugins>
-                <plugin>
-                    <groupId>io.helidon.build-tools</groupId>
-                    <artifactId>helidon-archetype-maven-plugin</artifactId>
-                    <version>${version.plugin.helidon-build-tools}</version>
-                </plugin>
-            </plugins>
-        </pluginManagement>
     </build>
-
-    <dependencyManagement>
-        <dependencies>
-            <dependency>
-                <groupId>io.helidon.build-tools.archetype</groupId>
-                <artifactId>helidon-archetype-engine-v2</artifactId>
-                <version>${version.plugin.helidon-build-tools}</version>
-            </dependency>
-            <dependency>
-                <groupId>io.helidon.build-tools.common</groupId>
-                <artifactId>helidon-build-common-maven-url-support</artifactId>
-                <version>${version.plugin.helidon-build-tools}</version>
-            </dependency>
-        </dependencies>
-    </dependencyManagement>
 </project>
