--- conflicted
+++ resolved
@@ -25,13 +25,8 @@
     <exec src="/se/common/common-se.xml"/>
     <exec src="/common/observability.xml"/>
     <exec src="/se/custom/database.xml"/>
-<<<<<<< HEAD
     <source src="/common/security.xml"/>
-    <exec src="/common/extra.xml"/>
-=======
-    <exec src="/common/security.xml"/>
     <source src="/common/extra.xml"/>
->>>>>>> 1f0d738f
     <exec src="/common/packaging.xml"/>
     <exec src="/se/custom/custom-tests.xml"/>
     <output>
