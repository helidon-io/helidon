/*
 * Copyright (c) 2019, 2021 Oracle and/or its affiliates.
 *
 * Licensed under the Apache License, Version 2.0 (the "License");
 * you may not use this file except in compliance with the License.
 * You may obtain a copy of the License at
 *
 *     http://www.apache.org/licenses/LICENSE-2.0
 *
 * Unless required by applicable law or agreed to in writing, software
 * distributed under the License is distributed on an "AS IS" BASIS,
 * WITHOUT WARRANTIES OR CONDITIONS OF ANY KIND, either express or implied.
 * See the License for the specific language governing permissions and
 * limitations under the License.
 */
package io.helidon.openapi;

import java.beans.IntrospectionException;
import java.beans.PropertyDescriptor;
import java.lang.annotation.Annotation;
import java.util.Collections;
import java.util.HashSet;
import java.util.List;
import java.util.Map;

import org.eclipse.microprofile.openapi.models.Extensible;
import org.eclipse.microprofile.openapi.models.media.Schema;
import org.yaml.snakeyaml.TypeDescription;
import org.yaml.snakeyaml.error.YAMLException;
import org.yaml.snakeyaml.introspector.MethodProperty;
import org.yaml.snakeyaml.introspector.Property;
import org.yaml.snakeyaml.introspector.PropertySubstitute;
import org.yaml.snakeyaml.introspector.PropertyUtils;
import org.yaml.snakeyaml.nodes.Node;
import org.yaml.snakeyaml.nodes.ScalarNode;
import org.yaml.snakeyaml.nodes.Tag;

/**
 * Extension of {@link TypeDescription} that handles:
 * <ul>
 *     <li>nested enums,</li>
 *     <li>extensible types,</li>
 *     <li>references, and</li>
 *     <li>additional properties (which can be either Boolean or Schema).</li>
 * </ul>
 * <p>
 *     The OpenAPI document format uses lower-case enum names and values, while the SmallRye
 *     definitions use upper-case. This class simplifies adding the special handling for enums
 *     declared within a particular class.
 * </p>
 * <p>
 *     Some of the MP OpenAPI items are extensible, meaning they accept sub-item keys with the
 *     "x-" prefix. This class supports extensions. For scalars it delegates to the normal
 *     SnakeYAML processing to correctly type and parse the scalar. For sequences it
 *     creates {@code List}s. For mappings it creates {@code Map}s. The subnodes of the lists and
 *     maps are handled by the normal SnakeYAML parsing, so the resulting elements in lists and
 *     maps are of the SnakeYAML-inferred types.
 * </p>
 * <p>
 *     A subnode {@code $ref} maps to the {@code ref} property on the MP OpenAPI types. This type
 *     description simplifies defining the {@code $ref} property to those types that support it.
 * </p>
 * <p>
 *     In schemas, the {@code additionalProperties} value can be either a boolean or a schema. The MicroProfile
 *     {@link org.eclipse.microprofile.openapi.models.media.Schema} type exposes {@code getAdditionalPropertiesBoolean},
 *     {@code setAdditionalPropertiesBoolean}, {@code getAdditionalPropertiesSchema}, and {@code setAdditionalPropertiesSchema}
 *     methods. We do not know until runtime and the value is available for each {@code additionalProperties} instance which
 *     type (Boolean or Schema) to use, so we cannot just prepare a smart SnakeYAML {@code Property} implementation. Instead
 *     we augment the schema-specific {@code TypeDescription} so it knows how to decide, at runtime, what to do.
 * </p>
 * <p>
 *     We use this expanded version of {@code TypeDescription} with the generated SnakeYAMLParserHelper class.
 * </p>
 */
class ExpandedTypeDescription extends TypeDescription {

    private static final String EXTENSION_PROPERTY_PREFIX = "x-";

    static final PropertyUtils PROPERTY_UTILS = new PropertyUtils();

    private final Class<?> impl;

    /**
     * Factory method for ease of chaining other method invocations.
     *
     * @param clazz interface type to describe
     * @param impl implementation class for the interface
     * @return resulting TypeDescription
     */
    static ExpandedTypeDescription create(Class<?> clazz, Class<?> impl) {

        ExpandedTypeDescription result;
        if (clazz.equals(Schema.class)) {
            result = new SchemaTypeDescription(clazz, impl);
        } else if (CustomConstructor.CHILD_MAP_TYPES.containsKey(clazz)) {
            CustomConstructor.ChildMapType<?, ?> childMapType = CustomConstructor.CHILD_MAP_TYPES.get(clazz);
            result = childMapType.typeDescriptionFactory().apply(impl);
        } else if (CustomConstructor.CHILD_MAP_OF_LIST_TYPES.containsKey(clazz)) {
            CustomConstructor.ChildMapListType<?, ?> childMapListType = CustomConstructor.CHILD_MAP_OF_LIST_TYPES.get(clazz);
            result = childMapListType.typeDescriptionFunction().apply(impl);
        } else {
            result = new ExpandedTypeDescription(clazz, impl);
        }
        result.setPropertyUtils(PROPERTY_UTILS);
        return result;
    }

    private ExpandedTypeDescription(Class<?> clazz, Class<?> impl) {
        super(clazz, null, impl);
        this.impl = impl;
    }

    /**
     * Adds property handling for a {@code $ref} reference.
     *
     * @return this type description
     */
    ExpandedTypeDescription addRef() {
        PropertySubstitute sub = new PropertySubstitute("ref", String.class, "getRef", "setRef");
        sub.setTargetType(impl);
        substituteProperty(sub);
        return this;
    }

    /**
     * Adds property handling for extensions.
     *
     * @return this type description
     */
    ExpandedTypeDescription addExtensions() {
        PropertySubstitute sub = new PropertySubstitute("extensions", Map.class, "getExtensions", "setExtensions");
        sub.setTargetType(impl);
        substituteProperty(sub);
        return this;
    }

    @Override
    public Property getProperty(String name) {
        if (isExtension(name)) {
            return new ExtensionProperty(name);
        }
        if (isRef(name)) {
            return new RenamedProperty(this.getType(), "ref");
        }
        return super.getProperty(name);
    }

    Property getPropertyNoEx(String name) {
        try {
            Property p = getProperty("defaultValue");
            return p;
        } catch (YAMLException ex) {
            if (ex.getMessage().startsWith("Unable to find property")) {
                return null;
            }
            throw ex;
        }
    }

    @Override
    public Object newInstance(String propertyName, Node node) {
        Property p = getProperty(propertyName);
        if (p.getType().isEnum()) {
            @SuppressWarnings("unchecked")
            Class<Enum> eClass = (Class<Enum>) p.getType();
            String valueText = ScalarNode.class.cast(node).getValue();
            for (Enum e : eClass.getEnumConstants()) {
                if (e.toString().equals(valueText)) {
                    return e;
                }
            }
        }
        return super.newInstance(propertyName, node);
    }

    @Override
    public boolean setupPropertyType(String key, Node valueNode) {
        return setupExtensionType(key, valueNode) || super.setupPropertyType(key, valueNode);
    }

    void addExcludes(String... propNames) {
        if (excludes == Collections.<String>emptySet()) {
            excludes = new HashSet<String>();
        }
        for (String propName : propNames) {
            excludes.add(propName);
        }
    }

    /**
     * Returns the implementation class associated with this type descr.
     *
     * @return implementation class
     */
    Class<?> impl() {
        return impl;
    }

    boolean hasDefaultProperty() {
        return getPropertyNoEx("defaultValue") != null;
    }

    private static boolean setupExtensionType(String key, Node valueNode) {
        if (isExtension(key)) {
            /*
             * The nodeId in a node is more like node "category" in SnakeYAML. For those OpenAPI interfaces which implement
             * Extensible we need to set the node's type if the extension is a List or Map.
             */
            switch (valueNode.getNodeId()) {
                case sequence:
                    valueNode.setType(List.class);
                    return true;

                case anchor:
                    break;

                case mapping:
                    valueNode.setType(Map.class);
                    return true;

                case scalar:
                    break;

                default:

            }
        }
        return false;
    }

    private static boolean isExtension(String name) {
        return name.startsWith(EXTENSION_PROPERTY_PREFIX);
    }

    private static boolean isRef(String name) {
        return name.equals("$ref");
    }

    /**
     * Specific type description for {@code Schema}.
     * <p>
     *     The {@code Schema} node allows the {@code additionalProperties} subnode to be either
<<<<<<< HEAD
     *     {@code Boolean} or another {@code Schema}, and the {@code Schema} class exposes getters and setters for
     *     {@code additionalPropertiesBoolean}, and {@code additionalPropertiesSchema}.
=======
     *     {@code Boolean} or another {@code Schema}, and the {@code Schema} class exposes getters and setters for all of
     *     {@code additionalProperties}, {@code additionalPropertiesBoolean}, and {@code additionalPropertiesSchema}.
>>>>>>> 5e656162
     *     This type description customizes the handling of {@code additionalProperties} to account for all that.
     * </p>
     * @see io.helidon.openapi.Serializer (specifically doRepresentJavaBeanProperty) for output handling for additionalProperties
     */
    static final class SchemaTypeDescription extends ExpandedTypeDescription {

<<<<<<< HEAD
        private static final PropertyDescriptor ADDL_PROPS_PROP_DESCRIPTOR = preparePropertyDescriptor();

        private static final Property ADDL_PROPS_PROPERTY =
                new MethodProperty(ADDL_PROPS_PROP_DESCRIPTOR) {

                    @Override
                    public void set(Object object, Object value) throws Exception {
                        Schema s = Schema.class.cast(object);
                        if (value instanceof Schema) {
                            s.setAdditionalPropertiesSchema((Schema) value);
                        } else {
                            s.setAdditionalPropertiesBoolean((Boolean) value);
                        }
                    }

                    @Override
                    public Object get(Object object) {
                        Schema s = Schema.class.cast(object);
                        Boolean b = s.getAdditionalPropertiesBoolean();
                        return b != null ? b : s.getAdditionalPropertiesSchema();
                    }
                };

        private static PropertyDescriptor preparePropertyDescriptor() {
            /*
             * The PropertyDescriptor here is just a placeholder. We will not know until we are mapping a node in the model
             * whether the additionalProperties is a boolean or a Schema. That is handled explicitly in setProperty below.
             */
            try {
                return new PropertyDescriptor("additionalProperties",
                                              Schema.class.getMethod("getAdditionalPropertiesSchema"),
                                              Schema.class.getMethod("setAdditionalPropertiesSchema", Schema.class));
            } catch (IntrospectionException | NoSuchMethodException e) {
                throw new RuntimeException(e);
=======
        @Override
        public boolean setupPropertyType(String key, Node valueNode) {
            if (key.equals("additionalProperties")) {
                valueNode.setType(valueNode.getTag().equals(Tag.BOOL) ? Boolean.class : Schema.class);
                return true;
>>>>>>> 5e656162
            }
            return super.setupPropertyType(key, valueNode);
        }

        @Override
<<<<<<< HEAD
        public boolean setupPropertyType(String key, Node valueNode) {
            if (key.equals("additionalProperties")) {
                valueNode.setType(valueNode.getTag().equals(Tag.BOOL) ? Boolean.class : Schema.class);
                return true;
            }
            return super.setupPropertyType(key, valueNode);
=======
        public boolean setProperty(Object targetBean, String propertyName, Object value) throws Exception {
            if (!(targetBean instanceof Schema) || !propertyName.equals("additionalProperties")) {
                return super.setProperty(targetBean, propertyName, value);
            }
            Schema schema = (Schema) targetBean;
            if (value instanceof Boolean) {
                schema.setAdditionalPropertiesBoolean((Boolean) value);
            } else if (value instanceof Schema) {
                schema.setAdditionalPropertiesSchema((Schema) value);
            } else {
                throw new IllegalArgumentException("Expected additionalProperties as Boolean or Schema but was "
                                                           + value.getClass().getName());
            }
            return true;
>>>>>>> 5e656162
        }

        private SchemaTypeDescription(Class<? extends Object> clazz, Class<?> impl) {
            super(clazz, impl);
        }

        @Override
        public boolean setProperty(Object targetBean, String propertyName, Object value) throws Exception {
            if (!(targetBean instanceof Schema schema) || !propertyName.equals("additionalProperties")) {
                return super.setProperty(targetBean, propertyName, value);
            }
            if (value instanceof Boolean) {
                schema.setAdditionalPropertiesBoolean((Boolean) value);
            } else if (value instanceof Schema) {
                schema.setAdditionalPropertiesSchema((Schema) value);
            } else {
                throw new IllegalArgumentException("Expected additionalProperties as Boolean or Schema but was "
                                                           + value.getClass().getName());
            }
            return true;
        }

        private SchemaTypeDescription(Class<?> clazz, Class<?> impl) {
            super(clazz, impl);
        }
    }

    /**
     * Type description for parent/child model objects which resemble maps.
     *
     * @param <P> parent type
     * @param <C> child type
     */
    static class MapLikeTypeDescription<P, C> extends ExpandedTypeDescription {

        private final Class<P> parentType;
        private final Class<C> childType;
        private final CustomConstructor.ChildAdder<P, C> childAdder;

        static <P, C> MapLikeTypeDescription<P, C> create(Class<P> parentType,
                                                          Class<?> impl,
                                                          Class<C> childType,
                                                          CustomConstructor.ChildAdder<P, C> childAdder) {
            return new MapLikeTypeDescription<>(parentType, impl, childType, childAdder);
        }

        MapLikeTypeDescription(Class<P> parentType,
                               Class<?> impl,
                               Class<C> childType,
                               CustomConstructor.ChildAdder<P, C> childAdder) {
            super(parentType, impl);
            this.childType = childType;
            this.parentType = parentType;
            this.childAdder = childAdder;
        }

        @Override
        public boolean setProperty(Object targetBean, String propertyName, Object value) throws Exception {
            P parent = parentType.cast(targetBean);
            C child = childType.cast(value);
            childAdder.addChild(parent, propertyName, child);
            return true;
        }

        protected Class<P> parentType() {
            return parentType;
        }

        protected Class<C> childType() {
            return childType;
        }

        protected CustomConstructor.ChildAdder<P, C> childAdder() {
            return childAdder;
        }
    }

    static class ListMapLikeTypeDescription<P, C> extends MapLikeTypeDescription<P, C> {

        private final CustomConstructor.ChildNameAdder<P> childNameAdder;
        private final CustomConstructor.ChildListAdder<P, C> childListAdder;

        static <P, C> ListMapLikeTypeDescription<P, C> create(Class<P> parentType,
                                                              Class<?> impl,
                                                              Class<C> childType,
                                                              CustomConstructor.ChildAdder<P, C> childAdder,
                                                              CustomConstructor.ChildNameAdder<P> childNameAdder,
                                                              CustomConstructor.ChildListAdder<P, C> childListAdder) {
            return new ListMapLikeTypeDescription<>(parentType, impl, childType, childAdder, childNameAdder, childListAdder);
        }

        private ListMapLikeTypeDescription(Class<P> parentType,
                                   Class<?> impl,
                                   Class<C> childType,
                                   CustomConstructor.ChildAdder<P, C> childAdder,
                                   CustomConstructor.ChildNameAdder<P> childNameAdder,
                                   CustomConstructor.ChildListAdder<P, C> childListAdder) {
            super(parentType, impl, childType, childAdder);
            this.childNameAdder = childNameAdder;
            this.childListAdder = childListAdder;
        }

        @Override
        @SuppressWarnings("unchecked")
        public boolean setProperty(Object targetBean, String propertyName, Object value) throws Exception {
            P parent = parentType().cast(targetBean);
            if (value == null) {
                childNameAdder.addChild(parent, propertyName);
            } else if (value instanceof List) {
                childListAdder.addChildren(parent, propertyName, (List<C>) value);
            } else {
                childAdder().addChild(parent, propertyName, childType().cast(value));
            }
            return true;
        }
    }

    /**
     * Property description for an extension subnode.
     */
    static class ExtensionProperty extends Property {

        private static final Class[] EXTENSION_TYPE_ARGS = new Class[0];

        ExtensionProperty(String name) {
            super(name, Object.class);
        }

        @Override
        public Class<?>[] getActualTypeArguments() {
            /*
             * Extension properties have no type arguments, so we can safely always return an empty array.
             */
            return EXTENSION_TYPE_ARGS;
        }

        @Override
        public void set(Object object, Object value) throws Exception {
            asExt(object).addExtension(getName(), value);
        }

        @Override
        public Object get(Object object) {
            return asExt(object).getExtensions().get(getName());
        }

        @Override
        public List<Annotation> getAnnotations() {
            return Collections.emptyList();
        }

        @Override
        public <A extends Annotation> A getAnnotation(Class<A> annotationType) {
            return null;
        }

        private Extensible<?> asExt(Object object) {
            if (!(object instanceof Extensible<?>)) {
                throw new IllegalArgumentException(String.format(
                        "Cannot assign extension %s to object of type %s that does not implement %s", getName(),
                        object.getClass().getName(), Extensible.class.getName()));
            }
            return (Extensible<?>) object;
        }
    }

    /**
     * Specialized property with a different name in the YAML vs. the POJO.
     */
    static class RenamedProperty extends MethodProperty {

        RenamedProperty(Class<?> c, String pojoName) {
            super(propertyDescriptor(c, pojoName));
        }

        private static PropertyDescriptor propertyDescriptor(Class<?> c, String pojoName) {
            try {
                return new PropertyDescriptor("ref", c, "getRef", "setRef");
            } catch (IntrospectionException e) {
                throw new YAMLException("Error describing property " + pojoName + " for class " + c.getName());
            }
        }
    }
}<|MERGE_RESOLUTION|>--- conflicted
+++ resolved
@@ -12,6 +12,7 @@
  * WITHOUT WARRANTIES OR CONDITIONS OF ANY KIND, either express or implied.
  * See the License for the specific language governing permissions and
  * limitations under the License.
+ *
  */
 package io.helidon.openapi;
 
@@ -78,7 +79,7 @@
 
     static final PropertyUtils PROPERTY_UTILS = new PropertyUtils();
 
-    private final Class<?> impl;
+    private Class<?> impl;
 
     /**
      * Factory method for ease of chaining other method invocations.
@@ -87,25 +88,15 @@
      * @param impl implementation class for the interface
      * @return resulting TypeDescription
      */
-    static ExpandedTypeDescription create(Class<?> clazz, Class<?> impl) {
-
-        ExpandedTypeDescription result;
-        if (clazz.equals(Schema.class)) {
-            result = new SchemaTypeDescription(clazz, impl);
-        } else if (CustomConstructor.CHILD_MAP_TYPES.containsKey(clazz)) {
-            CustomConstructor.ChildMapType<?, ?> childMapType = CustomConstructor.CHILD_MAP_TYPES.get(clazz);
-            result = childMapType.typeDescriptionFactory().apply(impl);
-        } else if (CustomConstructor.CHILD_MAP_OF_LIST_TYPES.containsKey(clazz)) {
-            CustomConstructor.ChildMapListType<?, ?> childMapListType = CustomConstructor.CHILD_MAP_OF_LIST_TYPES.get(clazz);
-            result = childMapListType.typeDescriptionFunction().apply(impl);
-        } else {
-            result = new ExpandedTypeDescription(clazz, impl);
-        }
+    static ExpandedTypeDescription create(Class<? extends Object> clazz, Class<?> impl) {
+
+        ExpandedTypeDescription result = clazz.equals(Schema.class)
+                ? new SchemaTypeDescription(clazz, impl) : new ExpandedTypeDescription(clazz, impl);
         result.setPropertyUtils(PROPERTY_UTILS);
         return result;
     }
 
-    private ExpandedTypeDescription(Class<?> clazz, Class<?> impl) {
+    private ExpandedTypeDescription(Class<? extends Object> clazz, Class<?> impl) {
         super(clazz, null, impl);
         this.impl = impl;
     }
@@ -240,74 +231,24 @@
      * Specific type description for {@code Schema}.
      * <p>
      *     The {@code Schema} node allows the {@code additionalProperties} subnode to be either
-<<<<<<< HEAD
-     *     {@code Boolean} or another {@code Schema}, and the {@code Schema} class exposes getters and setters for
-     *     {@code additionalPropertiesBoolean}, and {@code additionalPropertiesSchema}.
-=======
      *     {@code Boolean} or another {@code Schema}, and the {@code Schema} class exposes getters and setters for all of
      *     {@code additionalProperties}, {@code additionalPropertiesBoolean}, and {@code additionalPropertiesSchema}.
->>>>>>> 5e656162
      *     This type description customizes the handling of {@code additionalProperties} to account for all that.
      * </p>
      * @see io.helidon.openapi.Serializer (specifically doRepresentJavaBeanProperty) for output handling for additionalProperties
      */
     static final class SchemaTypeDescription extends ExpandedTypeDescription {
 
-<<<<<<< HEAD
-        private static final PropertyDescriptor ADDL_PROPS_PROP_DESCRIPTOR = preparePropertyDescriptor();
-
-        private static final Property ADDL_PROPS_PROPERTY =
-                new MethodProperty(ADDL_PROPS_PROP_DESCRIPTOR) {
-
-                    @Override
-                    public void set(Object object, Object value) throws Exception {
-                        Schema s = Schema.class.cast(object);
-                        if (value instanceof Schema) {
-                            s.setAdditionalPropertiesSchema((Schema) value);
-                        } else {
-                            s.setAdditionalPropertiesBoolean((Boolean) value);
-                        }
-                    }
-
-                    @Override
-                    public Object get(Object object) {
-                        Schema s = Schema.class.cast(object);
-                        Boolean b = s.getAdditionalPropertiesBoolean();
-                        return b != null ? b : s.getAdditionalPropertiesSchema();
-                    }
-                };
-
-        private static PropertyDescriptor preparePropertyDescriptor() {
-            /*
-             * The PropertyDescriptor here is just a placeholder. We will not know until we are mapping a node in the model
-             * whether the additionalProperties is a boolean or a Schema. That is handled explicitly in setProperty below.
-             */
-            try {
-                return new PropertyDescriptor("additionalProperties",
-                                              Schema.class.getMethod("getAdditionalPropertiesSchema"),
-                                              Schema.class.getMethod("setAdditionalPropertiesSchema", Schema.class));
-            } catch (IntrospectionException | NoSuchMethodException e) {
-                throw new RuntimeException(e);
-=======
         @Override
         public boolean setupPropertyType(String key, Node valueNode) {
             if (key.equals("additionalProperties")) {
                 valueNode.setType(valueNode.getTag().equals(Tag.BOOL) ? Boolean.class : Schema.class);
                 return true;
->>>>>>> 5e656162
             }
             return super.setupPropertyType(key, valueNode);
         }
 
         @Override
-<<<<<<< HEAD
-        public boolean setupPropertyType(String key, Node valueNode) {
-            if (key.equals("additionalProperties")) {
-                valueNode.setType(valueNode.getTag().equals(Tag.BOOL) ? Boolean.class : Schema.class);
-                return true;
-            }
-            return super.setupPropertyType(key, valueNode);
-=======
         public boolean setProperty(Object targetBean, String propertyName, Object value) throws Exception {
             if (!(targetBean instanceof Schema) || !propertyName.equals("additionalProperties")) {
                 return super.setProperty(targetBean, propertyName, value);
@@ -322,121 +263,10 @@
                                                            + value.getClass().getName());
             }
             return true;
->>>>>>> 5e656162
         }
 
         private SchemaTypeDescription(Class<? extends Object> clazz, Class<?> impl) {
             super(clazz, impl);
-        }
-
-        @Override
-        public boolean setProperty(Object targetBean, String propertyName, Object value) throws Exception {
-            if (!(targetBean instanceof Schema schema) || !propertyName.equals("additionalProperties")) {
-                return super.setProperty(targetBean, propertyName, value);
-            }
-            if (value instanceof Boolean) {
-                schema.setAdditionalPropertiesBoolean((Boolean) value);
-            } else if (value instanceof Schema) {
-                schema.setAdditionalPropertiesSchema((Schema) value);
-            } else {
-                throw new IllegalArgumentException("Expected additionalProperties as Boolean or Schema but was "
-                                                           + value.getClass().getName());
-            }
-            return true;
-        }
-
-        private SchemaTypeDescription(Class<?> clazz, Class<?> impl) {
-            super(clazz, impl);
-        }
-    }
-
-    /**
-     * Type description for parent/child model objects which resemble maps.
-     *
-     * @param <P> parent type
-     * @param <C> child type
-     */
-    static class MapLikeTypeDescription<P, C> extends ExpandedTypeDescription {
-
-        private final Class<P> parentType;
-        private final Class<C> childType;
-        private final CustomConstructor.ChildAdder<P, C> childAdder;
-
-        static <P, C> MapLikeTypeDescription<P, C> create(Class<P> parentType,
-                                                          Class<?> impl,
-                                                          Class<C> childType,
-                                                          CustomConstructor.ChildAdder<P, C> childAdder) {
-            return new MapLikeTypeDescription<>(parentType, impl, childType, childAdder);
-        }
-
-        MapLikeTypeDescription(Class<P> parentType,
-                               Class<?> impl,
-                               Class<C> childType,
-                               CustomConstructor.ChildAdder<P, C> childAdder) {
-            super(parentType, impl);
-            this.childType = childType;
-            this.parentType = parentType;
-            this.childAdder = childAdder;
-        }
-
-        @Override
-        public boolean setProperty(Object targetBean, String propertyName, Object value) throws Exception {
-            P parent = parentType.cast(targetBean);
-            C child = childType.cast(value);
-            childAdder.addChild(parent, propertyName, child);
-            return true;
-        }
-
-        protected Class<P> parentType() {
-            return parentType;
-        }
-
-        protected Class<C> childType() {
-            return childType;
-        }
-
-        protected CustomConstructor.ChildAdder<P, C> childAdder() {
-            return childAdder;
-        }
-    }
-
-    static class ListMapLikeTypeDescription<P, C> extends MapLikeTypeDescription<P, C> {
-
-        private final CustomConstructor.ChildNameAdder<P> childNameAdder;
-        private final CustomConstructor.ChildListAdder<P, C> childListAdder;
-
-        static <P, C> ListMapLikeTypeDescription<P, C> create(Class<P> parentType,
-                                                              Class<?> impl,
-                                                              Class<C> childType,
-                                                              CustomConstructor.ChildAdder<P, C> childAdder,
-                                                              CustomConstructor.ChildNameAdder<P> childNameAdder,
-                                                              CustomConstructor.ChildListAdder<P, C> childListAdder) {
-            return new ListMapLikeTypeDescription<>(parentType, impl, childType, childAdder, childNameAdder, childListAdder);
-        }
-
-        private ListMapLikeTypeDescription(Class<P> parentType,
-                                   Class<?> impl,
-                                   Class<C> childType,
-                                   CustomConstructor.ChildAdder<P, C> childAdder,
-                                   CustomConstructor.ChildNameAdder<P> childNameAdder,
-                                   CustomConstructor.ChildListAdder<P, C> childListAdder) {
-            super(parentType, impl, childType, childAdder);
-            this.childNameAdder = childNameAdder;
-            this.childListAdder = childListAdder;
-        }
-
-        @Override
-        @SuppressWarnings("unchecked")
-        public boolean setProperty(Object targetBean, String propertyName, Object value) throws Exception {
-            P parent = parentType().cast(targetBean);
-            if (value == null) {
-                childNameAdder.addChild(parent, propertyName);
-            } else if (value instanceof List) {
-                childListAdder.addChildren(parent, propertyName, (List<C>) value);
-            } else {
-                childAdder().addChild(parent, propertyName, childType().cast(value));
-            }
-            return true;
         }
     }
 
