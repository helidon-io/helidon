<?xml version="1.0" encoding="UTF-8"?>
<!--
  Copyright (c) 2018, 2019 Oracle and/or its affiliates. All rights reserved.

  Licensed under the Apache License, Version 2.0 (the "License");
  you may not use this file except in compliance with the License.
  You may obtain a copy of the License at

      http://www.apache.org/licenses/LICENSE-2.0

  Unless required by applicable law or agreed to in writing, software
  distributed under the License is distributed on an "AS IS" BASIS,
  WITHOUT WARRANTIES OR CONDITIONS OF ANY KIND, either express or implied.
  See the License for the specific language governing permissions and
  limitations under the License.
  -->

<project xmlns="http://maven.apache.org/POM/4.0.0"
        xmlns:xsi="http://www.w3.org/2001/XMLSchema-instance"
        xsi:schemaLocation="http://maven.apache.org/POM/4.0.0 http://maven.apache.org/xsd/maven-4.0.0.xsd">
    <modelVersion>4.0.0</modelVersion>
    <parent>
        <groupId>io.helidon.health</groupId>
        <artifactId>helidon-health-project</artifactId>
<<<<<<< HEAD
        <version>1.4.1</version>
=======
        <version>1.4.2-SNAPSHOT</version>
>>>>>>> 75f5dd1b
    </parent>

    <artifactId>helidon-health-checks</artifactId>
    <name>Helidon Health Checks</name>

    <description>
        Microprofile Health implementation - health checks supported OOTB
    </description>

    <dependencies>
        <dependency>
            <groupId>io.helidon.health</groupId>
            <artifactId>helidon-health</artifactId>
        </dependency>
        <dependency>
            <groupId>io.helidon.health</groupId>
            <artifactId>helidon-health-common</artifactId>
        </dependency>
        <dependency>
            <!-- only needed for compilation, not required in runtime -->
            <groupId>javax.enterprise</groupId>
            <artifactId>cdi-api</artifactId>
            <scope>provided</scope>
            <optional>true</optional>
        </dependency>
        <dependency>
            <!-- only needed for compilation, not required in runtime -->
            <groupId>org.eclipse.microprofile.config</groupId>
            <artifactId>microprofile-config-api</artifactId>
            <scope>provided</scope>
            <optional>true</optional>
        </dependency>

        <dependency>
            <groupId>org.junit.jupiter</groupId>
            <artifactId>junit-jupiter-api</artifactId>
            <scope>test</scope>
        </dependency>
        <dependency>
            <groupId>org.hamcrest</groupId>
            <artifactId>hamcrest-all</artifactId>
            <scope>test</scope>
        </dependency>
        <dependency>
            <groupId>org.mockito</groupId>
            <artifactId>mockito-core</artifactId>
            <scope>test</scope>
        </dependency>
        <dependency>
            <groupId>org.junit.jupiter</groupId>
            <artifactId>junit-jupiter-params</artifactId>
            <scope>test</scope>
        </dependency>
    </dependencies>
</project><|MERGE_RESOLUTION|>--- conflicted
+++ resolved
@@ -22,11 +22,7 @@
     <parent>
         <groupId>io.helidon.health</groupId>
         <artifactId>helidon-health-project</artifactId>
-<<<<<<< HEAD
-        <version>1.4.1</version>
-=======
         <version>1.4.2-SNAPSHOT</version>
->>>>>>> 75f5dd1b
     </parent>
 
     <artifactId>helidon-health-checks</artifactId>
