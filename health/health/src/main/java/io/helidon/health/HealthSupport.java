/*
 * Copyright (c) 2018, 2021 Oracle and/or its affiliates.
 *
 * Licensed under the Apache License, Version 2.0 (the "License");
 * you may not use this file except in compliance with the License.
 * You may obtain a copy of the License at
 *
 *     http://www.apache.org/licenses/LICENSE-2.0
 *
 * Unless required by applicable law or agreed to in writing, software
 * distributed under the License is distributed on an "AS IS" BASIS,
 * WITHOUT WARRANTIES OR CONDITIONS OF ANY KIND, either express or implied.
 * See the License for the specific language governing permissions and
 * limitations under the License.
 */

package io.helidon.health;

import java.time.Duration;
import java.util.Collection;
import java.util.Collections;
import java.util.Comparator;
import java.util.HashSet;
import java.util.LinkedList;
import java.util.List;
import java.util.Map;
import java.util.Optional;
import java.util.Set;
import java.util.concurrent.TimeUnit;
import java.util.function.Consumer;
import java.util.logging.Level;
import java.util.logging.Logger;
import java.util.stream.Collectors;

import io.helidon.common.http.Http;
import io.helidon.common.reactive.Single;
import io.helidon.config.Config;
import io.helidon.config.metadata.Configured;
import io.helidon.config.metadata.ConfiguredOption;
import io.helidon.faulttolerance.Async;
import io.helidon.faulttolerance.Timeout;
import io.helidon.media.common.MessageBodyWriter;
import io.helidon.media.jsonp.JsonpSupport;
import io.helidon.servicecommon.rest.HelidonRestServiceSupport;
import io.helidon.webserver.Routing;
import io.helidon.webserver.ServerRequest;
import io.helidon.webserver.ServerResponse;

import jakarta.json.Json;
import jakarta.json.JsonArrayBuilder;
import jakarta.json.JsonBuilderFactory;
import jakarta.json.JsonObject;
import jakarta.json.JsonObjectBuilder;
import jakarta.json.JsonStructure;
import org.eclipse.microprofile.health.HealthCheck;
import org.eclipse.microprofile.health.HealthCheckResponse;
import org.eclipse.microprofile.health.HealthCheckResponse.Status;

/**
 * Health check support for integration with webserver, to expose the health endpoint.
 */
public final class HealthSupport extends HelidonRestServiceSupport {
    /**
     * Default web context root of the Health check endpoint.
     */
    public static final String DEFAULT_WEB_CONTEXT = "/health";

    private static final String SERVICE_NAME = "Health";

    private static final Logger LOGGER = Logger.getLogger(HealthSupport.class.getName());

    private static final JsonBuilderFactory JSON = Json.createBuilderFactory(Collections.emptyMap());

    private final boolean enabled;
    private final List<HealthCheck> allChecks = new LinkedList<>();
    private final List<HealthCheck> livenessChecks = new LinkedList<>();
    private final List<HealthCheck> readinessChecks = new LinkedList<>();
    private final List<HealthCheck> startupChecks = new LinkedList<>();
    private final boolean includeAll;
    private final Set<String> includedHealthChecks;
    private final Set<String> excludedHealthChecks;
    private final MessageBodyWriter<JsonStructure> jsonpWriter = JsonpSupport.writer();
    private final Timeout timeout;
    private final Async async;

    private HealthSupport(Builder builder) {
        super(LOGGER, builder, SERVICE_NAME);
        this.enabled = builder.enabled;

        if (enabled) {
            collectNonexcludedChecks(builder, builder.allChecks, allChecks::add);
            collectNonexcludedChecks(builder, builder.readinessChecks, readinessChecks::add);
            collectNonexcludedChecks(builder, builder.livenessChecks, livenessChecks::add);
            collectNonexcludedChecks(builder, builder.startupChecks, startupChecks::add);

            this.includedHealthChecks = new HashSet<>(builder.includedHealthChecks);
            this.excludedHealthChecks = new HashSet<>(builder.excludedHealthChecks);

            includeAll = includedHealthChecks.isEmpty();
        } else {
            this.includeAll = true;
            this.includedHealthChecks = Collections.emptySet();
            this.excludedHealthChecks = Collections.emptySet();
        }


        this.timeout = Timeout.create(Duration.ofMillis(builder.timeoutMillis));
        this.async = Async.create();
    }

    @Override
    public void update(Routing.Rules rules) {
        configureEndpoint(rules, rules);
    }

    @Override
    protected void postConfigureEndpoint(Routing.Rules defaultRules, Routing.Rules serviceEndpointRoutingRules) {
        if (enabled) {
            serviceEndpointRoutingRules
                    .get(context(), this::callAll)
                    .get(context() + "/live", this::callLiveness)
                    .get(context() + "/ready", this::callReadiness)
                    .get(context() + "/started", this::callStartup);
        }
    }

    private static void collectNonexcludedChecks(Builder builder, List<HealthCheck> checks, Consumer<HealthCheck> adder) {
        checks.stream()
               .filter(health -> !builder.excludedClasses.contains(health.getClass()))
               .forEach(adder);
    }

    private void callAll(ServerRequest req, ServerResponse res) {
        invoke(res, allChecks);
    }

    private void callLiveness(ServerRequest req, ServerResponse res) {
        invoke(res, livenessChecks);
    }

    private void callReadiness(ServerRequest req, ServerResponse res) {
        invoke(res, readinessChecks);
    }

    private void callStartup(ServerRequest req, ServerResponse res) {
        invoke(res, startupChecks);
    }

    void invoke(ServerResponse res, List<HealthCheck> healthChecks) {
        // timeout on the asynchronous execution
        Single<HealthResponse> result = timeout.invoke(() -> async.invoke(() -> callHealthChecks(healthChecks)));

        // handle timeouts and failures in execution
        result = result.onErrorResume(throwable -> {
            LOGGER.log(Level.SEVERE, "Failed to call health checks", throwable);
            HcResponse response = new HcResponse(HealthCheckResponse.down("InternalError"), true);
            return new HealthResponse(Http.Status.INTERNAL_SERVER_ERROR_500, toJson(Status.DOWN, List.of(response)));
        });

        result.thenAccept(hres -> {
            res.status(hres.status());
            res.send(jsonpWriter.marshall(hres.json));
        });

    }

    HealthResponse callHealthChecks(List<HealthCheck> healthChecks) {
        List<HcResponse> responses = healthChecks.stream()
                .map(this::callHealthChecks)
                .filter(this::notExcluded)
                .filter(this::allOrIncluded)
                .sorted(Comparator.comparing(HcResponse::name))
                .collect(Collectors.toList());

        Status status = responses.stream()
                .map(HcResponse::status)
                .filter(Status.DOWN::equals)
                .findFirst()
                .orElse(Status.UP);

        Http.ResponseStatus httpStatus = responses.stream()
                .filter(HcResponse::internalError)
                .findFirst()
                .map(it -> Http.Status.INTERNAL_SERVER_ERROR_500)
                .orElse((status == Status.UP) ? Http.Status.OK_200 : Http.Status.SERVICE_UNAVAILABLE_503);

        JsonObject json = toJson(status, responses);
        return new HealthResponse(httpStatus, json);
    }

    private JsonObject toJson(Status status, List<HcResponse> responses) {
        final JsonObjectBuilder jsonBuilder = JSON.createObjectBuilder();
        jsonBuilder.add("status", status.toString());

        final JsonArrayBuilder checkArrayBuilder = JSON.createArrayBuilder();

        for (HcResponse r : responses) {
            JsonObjectBuilder checkBuilder = JSON.createObjectBuilder();
            checkBuilder.add("name", r.name());
            checkBuilder.add("status", r.status().toString());
            Optional<Map<String, Object>> data = r.data();
            data.ifPresent(m -> checkBuilder.add("data", JSON.createObjectBuilder(m)));

            checkArrayBuilder.add(checkBuilder);
        }

        // Have to add this after the checkArrayBuilder is populated
        jsonBuilder.add("checks", checkArrayBuilder);

        return jsonBuilder.build();
    }

    private boolean allOrIncluded(HcResponse response) {
        return includeAll || includedHealthChecks.contains(response.hcr.getName());
    }

    private boolean notExcluded(HcResponse response) {
        return !excludedHealthChecks.contains(response.hcr.getName());
    }

    private HcResponse callHealthChecks(HealthCheck hc) {
        try {
            return new HcResponse(hc.call());
        } catch (Throwable e) {
            LOGGER.log(Level.SEVERE, "Failed to compute health check for " + hc.getClass().getName(), e);

            return new HcResponse(HealthCheckResponse
                                          .named(hc.getClass().getName())
                                          .withData("message", "Failed to compute health. Error logged")
                                          .down()
                                          .build(),
                                  true);
        }
    }

    /**
     * Get a builder to configure health support instance.
     *
     * @return fluent API builder
     */
    public static Builder builder() {
        return new Builder();
    }

    /**
     * Create a new HealthSupport with no health checks configured.
     * The endpoint will always return {@code UP}.
     *
     * @return health support configured with no health checks
     */
    public static HealthSupport create() {
        return builder().build();
    }

    /**
     * Create a new HealthSupport with no health checks, configured from provided config.
     * The endpoint will always return {@code UP}.
     *
     * @param config configuration of this health check, used only to get {@code web-context} property to configure
     *               {@link Builder#webContext(String)}
     * @return health support configured with no health checks
     */
    public static HealthSupport create(Config config) {
        return builder().config(config).build();
    }

    /**
     * Fluent API builder for {@link io.helidon.health.HealthSupport}.
     */
    @Configured(prefix = Builder.HEALTH_CONFIG_KEY)
    public static final class Builder extends HelidonRestServiceSupport.Builder<Builder, HealthSupport> {

        /**
         * Config key for the {@code health} section.
         */
        public static final String HEALTH_CONFIG_KEY = "health";

        /**
         * Config key within the config {@code health} section controlling whether health is enabled.
         */
        public static final String ENABLED_CONFIG_KEY = "enabled";

        /**
         * Config key within the config {@code health} section indicating health checks to include.
         */
        public static final String INCLUDE_CONFIG_KEY = "include";

        /**
         * Config key within the config {@code health} section indicating health checks to exclude.
         */
        public static final String EXCLUDE_CONFIG_KEY = "exclude";

        /**
         * Config key within the config {@code health} section indicating health check implementation classes to exclude.
         */
        public static final String EXCLUDE_CLASSES_CONFIG_KEY = "exclude-classes";

        /**
         * Config key within the config {@code health} section controlling the timeout for calculating the health report when
         * clients access the health endpoint.
         */
        public static final String TIMEOUT_CONFIG_KEY = "timeout-millis";

        // 10 seconds
        private static final long DEFAULT_TIMEOUT_MILLIS = 10 * 1000;
        private final List<HealthCheck> allChecks = new LinkedList<>();
        private final List<HealthCheck> livenessChecks = new LinkedList<>();
        private final List<HealthCheck> readinessChecks = new LinkedList<>();
        private final List<HealthCheck> startupChecks = new LinkedList<>();

        private final Set<Class<?>> excludedClasses = new HashSet<>();
        private final Set<String> includedHealthChecks = new HashSet<>();
        private final Set<String> excludedHealthChecks = new HashSet<>();
        private boolean enabled = true;
        private long timeoutMillis = DEFAULT_TIMEOUT_MILLIS;

        private Builder() {
            super(Builder.class, DEFAULT_WEB_CONTEXT);
        }

        @Override
        public HealthSupport build() {
            return new HealthSupport(this);
        }

        /**
         * Add a health check to a white list (in case {@link #includeAll} is set to {@code false}.
         *
         * @param healthCheckName name of a health check to include
         * @return updated builder instance
         */
        public Builder addIncluded(String healthCheckName) {
            includedHealthChecks.add(healthCheckName);
            return this;
        }

        /**
         * Add health checks to a white list (in case {@link #includeAll} is set to {@code false}.
         *
         * @param names names of health checks to include
         * @return updated builder instance
         */
        @ConfiguredOption(key = INCLUDE_CONFIG_KEY)
        public Builder addIncluded(Collection<String> names) {
            if (null == names) {
                return this;
            }
            includedHealthChecks.addAll(names);
            return this;
        }

        /**
         * Add a health check to a black list.
         * Health check results that match by name with a blacklisted records will not be
         * part of the result.
         *
         * @param healthCheckName name of a health check to exclude
         * @return updated builder instance
         */
        public Builder addExcluded(String healthCheckName) {
            excludedHealthChecks.add(healthCheckName);
            return this;
        }

        /**
         * Add health checks to a black list.
         * Health check results that match by name with a blacklisted records will not be
         * part of the result.
         *
         * @param names names of health checks to exclude
         * @return updated builder instance
         */
        @ConfiguredOption(key = EXCLUDE_CONFIG_KEY)
        public Builder addExcluded(Collection<String> names) {
            if (null == names) {
                return this;
            }
            excludedHealthChecks.addAll(names);
            return this;
        }

        /**
         * Update this builder from configuration.
         *
         * @param config node located on this component's configuration
         * @return updated builder instance
         */
        public Builder config(Config config) {
            super.config(config);
            config.get(ENABLED_CONFIG_KEY).asBoolean().ifPresent(this::enabled);
            config.get(INCLUDE_CONFIG_KEY).asList(String.class).ifPresent(list -> list.forEach(this::addIncluded));
            config.get(EXCLUDE_CONFIG_KEY).asList(String.class).ifPresent(list -> list.forEach(this::addExcluded));
            config.get(EXCLUDE_CLASSES_CONFIG_KEY).asList(Class.class).ifPresent(list -> list.forEach(this::addExcludedClass));
            config.get(TIMEOUT_CONFIG_KEY).asLong().ifPresent(this::timeoutMillis);
            return this;
        }

        private void timeoutMillis(long aLong) {
            this.timeoutMillis = aLong;
        }

        /**
         * Configure overall timeout of health check call.
         *
         * @param timeout timeout value
         * @param unit timeout time unit
         * @return updated builder instance
         */
        @ConfiguredOption(key = TIMEOUT_CONFIG_KEY, description = "health endpoint timeout (ms)")
        public Builder timeout(long timeout, TimeUnit unit) {
            timeoutMillis(unit.toMillis(timeout));
            return this;
        }

        /**
         * A class may be excluded from invoking health checks on it.
         * This allows configurable approach to disabling broken health-checks.
         *
         * @param aClass class to ignore (any health check instance of this class will be ignored)
         * @return updated builder instance
         */
        @ConfiguredOption(key = EXCLUDE_CLASSES_CONFIG_KEY, kind = ConfiguredOption.Kind.LIST)
        public Builder addExcludedClass(Class<?> aClass) {
            this.excludedClasses.add(aClass);
            return this;
        }

        /**
         * Add liveness health check(s).
         *
         * @param healthChecks health check(s) to add
         * @return updated builder instance
         */
        public Builder addLiveness(HealthCheck... healthChecks) {
            return addLiveness(List.of(healthChecks));
        }

        /**
         * Add liveness health check(s).
         *
         * @param healthChecks health checks to add
         * @return updated builder instance
         */
        public Builder addLiveness(Collection<HealthCheck> healthChecks) {
            this.allChecks.addAll(healthChecks);
            this.livenessChecks.addAll(healthChecks);

            return this;
        }

        /**
         * Add readiness health check(s).
         *
         * @param healthChecks health checks to add
         * @return updated builder instance
         */
        public Builder addReadiness(HealthCheck... healthChecks) {
            return addReadiness(List.of(healthChecks));
        }

        /**
         * Add readiness health check(s).
         *
         * @param healthChecks health checks to add
         * @return updated builder instance
         */
        public Builder addReadiness(Collection<HealthCheck> healthChecks) {
            this.allChecks.addAll(healthChecks);
            this.readinessChecks.addAll(healthChecks);

            return this;
        }

        /**
         * Add start-up health check(s).
         *
         * @param healthChecks health checks to add
         * @return updated builder instance
         */
        public Builder addStartup(HealthCheck... healthChecks) {
            return addStartup(List.of(healthChecks));
        }

        /**
         * Add start-up health check(s).
         *
         * @param healthChecks health checks to add
         * @return updated builder instance
         * @deprecated rely on the current output format
         */
<<<<<<< HEAD
        public Builder addStartup(Collection<HealthCheck> healthChecks) {
            this.allChecks.addAll(healthChecks);
            this.startupChecks.addAll(healthChecks);
=======
        @Deprecated
        public Builder backwardCompatible(boolean enabled) {
            this.backwardCompatible = enabled;
>>>>>>> 5e656162
            return this;
        }

        /**
         * HealthSupport can be disabled by invoking this method.
         *
         * @param enabled whether to enable the health support (defaults to {@code true})
         * @return updated builder instance
         */
        @ConfiguredOption(key = ENABLED_CONFIG_KEY)
        public Builder enabled(boolean enabled) {
            this.enabled = enabled;
            return this;
        }
    }

    private static final class HcResponse {
        private final HealthCheckResponse hcr;
        private final boolean internalServerError;

        private HcResponse(HealthCheckResponse response, boolean internalServerError) {
            this.hcr = response;
            this.internalServerError = internalServerError;
        }

        private HcResponse(HealthCheckResponse response) {
            this(response, false);
        }

        String name() {
            return hcr.getName();
        }

        Status status() {
            return hcr.getStatus();
        }

        boolean internalError() {
            return internalServerError;
        }

        public Optional<Map<String, Object>> data() {
            return hcr.getData();
        }
    }

    static final class HealthResponse {
        private final Http.ResponseStatus status;
        private final JsonObject json;

        private HealthResponse(Http.ResponseStatus status, JsonObject json) {
            this.status = status;
            this.json = json;
        }

        Http.ResponseStatus status() {
            return status;
        }

        JsonObject json() {
            return json;
        }
    }
}<|MERGE_RESOLUTION|>--- conflicted
+++ resolved
@@ -13,10 +13,10 @@
  * See the License for the specific language governing permissions and
  * limitations under the License.
  */
-
 package io.helidon.health;
 
 import java.time.Duration;
+import java.util.Arrays;
 import java.util.Collection;
 import java.util.Collections;
 import java.util.Comparator;
@@ -24,42 +24,45 @@
 import java.util.LinkedList;
 import java.util.List;
 import java.util.Map;
+import java.util.Objects;
 import java.util.Optional;
 import java.util.Set;
 import java.util.concurrent.TimeUnit;
-import java.util.function.Consumer;
 import java.util.logging.Level;
 import java.util.logging.Logger;
 import java.util.stream.Collectors;
 
+import javax.json.Json;
+import javax.json.JsonArrayBuilder;
+import javax.json.JsonBuilderFactory;
+import javax.json.JsonObject;
+import javax.json.JsonObjectBuilder;
+import javax.json.JsonStructure;
+
 import io.helidon.common.http.Http;
 import io.helidon.common.reactive.Single;
 import io.helidon.config.Config;
-import io.helidon.config.metadata.Configured;
-import io.helidon.config.metadata.ConfiguredOption;
 import io.helidon.faulttolerance.Async;
 import io.helidon.faulttolerance.Timeout;
 import io.helidon.media.common.MessageBodyWriter;
 import io.helidon.media.jsonp.JsonpSupport;
-import io.helidon.servicecommon.rest.HelidonRestServiceSupport;
 import io.helidon.webserver.Routing;
 import io.helidon.webserver.ServerRequest;
 import io.helidon.webserver.ServerResponse;
-
-import jakarta.json.Json;
-import jakarta.json.JsonArrayBuilder;
-import jakarta.json.JsonBuilderFactory;
-import jakarta.json.JsonObject;
-import jakarta.json.JsonObjectBuilder;
-import jakarta.json.JsonStructure;
+import io.helidon.webserver.Service;
+import io.helidon.webserver.cors.CorsEnabledServiceHelper;
+import io.helidon.webserver.cors.CrossOriginConfig;
+
 import org.eclipse.microprofile.health.HealthCheck;
 import org.eclipse.microprofile.health.HealthCheckResponse;
-import org.eclipse.microprofile.health.HealthCheckResponse.Status;
+import org.eclipse.microprofile.health.HealthCheckResponse.State;
+
+import static io.helidon.webserver.cors.CorsEnabledServiceHelper.CORS_CONFIG_KEY;
 
 /**
  * Health check support for integration with webserver, to expose the health endpoint.
  */
-public final class HealthSupport extends HelidonRestServiceSupport {
+public final class HealthSupport implements Service {
     /**
      * Default web context root of the Health check endpoint.
      */
@@ -72,26 +75,40 @@
     private static final JsonBuilderFactory JSON = Json.createBuilderFactory(Collections.emptyMap());
 
     private final boolean enabled;
+    private final String webContext;
     private final List<HealthCheck> allChecks = new LinkedList<>();
     private final List<HealthCheck> livenessChecks = new LinkedList<>();
     private final List<HealthCheck> readinessChecks = new LinkedList<>();
-    private final List<HealthCheck> startupChecks = new LinkedList<>();
     private final boolean includeAll;
     private final Set<String> includedHealthChecks;
     private final Set<String> excludedHealthChecks;
+    private final boolean backwardCompatible;
+    private final CorsEnabledServiceHelper corsEnabledServiceHelper;
     private final MessageBodyWriter<JsonStructure> jsonpWriter = JsonpSupport.writer();
     private final Timeout timeout;
     private final Async async;
 
     private HealthSupport(Builder builder) {
-        super(LOGGER, builder, SERVICE_NAME);
         this.enabled = builder.enabled;
+        this.webContext = builder.webContext;
+        this.backwardCompatible = builder.backwardCompatible;
+        corsEnabledServiceHelper = CorsEnabledServiceHelper.create(SERVICE_NAME, builder.crossOriginConfig);
 
         if (enabled) {
-            collectNonexcludedChecks(builder, builder.allChecks, allChecks::add);
-            collectNonexcludedChecks(builder, builder.readinessChecks, readinessChecks::add);
-            collectNonexcludedChecks(builder, builder.livenessChecks, livenessChecks::add);
-            collectNonexcludedChecks(builder, builder.startupChecks, startupChecks::add);
+            builder.allChecks
+                    .stream()
+                    .filter(health -> !builder.excludedClasses.contains(health.getClass()))
+                    .forEach(allChecks::add);
+
+            builder.readinessChecks
+                    .stream()
+                    .filter(health -> !builder.excludedClasses.contains(health.getClass()))
+                    .forEach(readinessChecks::add);
+
+            builder.livenessChecks
+                    .stream()
+                    .filter(health -> !builder.excludedClasses.contains(health.getClass()))
+                    .forEach(livenessChecks::add);
 
             this.includedHealthChecks = new HashSet<>(builder.includedHealthChecks);
             this.excludedHealthChecks = new HashSet<>(builder.excludedHealthChecks);
@@ -110,24 +127,14 @@
 
     @Override
     public void update(Routing.Rules rules) {
-        configureEndpoint(rules, rules);
-    }
-
-    @Override
-    protected void postConfigureEndpoint(Routing.Rules defaultRules, Routing.Rules serviceEndpointRoutingRules) {
-        if (enabled) {
-            serviceEndpointRoutingRules
-                    .get(context(), this::callAll)
-                    .get(context() + "/live", this::callLiveness)
-                    .get(context() + "/ready", this::callReadiness)
-                    .get(context() + "/started", this::callStartup);
-        }
-    }
-
-    private static void collectNonexcludedChecks(Builder builder, List<HealthCheck> checks, Consumer<HealthCheck> adder) {
-        checks.stream()
-               .filter(health -> !builder.excludedClasses.contains(health.getClass()))
-               .forEach(adder);
+        if (!enabled) {
+            // do not register anything if health check is disabled
+            return;
+        }
+        rules.any(webContext, corsEnabledServiceHelper.processor())
+                .get(webContext, this::callAll)
+                .get(webContext + "/live", this::callLiveness)
+                .get(webContext + "/ready", this::callReadiness);
     }
 
     private void callAll(ServerRequest req, ServerResponse res) {
@@ -140,10 +147,6 @@
 
     private void callReadiness(ServerRequest req, ServerResponse res) {
         invoke(res, readinessChecks);
-    }
-
-    private void callStartup(ServerRequest req, ServerResponse res) {
-        invoke(res, startupChecks);
     }
 
     void invoke(ServerResponse res, List<HealthCheck> healthChecks) {
@@ -154,7 +157,7 @@
         result = result.onErrorResume(throwable -> {
             LOGGER.log(Level.SEVERE, "Failed to call health checks", throwable);
             HcResponse response = new HcResponse(HealthCheckResponse.down("InternalError"), true);
-            return new HealthResponse(Http.Status.INTERNAL_SERVER_ERROR_500, toJson(Status.DOWN, List.of(response)));
+            return new HealthResponse(Http.Status.INTERNAL_SERVER_ERROR_500, toJson(State.DOWN, List.of(response)));
         });
 
         result.thenAccept(hres -> {
@@ -172,32 +175,36 @@
                 .sorted(Comparator.comparing(HcResponse::name))
                 .collect(Collectors.toList());
 
-        Status status = responses.stream()
-                .map(HcResponse::status)
-                .filter(Status.DOWN::equals)
+        State state = responses.stream()
+                .map(HcResponse::state)
+                .filter(State.DOWN::equals)
                 .findFirst()
-                .orElse(Status.UP);
-
-        Http.ResponseStatus httpStatus = responses.stream()
+                .orElse(State.UP);
+
+        Http.ResponseStatus status = responses.stream()
                 .filter(HcResponse::internalError)
                 .findFirst()
                 .map(it -> Http.Status.INTERNAL_SERVER_ERROR_500)
-                .orElse((status == Status.UP) ? Http.Status.OK_200 : Http.Status.SERVICE_UNAVAILABLE_503);
-
-        JsonObject json = toJson(status, responses);
-        return new HealthResponse(httpStatus, json);
-    }
-
-    private JsonObject toJson(Status status, List<HcResponse> responses) {
+                .orElse((state == State.UP) ? Http.Status.OK_200 : Http.Status.SERVICE_UNAVAILABLE_503);
+
+        JsonObject json = toJson(state, responses);
+        return new HealthResponse(status, json);
+    }
+
+    private JsonObject toJson(State state, List<HcResponse> responses) {
         final JsonObjectBuilder jsonBuilder = JSON.createObjectBuilder();
-        jsonBuilder.add("status", status.toString());
+        if (backwardCompatible) {
+            jsonBuilder.add("outcome", state.toString());
+        }
+        jsonBuilder.add("status", state.toString());
 
         final JsonArrayBuilder checkArrayBuilder = JSON.createArrayBuilder();
 
         for (HcResponse r : responses) {
             JsonObjectBuilder checkBuilder = JSON.createObjectBuilder();
             checkBuilder.add("name", r.name());
-            checkBuilder.add("status", r.status().toString());
+            checkBuilder.add("state", r.state().toString());
+            checkBuilder.add("status", r.state().toString());
             Optional<Map<String, Object>> data = r.data();
             data.ifPresent(m -> checkBuilder.add("data", JSON.createObjectBuilder(m)));
 
@@ -267,55 +274,23 @@
     /**
      * Fluent API builder for {@link io.helidon.health.HealthSupport}.
      */
-    @Configured(prefix = Builder.HEALTH_CONFIG_KEY)
-    public static final class Builder extends HelidonRestServiceSupport.Builder<Builder, HealthSupport> {
-
-        /**
-         * Config key for the {@code health} section.
-         */
-        public static final String HEALTH_CONFIG_KEY = "health";
-
-        /**
-         * Config key within the config {@code health} section controlling whether health is enabled.
-         */
-        public static final String ENABLED_CONFIG_KEY = "enabled";
-
-        /**
-         * Config key within the config {@code health} section indicating health checks to include.
-         */
-        public static final String INCLUDE_CONFIG_KEY = "include";
-
-        /**
-         * Config key within the config {@code health} section indicating health checks to exclude.
-         */
-        public static final String EXCLUDE_CONFIG_KEY = "exclude";
-
-        /**
-         * Config key within the config {@code health} section indicating health check implementation classes to exclude.
-         */
-        public static final String EXCLUDE_CLASSES_CONFIG_KEY = "exclude-classes";
-
-        /**
-         * Config key within the config {@code health} section controlling the timeout for calculating the health report when
-         * clients access the health endpoint.
-         */
-        public static final String TIMEOUT_CONFIG_KEY = "timeout-millis";
-
+    public static final class Builder implements io.helidon.common.Builder<HealthSupport> {
         // 10 seconds
         private static final long DEFAULT_TIMEOUT_MILLIS = 10 * 1000;
         private final List<HealthCheck> allChecks = new LinkedList<>();
         private final List<HealthCheck> livenessChecks = new LinkedList<>();
         private final List<HealthCheck> readinessChecks = new LinkedList<>();
-        private final List<HealthCheck> startupChecks = new LinkedList<>();
 
         private final Set<Class<?>> excludedClasses = new HashSet<>();
         private final Set<String> includedHealthChecks = new HashSet<>();
         private final Set<String> excludedHealthChecks = new HashSet<>();
+        private String webContext = DEFAULT_WEB_CONTEXT;
         private boolean enabled = true;
+        private boolean backwardCompatible = true;
+        private CrossOriginConfig crossOriginConfig;
         private long timeoutMillis = DEFAULT_TIMEOUT_MILLIS;
 
         private Builder() {
-            super(Builder.class, DEFAULT_WEB_CONTEXT);
         }
 
         @Override
@@ -324,6 +299,39 @@
         }
 
         /**
+         * Path under which to register health check endpoint on the web server.
+         *
+         * @param path webContext to use, defaults to
+         * @return updated builder instance
+         */
+        public Builder webContext(String path) {
+            if (path.startsWith("/")) {
+                this.webContext = path;
+            } else {
+                this.webContext = "/" + path;
+            }
+            return this;
+        }
+
+        /**
+         * Add a health check (or healthchecks) to the list.
+         * All health checks would get invoked when this endpoint is called (even when
+         * the result is excluded).
+         *
+         * @param healthChecks health check(s) to add
+         * @return updated builder instance
+         * @deprecated use {@link #addReadiness(org.eclipse.microprofile.health.HealthCheck...)} or
+         *  {@link #addLiveness(org.eclipse.microprofile.health.HealthCheck...)} instead.
+         *  This method is needed until the microprofile specification removes support for generic HealthChecks (which are
+         *      already deprecated).
+         */
+        @Deprecated
+        public Builder add(HealthCheck... healthChecks) {
+            this.allChecks.addAll(Arrays.asList(healthChecks));
+            return this;
+        }
+
+        /**
          * Add a health check to a white list (in case {@link #includeAll} is set to {@code false}.
          *
          * @param healthCheckName name of a health check to include
@@ -340,7 +348,6 @@
          * @param names names of health checks to include
          * @return updated builder instance
          */
-        @ConfiguredOption(key = INCLUDE_CONFIG_KEY)
         public Builder addIncluded(Collection<String> names) {
             if (null == names) {
                 return this;
@@ -370,7 +377,6 @@
          * @param names names of health checks to exclude
          * @return updated builder instance
          */
-        @ConfiguredOption(key = EXCLUDE_CONFIG_KEY)
         public Builder addExcluded(Collection<String> names) {
             if (null == names) {
                 return this;
@@ -386,12 +392,16 @@
          * @return updated builder instance
          */
         public Builder config(Config config) {
-            super.config(config);
-            config.get(ENABLED_CONFIG_KEY).asBoolean().ifPresent(this::enabled);
-            config.get(INCLUDE_CONFIG_KEY).asList(String.class).ifPresent(list -> list.forEach(this::addIncluded));
-            config.get(EXCLUDE_CONFIG_KEY).asList(String.class).ifPresent(list -> list.forEach(this::addExcluded));
-            config.get(EXCLUDE_CLASSES_CONFIG_KEY).asList(Class.class).ifPresent(list -> list.forEach(this::addExcludedClass));
-            config.get(TIMEOUT_CONFIG_KEY).asLong().ifPresent(this::timeoutMillis);
+            config.get("enabled").asBoolean().ifPresent(this::enabled);
+            config.get("web-context").asString().ifPresent(this::webContext);
+            config.get("include").asList(String.class).ifPresent(list -> list.forEach(this::addIncluded));
+            config.get("exclude").asList(String.class).ifPresent(list -> list.forEach(this::addExcluded));
+            config.get("exclude-classes").asList(Class.class).ifPresent(list -> list.forEach(this::addExcludedClass));
+            config.get("backward-compatible").asBoolean().ifPresent(this::backwardCompatible);
+            config.get("timeout-millis").asLong().ifPresent(this::timeoutMillis);
+            config.get(CORS_CONFIG_KEY)
+                    .as(CrossOriginConfig::create)
+                    .ifPresent(this::crossOriginConfig);
             return this;
         }
 
@@ -406,7 +416,6 @@
          * @param unit timeout time unit
          * @return updated builder instance
          */
-        @ConfiguredOption(key = TIMEOUT_CONFIG_KEY, description = "health endpoint timeout (ms)")
         public Builder timeout(long timeout, TimeUnit unit) {
             timeoutMillis(unit.toMillis(timeout));
             return this;
@@ -419,7 +428,6 @@
          * @param aClass class to ignore (any health check instance of this class will be ignored)
          * @return updated builder instance
          */
-        @ConfiguredOption(key = EXCLUDE_CLASSES_CONFIG_KEY, kind = ConfiguredOption.Kind.LIST)
         public Builder addExcludedClass(Class<?> aClass) {
             this.excludedClasses.add(aClass);
             return this;
@@ -472,43 +480,39 @@
         }
 
         /**
-         * Add start-up health check(s).
-         *
-         * @param healthChecks health checks to add
-         * @return updated builder instance
-         */
-        public Builder addStartup(HealthCheck... healthChecks) {
-            return addStartup(List.of(healthChecks));
-        }
-
-        /**
-         * Add start-up health check(s).
-         *
-         * @param healthChecks health checks to add
+         * HealthSupport can be disabled by invoking this method.
+         *
+         * @param enabled whether to enable the health support (defaults to {@code true})
+         * @return updated builder instance
+         */
+        public Builder enabled(boolean enabled) {
+            this.enabled = enabled;
+            return this;
+        }
+
+        /**
+         * Backward compatibility flag to produce Health 1.X compatible JSON output
+         * (including "outcome" property).
+         *
+         * @param enabled whether to enable backward compatible mode (defaults to {@code true})
          * @return updated builder instance
          * @deprecated rely on the current output format
          */
-<<<<<<< HEAD
-        public Builder addStartup(Collection<HealthCheck> healthChecks) {
-            this.allChecks.addAll(healthChecks);
-            this.startupChecks.addAll(healthChecks);
-=======
         @Deprecated
         public Builder backwardCompatible(boolean enabled) {
             this.backwardCompatible = enabled;
->>>>>>> 5e656162
-            return this;
-        }
-
-        /**
-         * HealthSupport can be disabled by invoking this method.
-         *
-         * @param enabled whether to enable the health support (defaults to {@code true})
-         * @return updated builder instance
-         */
-        @ConfiguredOption(key = ENABLED_CONFIG_KEY)
-        public Builder enabled(boolean enabled) {
-            this.enabled = enabled;
+            return this;
+        }
+
+        /**
+         * Set the CORS config from the specified {@code CrossOriginConfig} object.
+         *
+         * @param crossOriginConfig {@code CrossOriginConfig} containing CORS set-up
+         * @return updated builder instance
+         */
+        public Builder crossOriginConfig(CrossOriginConfig crossOriginConfig) {
+            Objects.requireNonNull(crossOriginConfig, "CrossOriginConfig must be non-null");
+            this.crossOriginConfig = crossOriginConfig;
             return this;
         }
     }
@@ -530,8 +534,8 @@
             return hcr.getName();
         }
 
-        Status status() {
-            return hcr.getStatus();
+        State state() {
+            return hcr.getState();
         }
 
         boolean internalError() {
