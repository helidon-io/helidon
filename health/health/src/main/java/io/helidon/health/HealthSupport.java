--- conflicted
+++ resolved
@@ -37,12 +37,6 @@
 import javax.json.JsonObjectBuilder;
 import javax.json.JsonStructure;
 
-<<<<<<< HEAD
-import io.helidon.common.HelidonFeatures;
-import io.helidon.common.HelidonFlavor;
-=======
-import io.helidon.common.GenericType;
->>>>>>> f5f2cce2
 import io.helidon.common.http.Http;
 import io.helidon.config.Config;
 import io.helidon.media.common.MessageBodyWriter;
@@ -74,14 +68,6 @@
     private static final Logger LOGGER = Logger.getLogger(HealthSupport.class.getName());
 
     private static final JsonBuilderFactory JSON = Json.createBuilderFactory(Collections.emptyMap());
-
-<<<<<<< HEAD
-    static {
-        HelidonFeatures.register(HelidonFlavor.SE, FEATURE_NAME);
-    }
-=======
-    private static final GenericType<JsonObject> JSON_TYPE = GenericType.create(JsonObject.class);
->>>>>>> f5f2cce2
 
     private final boolean enabled;
     private final String webContext;
