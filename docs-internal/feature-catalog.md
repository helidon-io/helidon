--- conflicted
+++ resolved
@@ -71,17 +71,6 @@
 ## TODO
 The following modules should be refactored:
 ```java
-<<<<<<< HEAD
-        addSe("io.helidon.webserver",
-              "WebServer",
-              "Helidon WebServer",
-              "WebServer");
-        addSe("io.helidon.webserver.accesslog",
-              "Access Log",
-              "Access log support",
-              "WebServer", "AccessLog");
-=======
->>>>>>> 88b9ec18
         addSe("io.helidon.webserver.cors",
               "CORS",
               "CORS support for WebServer",
