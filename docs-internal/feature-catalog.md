--- conflicted
+++ resolved
@@ -71,40 +71,6 @@
 ## TODO
 The following modules should be refactored:
 ```java
-<<<<<<< HEAD
-        add("io.helidon.messaging",
-            FeatureDescriptor.builder()
-                    .name("Messaging")
-                    .description("Reactive messaging support")
-                    .path("Messaging")
-                    .flavor(HelidonFlavor.SE)
-                    .experimental(true));
-        addSe("io.helidon.metrics",
-              "Metrics",
-              "Metrics support",
-              "Metrics");
-        add("io.helidon.metrics.prometheus",
-            FeatureDescriptor.builder()
-                    .name("Prometheus")
-                    .description("Metrics support for Prometheus")
-                    .path("WebServer", "Prometheus")
-                    .nativeSupported(false)
-                    .flavor(HelidonFlavor.SE)
-        );
-        addSe("io.helidon.openapi",
-              "OpenAPI",
-              "Open API support",
-              "OpenAPI");
-        addSe("io.helidon.webserver",
-              "WebServer",
-              "Helidon WebServer",
-              "WebServer");
-        addSe("io.helidon.webserver.accesslog",
-              "Access Log",
-              "Access log support",
-              "WebServer", "AccessLog");
-=======
->>>>>>> 4974cab6
         addSe("io.helidon.webserver.cors",
               "CORS",
               "CORS support for WebServer",
