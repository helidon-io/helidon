# New Feature Catalog

Current `FeatureCatalog` explicitly mentions all Helidon features and adds them.
This requires us to keep track of features separately from the feature sources, which is hard to refactor (and keep in sync).
To remedy this situation, the following approach is now to be used:
- Each feature `module-info.java` is to be annotated with `@Feature` annotation
- For incubating features (production ready, but being worked on), use `@Incubating`
- For experimental features (not production ready, for preview only), use `@Experimental`
- For information related to Native image, use `@Aot`

An annotation processor is available to process this annotation and generate a runtime property file with module information.

## Module info updates

The module info must require the API, as it is used within the file. As the annotations are source only, we can use 
`requires static`:

```java
requires static io.helidon.common.features.api;
```

Module info example:
```java
import io.helidon.common.features.api.Aot;
import io.helidon.common.features.api.Feature;
import io.helidon.common.features.api.HelidonFlavor;
import io.helidon.common.features.api.Incubating;

/**
 * GraphQL server integration with Helidon Reactive WebServer.
 */
@Incubating
@Feature(value = "GraphQL", in = HelidonFlavor.SE, invalidIn = {HelidonFlavor.MP, HelidonFlavor.NIMA})
@Aot(description = "Incubating support, tested on limited use cases")
module io.helidon.reactive.graphql.server {
    requires static io.helidon.common.features.api;
    // other module dependencies and configuration
}
```

## Dependency to be added
```xml
<dependency>
    <groupId>io.helidon.common.features</groupId>
    <artifactId>helidon-common-features-api</artifactId>
    <scope>provided</scope>
    <optional>true</optional>
</dependency>
```

## Annotation processor setup
This example provides full `plugins` tag, if exists, update only relevant sections.
```xml
<plugins>
    <plugin>
        <groupId>org.apache.maven.plugins</groupId>
        <artifactId>maven-compiler-plugin</artifactId>
        <configuration>
            <annotationProcessorPaths>
                <path>
                    <groupId>io.helidon.common.features</groupId>
                    <artifactId>helidon-common-features-processor</artifactId>
                    <version>${helidon.version}</version>
                </path>
            </annotationProcessorPaths>
        </configuration>
    </plugin>
</plugins>
```

## TODO
The following modules should be refactored:
```java
<<<<<<< HEAD
        addSe("io.helidon.reactive.media.jsonp",
              "JSON-P",
              "Media support for Jakarta JSON Processing",
              "WebServer", "Jsonp");
        addSe("io.helidon.reactive.media.jsonp",
              "JSON-P",
              "Media support for Jakarta JSON Processing",
              "WebClient", "Jsonp");
        addSe("io.helidon.reactive.media.jsonb",
              "JSON-B",
              "Media support for Jakarta JSON Binding",
              "WebServer", "Jsonb");
        addSe("io.helidon.reactive.media.jsonb",
              "JSON-B",
              "Media support for Jakarta JSON Binding",
              "WebClient", "Jsonb");
        addSe("io.helidon.reactive.media.jackson",
              "Jackson",
              "Media support for Jackson",
              "WebServer", "Jackson");
        addSe("io.helidon.reactive.media.jackson",
              "Jackson",
              "Media support for Jackson",
              "WebClient", "Jackson");
        addSe("io.helidon.reactive.media.multipart",
              "Multi-part",
              "Media support for Multi-part entities",
              "WebServer", "Multipart");
        addSe("io.helidon.reactive.media.multipart",
              "Multi-part",
              "Media support for Multi-part entities",
              "WebClient", "Multipart");
        add("io.helidon.messaging",
            FeatureDescriptor.builder()
                    .name("Messaging")
                    .description("Reactive messaging support")
                    .path("Messaging")
                    .flavor(HelidonFlavor.SE)
                    .experimental(true));
        addSe("io.helidon.metrics",
              "Metrics",
              "Metrics support",
              "Metrics");
        add("io.helidon.metrics.prometheus",
            FeatureDescriptor.builder()
                    .name("Prometheus")
                    .description("Metrics support for Prometheus")
                    .path("WebServer", "Prometheus")
                    .nativeSupported(false)
                    .flavor(HelidonFlavor.SE)
        );
        addSe("io.helidon.openapi",
              "OpenAPI",
              "Open API support",
              "OpenAPI");
        addSe("io.helidon.webserver",
              "WebServer",
              "Helidon WebServer",
              "WebServer");
        addSe("io.helidon.webserver.accesslog",
              "Access Log",
              "Access log support",
              "WebServer", "AccessLog");
=======
>>>>>>> 88b9ec18
        addSe("io.helidon.webserver.cors",
              "CORS",
              "CORS support for WebServer",
              "WebServer", "CORS");
        addSe("io.helidon.webserver.jersey",
              "Jersey",
              "WebServer integration with Jersey",
              "WebServer", "Jersey");
        add("io.helidon.scheduling",
            FeatureDescriptor.builder()
                    .flavor(HelidonFlavor.SE)
                    .name("Scheduling")
                    .description("Scheduling of periodical tasks")
                    .path("Scheduling")
                    .nativeSupported(true));
        add("io.helidon.webserver.tyrus",
            FeatureDescriptor.builder()
                    .flavor(HelidonFlavor.SE)
                    .name("Websocket")
                    .description("Jakarta Websocket implementation")
                    .path("WebServer", "Websocket")
                    .nativeSupported(true)
                    .nativeDescription("Server only"));
        add("io.helidon.integrations.micrometer",
            FeatureDescriptor.builder()
                    .name("Micrometer")
                    .description("Micrometer integration")
                    .path("Micrometer")
                    .experimental(true)
                    .nativeSupported(true)
                    .flavor(HelidonFlavor.SE));
        add("io.helidon.integrations.oci.connect",
            FeatureDescriptor.builder()
                    .name("OCI")
                    .description("OCI Integration")
                    .path("OCI")
                    .flavor(HelidonFlavor.SE)
                    .experimental(true));
        add("io.helidon.integrations.vault",
            FeatureDescriptor.builder()
                    .name("HCP Vault")
                    .description("Hashicorp Vault Integration")
                    .path("HCP Vault")
                    .flavor(HelidonFlavor.SE)
                    .experimental(true));
        add("io.helidon.integrations.microstream",
            FeatureDescriptor.builder()
                    .name("Microstream")
                    .description("Microstream Integration")
                    .path("Microstream")
                    .flavor(HelidonFlavor.SE)
                    .experimental(true)
                    .nativeSupported(false));
        /*
         * MP Modules
         */
        add("io.helidon.integrations.cdi.eclipselink",
            FeatureDescriptor.builder()
                    .name("EclipseLink")
                    .description("EclipseLink support for Helidon MP")
                    .path("JPA", "EclipseLink")
                    .flavor(HelidonFlavor.MP)
                    .nativeSupported(false));
        add("io.helidon.integrations.cdi.hibernate",
            FeatureDescriptor.builder()
                    .name("Hibernate")
                    .description("Hibernate support for Helidon MP")
                    .path("JPA", "Hibernate")
                    .flavor(HelidonFlavor.MP)
                    .nativeDescription("Experimental support, tested on limited use cases"));
        add("io.helidon.integrations.cdi.jpa",
            FeatureDescriptor.builder()
                    .name("JPA")
                    .description("Jakarta persistence API support for Helidon MP")
                    .flavor(HelidonFlavor.MP)
                    .path("JPA"));
        add("io.helidon.integrations.jta.cdi",
            FeatureDescriptor.builder()
                    .name("JTA")
                    .description("Jakarta transaction API support for Helidon MP")
                    .path("JTA")
                    .flavor(HelidonFlavor.MP)
                    .nativeDescription("Experimental support, tested on limited use cases"));
        addMp("io.helidon.microprofile.accesslog",
              "Access Log",
              "Access log support",
              "Server", "AccessLog");
        addMp("io.helidon.microprofile.cdi",
              "CDI",
              "Jakarta CDI implementation",
              "CDI");
        addMp("io.helidon.microprofile.config",
              "Config",
              "MicroProfile configuration spec implementation",
              "Config");
        addMp("io.helidon.microprofile.cors",
              "CORS",
              "CORS support for Server",
              "Server", "CORS");
        addMp("io.helidon.microprofile.faulttolerance",
              "Fault Tolerance",
              "MicroProfile Fault Tolerance spec implementation",
              "FT");
        add("io.helidon.microprofile.graphql.server",
            FeatureDescriptor.builder()
                    .name("GraphQL")
                    .description("MicroProfile GraphQL spec implementation")
                    .path("GraphQL")
                    .nativeDescription("Experimental support, tested on limited use cases")
                    .flavor(HelidonFlavor.MP)
                    .experimental(true));
        add("io.helidon.microprofile.grpc.server",
            FeatureDescriptor.builder()
                    .name("gRPC Server")
                    .description("Server for gRPC services")
                    .path("grpc")
                    .flavor(HelidonFlavor.MP)
                    .nativeSupported(false));
        add("io.helidon.microprofile.grpc.client",
            FeatureDescriptor.builder()
                    .name("gRPC Client")
                    .description("Client for gRPC services")
                    .path("grpcClient")
                    .flavor(HelidonFlavor.MP)
                    .nativeSupported(false));
        addMp("io.helidon.microprofile.grpc.metrics",
              "Metrics",
              "Metrics for gRPC client",
              "grpcClient", "Metrics"
        );
        addMp("io.helidon.microprofile.grpc.metrics",
              "Metrics",
              "Metrics for gRPC server",
              "grpcServer", "Metrics"
        );
        addMp("io.helidon.microprofile.health",
              "Health",
              "MicroProfile Health spec implementation",
              "Health");
        addMp("io.helidon.microprofile.jwt.auth",
              "JWT Auth",
              "MicroProfile JWT Auth spec implementation",
              "Security", "JWTAuth");
        add("io.helidon.microprofile.messaging",
            FeatureDescriptor.builder()
                    .name("Messaging")
                    .description("MicroProfile Reactive Messaging spec implementation")
                    .path("Messaging")
                    .flavor(HelidonFlavor.MP)
                    .experimental(true));
        addMp("io.helidon.microprofile.metrics",
              "Metrics",
              "MicroProfile metrics spec implementation",
              "Metrics");
        addMp("io.helidon.microprofile.openapi",
              "Open API",
              "MicroProfile Open API spec implementation",
              "OpenAPI");
        add("io.helidon.microprofile.reactive",
            FeatureDescriptor.builder()
                    .name("Reactive")
                    .description("MicroProfile Reactive Stream operators")
                    .path("Reactive")
                    .flavor(HelidonFlavor.MP)
                    .experimental(true));
        addMp("io.helidon.microprofile.security",
              "Security",
              "Security support",
              "Security");
        addMp("io.helidon.microprofile.server",
              "Server",
              "Server for Helidon MP",
              "Server");
        addMp("io.helidon.microprofile.server",
              "JAX-RS",
              "Jakarta JAX-RS implementation (Jersey)",
              "JAX-RS");
        addMp("io.helidon.microprofile.tracing",
              "Tracing",
              "MicroProfile tracing spec implementation",
              "Tracing");

        add("io.helidon.microprofile.tyrus",
            FeatureDescriptor.builder()
                    .flavor(HelidonFlavor.MP)
                    .name("Websocket")
                    .description("Jakarta Websocket implementation")
                    .path("Websocket")
                    .nativeSupported(false));

        add("io.helidon.microprofile.restclient",
            FeatureDescriptor.builder()
                    .name("REST Client")
                    .description("MicroProfile REST client spec implementation")
                    .path("RESTClient")
                    .flavor(HelidonFlavor.MP)
                    .nativeDescription("Does not support execution of default methods on interfaces."));

        add("io.helidon.integrations.micronaut.cdi",
            FeatureDescriptor.builder()
                    .name("Micronaut")
                    .description("Micronaut integration")
                    .path("CDI", "Micronaut")
                    .flavor(HelidonFlavor.MP)
                    .experimental(true)
        );

        add("io.helidon.integrations.micronaut.cdi.data",
            FeatureDescriptor.builder()
                    .name("Micronaut Data")
                    .description("Micronaut Data integration")
                    .path("CDI", "Micronaut", "Data")
                    .flavor(HelidonFlavor.MP)
                    .experimental(true)
        );

        add("io.helidon.microprofile.scheduling",
            FeatureDescriptor.builder()
                    .name("Scheduling")
                    .description("Task scheduling")
                    .path("Scheduling")
                    .flavor(HelidonFlavor.MP)
                    .nativeSupported(true)
                    .experimental(true)
        );

        add("io.helidon.integrations.micrometer.cdi",
            FeatureDescriptor.builder()
                    .name("Micrometer")
                    .description("Micrometer integration")
                    .path("Micrometer")
                    .experimental(true)
                    .nativeSupported(true)
                    .flavor(HelidonFlavor.MP));

        add("io.helidon.integrations.oci.cdi",
            FeatureDescriptor.builder()
                    .name("OCI")
                    .description("OCI Integration")
                    .path("OCI")
                    .flavor(HelidonFlavor.MP)
                    .experimental(true));

        add("io.helidon.integrations.vault.cdi",
            FeatureDescriptor.builder()
                    .name("HCP Vault")
                    .description("Hashicorp Vault Integration")
                    .path("HCP Vault")
                    .flavor(HelidonFlavor.MP)
                    .experimental(true));

        add("io.helidon.microprofile.lra",
            FeatureDescriptor.builder()
                    .name("Long Running Actions")
                    .description("MicroProfile Long Running Actions")
                    .path("LRA")
                    .flavor(HelidonFlavor.MP)
                    .nativeSupported(true)
                    .experimental(true));

        add("io.helidon.integrations.microstream.cdi",
            FeatureDescriptor.builder()
                    .name("Microstream")
                    .description("Microstream Integration")
                    .path("Microstream")
                    .flavor(HelidonFlavor.MP)
                    .experimental(true)
                    .nativeSupported(false));
        /*
         * Common modules
         */
        add("io.helidon.config.encryption",
            "Encryption",
            "Support for secret encryption in config",
            "Config", "Encryption");
        add("io.helidon.config.etcd",
            FeatureDescriptor.builder()
                    .name("etcd")
                    .description("Config source based on etcd")
                    .path("Config", "etcd")
                    .nativeSupported(false));
        add("io.helidon.config.git",
            "git",
            "Config source based on a git repository",
            "Config", "git");
        add("io.helidon.config.hocon",
            "HOCON",
            "HOCON media type support for config",
            "Config", "HOCON");
        add("io.helidon.config.objectmapping",
            "Object Mapping",
            "Object mapping support for Config",
            "Config", "ObjectMapping");
        add("io.helidon.config.yaml",
            "YAML",
            "YAML media type support for config",
            "Config", "YAML");
        add("io.helidon.reactive.dbclient",
            FeatureDescriptor.builder()
                    .name("Db Client")
                    .description("Reactive database client")
                    .path("DbClient")
                    .experimental(true));
        add("io.helidon.reactive.dbclient.health",
            "Health Check",
            "Reactive database client health check support",
            "DbClient", "Health");
        add("io.helidon.reactive.dbclient.jsonp",
            "JSON-P",
            "JSON Processing mapping DbRow",
            "DbClient", "JSON-P");
        add("io.helidon.reactive.dbclient.jdbc",
            FeatureDescriptor.builder()
                    .name("JDBC")
                    .description("Reactive database client over JDBC")
                    .path("DbClient", "JDBC")
                    .nativeDescription("Tested with Helidon Oracle and H2 drivers (see examples)"));
        add("io.helidon.reactive.dbclient.metrics",
            "Metrics",
            "Reactive database client metrics support",
            "DbClient", "Metrics");
        add("io.helidon.reactive.dbclient.mongodb",
            "mongo",
            "Reactive database client with reactive mongo driver",
            "DbClient", "mongo");
        add("io.helidon.reactive.dbclient.tracing",
            "Tracing",
            "Reactive database client tracing support",
            "DbClient", "Tracing");
        add("io.helidon.health.checks",
            "Built-ins",
            "Built in health checks",
            "Health", "Builtins");
        add("io.helidon.messaging.connectors.kafka",
            FeatureDescriptor.builder()
                    .name("Kafka Connector")
                    .description("Reactive messaging connector for Kafka")
                    .path("Messaging", "Kafka")
                    .experimental(true)
                    .nativeSupported(true));
        add("io.helidon.messaging.connectors.jms",
            FeatureDescriptor.builder()
                    .name("JMS Connector")
                    .description("Reactive messaging connector for JMS")
                    .path("Messaging", "JMS")
                    .experimental(true)
                    .nativeSupported(false));
        add("io.helidon.messaging.connectors.aq",
            FeatureDescriptor.builder()
                    .name("Oracle AQ Connector")
                    .description("Reactive messaging connector for Oracle AQ")
                    .path("Messaging", "OracleAQ")
                    .experimental(true)
                    .nativeSupported(false));
        add("io.helidon.security.abac.policy.el",
            FeatureDescriptor.builder()
                    .name("EL")
                    .description("ABAC Jakarta Expression Language policy support")
                    .path("Security", "Provider", "ABAC", "Policy", "EL")
                    .nativeSupported(true)
                    .nativeDescription("Properties used in expressions must have reflection configuration added"));
        add("io.helidon.security.abac.role",
            "Role",
            "ABAC Role based attribute validator",
            "Security", "Provider", "ABAC", "Role");
        add("io.helidon.security.abac.scope",
            "Scope",
            "ABAC Scope based attribute validator",
            "Security", "Provider", "ABAC", "Scope");
        add("io.helidon.security.abac.time",
            "Time",
            "ABAC Time based attribute validator",
            "Security", "Provider", "ABAC", "Time");
        add("io.helidon.security.integration.grpc",
            "gRPC",
            "Security integration with gRPC",
            "Security", "Integration", "gRPC");
        add("io.helidon.security.integration.jersey",
            "Jersey",
            "Security integration with Jersey (JAX-RS implementation)",
            "Security", "Integration", "Jersey");
        add("io.helidon.security.integration.webserver",
            "WebServer",
            "Security integration with web server",
            "Security", "Integration", "WebServer");
        add("io.helidon.security.providers.abac",
            "ABAC",
            "Security provider for attribute based access control",
            "Security", "Provider", "ABAC");
        add("io.helidon.security.providers.google.login",
            FeatureDescriptor.builder()
                    .name("Google Login")
                    .description("Security provider for Google login button authentication and outbound")
                    .path("Security", "Provider", "Google-Login")
                    .nativeSupported(false));
        add("io.helidon.security.providers.header",
            "Header",
            "Security provider for header based authentication",
            "Security", "Provider", "Header");
        add("io.helidon.security.providers.httpauth",
            "HTTP Basic",
            "Security provider for HTTP Basic authentication and outbound",
            "Security", "Provider", "HttpBasic");
        add("io.helidon.security.providers.httpauth",
            "HTTP Digest",
            "Security provider for HTTP Digest authentication",
            "Security", "Provider", "HttpDigest");
        add("io.helidon.security.providers.httpsign",
            "HTTP Signatures",
            "Security provider for HTTP Signature authentication and outbound",
            "Security", "Provider", "HttpSign");
        add("io.helidon.security.providers.config.vault",
            "Config Vault",
            "Security", "Provider", "ConfigVault");
        add("io.helidon.security.providers.idcs.mapper",
            FeatureDescriptor.builder()
                    .name("IDCS Role Mapper")
                    .description("Security provider role mapping - Oracle IDCS")
                    .path("Security", "Provider", "IdcsRoleMapper")
                    .nativeSupported(false));
        add("io.helidon.security.providers.jwt",
            "JWT",
            "Security provider for JWT based authentication",
            "Security", "Provider", "JWT");
        add("io.helidon.security.providers.oidc",
            "OIDC",
            "Security provider for Open ID Connect authentication",
            "Security", "OIDC");
        add("io.helidon.tracing.jaeger",
            "Jaeger",
            "Jaeger tracer integration",
            "Tracing", "Jaeger");
        add("io.helidon.metrics.jaeger",
            "Jaeger metrics",
            "Jaeger tracer metrics integration",
            "Metrics", "Jaeger");
        add("io.helidon.tracing.jersey",
            "Jersey Server",
            "Tracing integration with Jersey server",
            "Tracing", "Integration", "Jersey");
        add("io.helidon.tracing.jersey.client",
            "Jersey Client",
            "Tracing integration with Jersey client",
            "Tracing", "Integration", "JerseyClient");
        add("io.helidon.tracing.zipkin",
            "Zipkin",
            "Zipkin tracer integration",
            "Tracing", "Zipkin");
        add("io.helidon.integrations.neo4j",
            FeatureDescriptor.builder()
                    .name("Neo4j integration")
                    .description("Integration with Neo4j driver")
                    .path("Neo4j")
                    .experimental(true)
                    .nativeSupported(true));
        add("io.helidon.integrations.neo4j.health",
            FeatureDescriptor.builder()
                    .name("Neo4j Health")
                    .description("Health check for Neo4j integration")
                    .path("Neo4j", "Health"));
        add("io.helidon.integrations.neo4j.metrics",
            FeatureDescriptor.builder()
                    .name("Neo4j Metrics")
                    .description("Metrics for Neo4j integration")
                    .path("Neo4j", "Metrics"));
        add("io.helidon.reactive.webclient",
            FeatureDescriptor.builder()
                    .name("Web Client")
                    .description("Reactive web client")
                    .path("WebClient")
                    .experimental(true));
        add("io.helidon.reactive.webclient.metrics",
            "Metrics",
            "Reactive web client support for metrics",
            "WebClient", "Metrics");
        add("io.helidon.reactive.webclient.security",
            "Security",
            "Reactive web client support for security",
            "WebClient", "Security");
        add("io.helidon.reactive.webclient.tracing",
            "Tracing",
            "Reactive web client support for tracing",
            "WebClient", "Tracing");
        add("io.helidon.logging.log4j",
            FeatureDescriptor.builder()
                    .name("Log4j")
                    .path("Logging", "Log4j")
                    .description("Log4j MDC support")
                    .nativeDescription("Only programmatic configuration supported, does not work with Helidon loggers"));
        add("io.helidon.webserver.staticcontent",
            "Static Content",
            "Static content support for webserver",
            "WebServer", "Static Content");
        add("io.helidon.integrations.oci.objectstorage",
            "OCI Object Storage",
            "Integration with OCI Object Storage",
            "OCI", "Object Storage");
        add("io.helidon.integrations.oci.vault",
            "OCI Vault",
            "Integration with OCI Vault",
            "OCI", "Vault");
        add("io.helidon.integrations.oci.telemetry",
            "OCI Telemetry",
            "Integration with OCI Telemetry",
            "OCI", "Telemetry");
        add("io.helidon.integrations.vault.auths.approle",
            "AppRole",
            "AppRole Authentication Method",
            "HCP Vault", "Auth", "AppRole");
        add("io.helidon.integrations.vault.auths.k8s",
            "k8s",
            "Kubernetes Authentication Method",
            "HCP Vault", "Auth", "k8s");
        add("io.helidon.integrations.vault.auths.token",
            "Token",
            "Token Authentication Method",
            "HCP Vault", "Auth", "Token");
        add("io.helidon.integrations.vault.secrets.cubbyhole",
            "Cubbyhole",
            "Cubbyhole Secrets Engine",
            "HCP Vault", "Secrets", "Cubbyhole");
        add("io.helidon.integrations.vault.secrets.database",
            "Database",
            "Database Secrets Engine",
            "HCP Vault", "Secrets", "Database");
        add("io.helidon.integrations.vault.secrets.kv1",
            "K/V 1",
            "Key/Value Version 1 Secrets Engine",
            "HCP Vault", "Secrets", "K/V 1");
        add("io.helidon.integrations.vault.secrets.kv2",
            "K/V 2",
            "Key/Value Version 2 Secrets Engine",
            "HCP Vault", "Secrets", "K/V 2");
        add("io.helidon.integrations.vault.secrets.pki",
            "PKI",
            "PKI Secrets Engine",
            "HCP Vault", "Secrets", "PKI");
        add("io.helidon.integrations.vault.secrets.transit",
            "Transit",
            "Transit Secrets Engine",
            "HCP Vault", "Secrets", "Transit");
        add("io.helidon.integrations.vault.sys",
            "Sys",
            "System operations",
            "HCP Vault", "Sys");
```<|MERGE_RESOLUTION|>--- conflicted
+++ resolved
@@ -71,72 +71,6 @@
 ## TODO
 The following modules should be refactored:
 ```java
-<<<<<<< HEAD
-        addSe("io.helidon.reactive.media.jsonp",
-              "JSON-P",
-              "Media support for Jakarta JSON Processing",
-              "WebServer", "Jsonp");
-        addSe("io.helidon.reactive.media.jsonp",
-              "JSON-P",
-              "Media support for Jakarta JSON Processing",
-              "WebClient", "Jsonp");
-        addSe("io.helidon.reactive.media.jsonb",
-              "JSON-B",
-              "Media support for Jakarta JSON Binding",
-              "WebServer", "Jsonb");
-        addSe("io.helidon.reactive.media.jsonb",
-              "JSON-B",
-              "Media support for Jakarta JSON Binding",
-              "WebClient", "Jsonb");
-        addSe("io.helidon.reactive.media.jackson",
-              "Jackson",
-              "Media support for Jackson",
-              "WebServer", "Jackson");
-        addSe("io.helidon.reactive.media.jackson",
-              "Jackson",
-              "Media support for Jackson",
-              "WebClient", "Jackson");
-        addSe("io.helidon.reactive.media.multipart",
-              "Multi-part",
-              "Media support for Multi-part entities",
-              "WebServer", "Multipart");
-        addSe("io.helidon.reactive.media.multipart",
-              "Multi-part",
-              "Media support for Multi-part entities",
-              "WebClient", "Multipart");
-        add("io.helidon.messaging",
-            FeatureDescriptor.builder()
-                    .name("Messaging")
-                    .description("Reactive messaging support")
-                    .path("Messaging")
-                    .flavor(HelidonFlavor.SE)
-                    .experimental(true));
-        addSe("io.helidon.metrics",
-              "Metrics",
-              "Metrics support",
-              "Metrics");
-        add("io.helidon.metrics.prometheus",
-            FeatureDescriptor.builder()
-                    .name("Prometheus")
-                    .description("Metrics support for Prometheus")
-                    .path("WebServer", "Prometheus")
-                    .nativeSupported(false)
-                    .flavor(HelidonFlavor.SE)
-        );
-        addSe("io.helidon.openapi",
-              "OpenAPI",
-              "Open API support",
-              "OpenAPI");
-        addSe("io.helidon.webserver",
-              "WebServer",
-              "Helidon WebServer",
-              "WebServer");
-        addSe("io.helidon.webserver.accesslog",
-              "Access Log",
-              "Access log support",
-              "WebServer", "AccessLog");
-=======
->>>>>>> 88b9ec18
         addSe("io.helidon.webserver.cors",
               "CORS",
               "CORS support for WebServer",
