<?xml version="1.0" encoding="UTF-8"?>
<!--

    Copyright (c) 2017, 2022 Oracle and/or its affiliates.

    Licensed under the Apache License, Version 2.0 (the "License");
    you may not use this file except in compliance with the License.
    You may obtain a copy of the License at

        http://www.apache.org/licenses/LICENSE-2.0

    Unless required by applicable law or agreed to in writing, software
    distributed under the License is distributed on an "AS IS" BASIS,
    WITHOUT WARRANTIES OR CONDITIONS OF ANY KIND, either express or implied.
    See the License for the specific language governing permissions and
    limitations under the License.

-->

<project xmlns="http://maven.apache.org/POM/4.0.0"
         xmlns:xsi="http://www.w3.org/2001/XMLSchema-instance"
         xsi:schemaLocation="http://maven.apache.org/POM/4.0.0 http://maven.apache.org/xsd/maven-4.0.0.xsd">
    <modelVersion>4.0.0</modelVersion>
    <parent>
        <groupId>io.helidon.config.tests</groupId>
        <artifactId>helidon-config-tests-project</artifactId>
<<<<<<< HEAD
        <version>3.0.0-SNAPSHOT</version>
=======
        <version>2.4.3-SNAPSHOT</version>
>>>>>>> 5e656162
    </parent>
    <artifactId>helidon-config-tests-test-default_config-5-env_vars</artifactId>
    <name>Helidon Config Tests Default Config 5</name>

    <description>
        Tests Config.create() and ENV VAR is used first, has top priority.
    </description>

    <dependencies>
        <dependency>
            <groupId>io.helidon.config</groupId>
            <artifactId>helidon-config</artifactId>
        </dependency>
        <dependency>
            <groupId>io.helidon.config</groupId>
            <artifactId>helidon-config-hocon</artifactId>
        </dependency>
        <dependency>
            <groupId>io.helidon.config</groupId>
            <artifactId>helidon-config-yaml</artifactId>
        </dependency>
        <dependency>
            <groupId>org.junit.jupiter</groupId>
            <artifactId>junit-jupiter-api</artifactId>
            <scope>test</scope>
        </dependency>
        <dependency>
            <groupId>io.helidon.config</groupId>
            <artifactId>helidon-config-test-infrastructure</artifactId>
            <version>${project.version}</version>
            <scope>test</scope>
        </dependency>
        <dependency>
            <groupId>org.hamcrest</groupId>
            <artifactId>hamcrest-all</artifactId>
            <scope>test</scope>
        </dependency>
        <dependency>
            <groupId>jakarta.annotation</groupId>
            <artifactId>jakarta.annotation-api</artifactId>
            <scope>test</scope>
        </dependency>
    </dependencies>

    <build>
        <plugins>
            <plugin>
                <groupId>org.apache.maven.plugins</groupId>
                <artifactId>maven-surefire-plugin</artifactId>
                <configuration>
                    <environmentVariables>
                        <value>sys-prop</value>
                    </environmentVariables>
                </configuration>
            </plugin>
        </plugins>
    </build>
</project><|MERGE_RESOLUTION|>--- conflicted
+++ resolved
@@ -24,11 +24,7 @@
     <parent>
         <groupId>io.helidon.config.tests</groupId>
         <artifactId>helidon-config-tests-project</artifactId>
-<<<<<<< HEAD
-        <version>3.0.0-SNAPSHOT</version>
-=======
         <version>2.4.3-SNAPSHOT</version>
->>>>>>> 5e656162
     </parent>
     <artifactId>helidon-config-tests-test-default_config-5-env_vars</artifactId>
     <name>Helidon Config Tests Default Config 5</name>
