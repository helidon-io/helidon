/*
 * Copyright (c) 2019, 2020 Oracle and/or its affiliates.
 *
 * Licensed under the Apache License, Version 2.0 (the "License");
 * you may not use this file except in compliance with the License.
 * You may obtain a copy of the License at
 *
 *     http://www.apache.org/licenses/LICENSE-2.0
 *
 * Unless required by applicable law or agreed to in writing, software
 * distributed under the License is distributed on an "AS IS" BASIS,
 * WITHOUT WARRANTIES OR CONDITIONS OF ANY KIND, either express or implied.
 * See the License for the specific language governing permissions and
 * limitations under the License.
 */

package io.helidon.config;

import java.util.HashMap;
import java.util.Map;
import java.util.regex.Pattern;

import static java.util.Collections.unmodifiableMap;

/**
 * Provides environment variables that include aliases enabling setting or overriding configuration with keys that are
 * unlikely to be legal as environment variables.
 * <p>
 * The <a href="https://github.com/eclipse/microprofile-config/blob/master/spec/src/main/asciidoc/configsources.asciidoc">
 * MP config specification</a> describes the environment variables {@code ConfigSource} as follows:
 * <pre>
 * Some operating systems allow only alphabetic characters or an underscore, _, in environment variables. Other
 * characters such as ., /, etc may be disallowed. In order to set a value for a config property that has a name
 * containing such disallowed characters from an environment variable, the following rules are used.
 *
 * This ConfigSource searches 3 environment variables for a given property name (e.g. com.ACME.size):
 *
 *  1. Exact match (i.e. com.ACME.size)
 *  2. Replace the character that is neither alphanumeric nor _ with _ (i.e. com_ACME_size)
 *  3. Replace the character that is neither alphanumeric nor _ with _ and convert to upper case (i.e. COM_ACME_SIZE)
 *
 * The first environment variable that is found is returned by this ConfigSource.
 * </pre>
 * <p>
 * The spec assumes the mapping takes place during search, where the desired key is known, but Helidon merges
 * {@code ConfigSource}s instead; therefore this implementation produces <em>additional</em> KV pairs with aliases
 * for any variable that can meaningfully be mapped. See {@link #shouldAlias(String)} for the mapping criteria.
 * <p>
 * Since Helidon supports many configuration keys that contain {@code '-'} (e.g. {@code "server.executor-service.max-pool-size"}),
 * an additional mapping is required to produce a matching alias. Given that it must map from legal environment variable names
 * and reduce the chances of inadvertent mappings, a verbose mapping is used: {@code "_dash_"} substrings (upper and lower case)
 * are first replaced by {@code '-'}. See {@link #expand()} for the aliases produced.
<<<<<<< HEAD
 *
=======
>>>>>>> 75d5343f
 */
public final class EnvironmentVariables {
    private static final Pattern DASH_PATTERN = Pattern.compile("_dash_|_DASH_");
    private static final String UNDERSCORE = "_";
    private static final String DOUBLE_UNDERSCORE = "__";
    private static final String DASH = "-";
    private static final char UNDERSCORE_CHAR = '_';
    private static final char DOT_CHAR = '.';

    /**
     * Tests whether aliases should be created for the given environment variable name.
     * <p>
     * To provide a meaningful alias, the name must meet <em>all</em> of the following criteria:
     * <ol>
     * <li>does not begin or end with a {@code '_'} character</li>
     * <li>does not contain {@code "__"}</li>
     * <li>contains one or more {@code '_'} characters</li>
     * </ol>
     *
     * @param name The environment variable name.
     * @return {@code true} if aliases should be created.
     */
    public static boolean shouldAlias(final String name) {
        final int length = name.length();
        return length > 2
               && name.charAt(0) != UNDERSCORE_CHAR
               && name.charAt(length - 1) != UNDERSCORE_CHAR
               && name.contains(UNDERSCORE)
               && !name.contains(DOUBLE_UNDERSCORE);
    }

    /**
     * Returns the environment variables and their aliases.
     * <p>
     * The following mappings are applied to any environment variable name for which {@link #shouldAlias(String)} returns
     * {@code true}:
     * <ol>
     * <li>Replace {@code "_dash_"} by {@code '-'}, e.g. {@code "SERVER_EXECUTOR_dash_SERVICE_MAX_dash_POOL_dash_SIZE"} becomes
     * {@code "SERVER_EXECUTOR-SERVICE_MAX-POOL-SIZE"}.</li>
     * <li>Replace {@code '_'} by {@code '.'} and add as a alias, e.g. {@code "com_ACME_size"} becomes {@code "com.ACME.size"}
     * and {@code "SERVER_EXECUTOR-SERVICE_MAX-POOL-SIZE"} becomes {@code "SERVER.EXECUTOR-SERVICE.MAX-POOL-SIZE"}. This mapping
     * is added primarily to support mixed case config keys such as {@code "app.someCamelCaseKey"}.</li>
     * <li>Convert the result of step 2 to lowercase and add as a alias, e.g. {@code "com.ACME.size"} becomes
     * {@code "com.acme.size"} and {@code "SERVER.EXECUTOR-SERVICE.MAX-POOL-SIZE"} becomes
     * {@code "server.executor-service.max-pool-size"}.
     * </li>
     * </ol>
     *
     * @return An unmodifiable copy of {@link System#getenv()} including aliases.
     */
    public static Map<String, String> expand() {
        return expand(System.getenv());
    }

    /**
     * Returns the environment variables and their aliases.
     * <p>
     * The following mappings are applied to any environment variable name for which {@link #shouldAlias(String)} returns
     * {@code true}:
     * <ol>
     * <li>Replace {@code "_dash_"} by {@code '-'}, e.g. {@code "SERVER_EXECUTOR_dash_SERVICE_MAX_dash_POOL_dash_SIZE"} becomes
     * {@code "SERVER_EXECUTOR-SERVICE_MAX-POOL-SIZE"}.</li>
     * <li>Replace {@code '_'} by {@code '.'} and add as an alias, e.g. {@code "com_ACME_size"} becomes {@code "com.ACME.size"}
     * and {@code "SERVER_EXECUTOR-SERVICE_MAX-POOL-SIZE"} becomes {@code "SERVER.EXECUTOR-SERVICE.MAX-POOL-SIZE"}. This mapping
     * is added primarily to support mixed case config keys such as {@code "app.someCamelCaseKey"}.</li>
     * <li>Convert the result of step 2 to lowercase and add as an alias, e.g. {@code "com.ACME.size"} becomes
     * {@code "com.acme.size"} and {@code "SERVER.EXECUTOR-SERVICE.MAX-POOL-SIZE"} becomes
     * {@code "server.executor-service.max-pool-size"}.
     * </li>
     * </ol>
     *
     * @param env The environment variables.
     * @return An unmodifiable copy of {@code env} with aliases added.
     */
    public static Map<String, String> expand(final Map<String, String> env) {
        final Map<String, String> result = new HashMap<>(env.size());
        env.forEach((name, value) -> {
            result.put(name, value);
            if (shouldAlias(name)) {
                String alias = DASH_PATTERN.matcher(name).replaceAll(DASH);
                alias = alias.replace(UNDERSCORE_CHAR, DOT_CHAR);
                result.put(alias, value);
                result.put(alias.toLowerCase(), value);
            }
        });

        return unmodifiableMap(result);
    }

    private EnvironmentVariables() {
    }
}<|MERGE_RESOLUTION|>--- conflicted
+++ resolved
@@ -50,10 +50,6 @@
  * an additional mapping is required to produce a matching alias. Given that it must map from legal environment variable names
  * and reduce the chances of inadvertent mappings, a verbose mapping is used: {@code "_dash_"} substrings (upper and lower case)
  * are first replaced by {@code '-'}. See {@link #expand()} for the aliases produced.
-<<<<<<< HEAD
- *
-=======
->>>>>>> 75d5343f
  */
 public final class EnvironmentVariables {
     private static final Pattern DASH_PATTERN = Pattern.compile("_dash_|_DASH_");
