/*
 * Copyright (c) 2018, 2020 Oracle and/or its affiliates.
 *
 * Licensed under the Apache License, Version 2.0 (the "License");
 * you may not use this file except in compliance with the License.
 * You may obtain a copy of the License at
 *
 *     http://www.apache.org/licenses/LICENSE-2.0
 *
 * Unless required by applicable law or agreed to in writing, software
 * distributed under the License is distributed on an "AS IS" BASIS,
 * WITHOUT WARRANTIES OR CONDITIONS OF ANY KIND, either express or implied.
 * See the License for the specific language governing permissions and
 * limitations under the License.
 */
package io.helidon.metrics;

import java.math.BigDecimal;
import java.math.BigInteger;
import java.util.ArrayList;
import java.util.Arrays;
import java.util.Collections;
import java.util.Comparator;
import java.util.HashMap;
import java.util.HashSet;
import java.util.List;
import java.util.Map;
import java.util.Objects;
import java.util.Optional;
import java.util.Set;
import java.util.function.BiConsumer;
import java.util.function.Function;
import java.util.function.Supplier;
import java.util.logging.Logger;
import java.util.stream.Collectors;
import java.util.stream.Stream;

import javax.json.Json;
import javax.json.JsonArray;
import javax.json.JsonArrayBuilder;
import javax.json.JsonBuilderFactory;
import javax.json.JsonObject;
import javax.json.JsonObjectBuilder;
import javax.json.JsonStructure;
import javax.json.JsonValue;

import io.helidon.common.http.Http;
import io.helidon.common.http.MediaType;
import io.helidon.config.Config;
import io.helidon.config.DeprecatedConfig;
import io.helidon.media.common.MessageBodyWriter;
import io.helidon.media.jsonp.JsonpSupport;
import io.helidon.webserver.Handler;
import io.helidon.webserver.RequestHeaders;
import io.helidon.webserver.Routing;
import io.helidon.webserver.ServerRequest;
import io.helidon.webserver.ServerResponse;
import io.helidon.webserver.Service;
import io.helidon.webserver.cors.CorsEnabledServiceHelper;
import io.helidon.webserver.cors.CrossOriginConfig;

import org.eclipse.microprofile.metrics.Counter;
import org.eclipse.microprofile.metrics.Metadata;
import org.eclipse.microprofile.metrics.Meter;
import org.eclipse.microprofile.metrics.Metric;
import org.eclipse.microprofile.metrics.MetricID;
import org.eclipse.microprofile.metrics.MetricRegistry;
import org.eclipse.microprofile.metrics.MetricType;
import org.eclipse.microprofile.metrics.MetricUnits;
import org.eclipse.microprofile.metrics.SimpleTimer;
import org.eclipse.microprofile.metrics.Tag;

import static io.helidon.webserver.cors.CorsEnabledServiceHelper.CORS_CONFIG_KEY;

/**
 * Support for metrics for Helidon Web Server.
 *
 * <p>
 * By defaults creates the /metrics endpoint with three sub-paths: application,
 * vendor and base.
 * <p>
 * To register with web server:
 * <pre>{@code
 * Routing.builder()
 *        .register(MetricsSupport.create())
 * }</pre>
 * <p>
 * This class supports finer grained configuration using Helidon Config:
 * {@link #create(Config)}. The following configuration parameters can be used:
 * <table border="1">
 * <caption>Configuration parameters</caption>
 * <tr><th>key</th><th>default value</th><th>description</th></tr>
 * <tr><td>helidon.metrics.context</td><td>/metrics</td><td>Context root under
 * which the rest endpoints are available</td></tr>
 * <tr><td>helidon.metrics.base.${metricName}.enabled</td><td>true</td><td>Can
 * control which base metrics are exposed, set to false to disable a base
 * metric</td></tr>
 * </table>
 * <p>
 * The application metrics registry is then available as follows:
 * <pre>{@code
 *  req.context().get(MetricRegistry.class).ifPresent(reg -> reg.counter("myCounter").inc());
 * }</pre>
 */
public final class MetricsSupport implements Service {

    private static final JsonBuilderFactory JSON = Json.createBuilderFactory(Collections.emptyMap());
    private static final String DEFAULT_CONTEXT = "/metrics";
    private static final String SERVICE_NAME = "Metrics";

    private static final MessageBodyWriter<JsonStructure> JSONP_WRITER = JsonpSupport.writer();

    private final String context;
    private final RegistryFactory rf;
    private final CorsEnabledServiceHelper corsEnabledServiceHelper;

    private static final Logger LOGGER = Logger.getLogger(MetricsSupport.class.getName());

    private MetricsSupport(Builder builder) {
        this.rf = builder.registryFactory.get();
        this.context = builder.context;
        corsEnabledServiceHelper = CorsEnabledServiceHelper.create(SERVICE_NAME, builder.crossOriginConfig);
    }

    /**
     * Create an instance to be registered with Web Server with all defaults.
     *
     * @return a new instance built with default values (for context, base
     * metrics enabled)
     */
    public static MetricsSupport create() {
        return MetricsSupport.builder().build();
    }

    /**
     * Create an instance to be registered with Web Server maybe overriding
     * default values with configured values.
     *
     * @param config Config instance to use to (maybe) override configuration of
     * this component. See class javadoc for supported configuration keys.
     * @return a new instance configured withe config provided
     */
    public static MetricsSupport create(Config config) {
        return builder().config(config).build();
    }

    static JsonObjectBuilder createMergingJsonObjectBuilder(JsonObjectBuilder delegate) {
        return new MergingJsonObjectBuilder(delegate);
    }

    /**
     * Create a new builder to construct an instance.
     *
     * @return A new builder instance
     */
    public static Builder builder() {
        return new Builder();
    }

    private static MediaType findBestAccepted(RequestHeaders headers) {
        Optional<MediaType> mediaType = headers.bestAccepted(MediaType.TEXT_PLAIN, MediaType.APPLICATION_JSON);
        return mediaType.orElse(null);
    }

    private static void getAll(ServerRequest req, ServerResponse res, Registry registry) {
        if (registry.empty()) {
            res.status(Http.Status.NO_CONTENT_204);
            res.send();
            return;
        }

        MediaType mediaType = findBestAccepted(req.headers());
        if (mediaType == MediaType.APPLICATION_JSON) {
            sendJson(res, toJsonData(registry));
        } else if (mediaType == MediaType.TEXT_PLAIN) {
            res.send(toPrometheusData(registry));
        } else {
            res.status(Http.Status.NOT_ACCEPTABLE_406);
            res.send();
        }
    }

    private void optionsAll(ServerRequest req, ServerResponse res, Registry registry) {
        if (registry.empty()) {
            res.status(Http.Status.NO_CONTENT_204);
            res.send();
            return;
        }

        if (req.headers().isAccepted(MediaType.APPLICATION_JSON)) {
            sendJson(res, toJsonMeta(registry));
        } else {
            res.status(Http.Status.NOT_ACCEPTABLE_406);
            res.send();
        }

    }

    static String toPrometheusData(Registry... registries) {
        return Arrays.stream(registries)
                .filter(r -> !r.empty())
                .map(MetricsSupport::toPrometheusData)
                .collect(Collectors.joining());
    }

    static String toPrometheusData(Registry registry) {
        StringBuilder builder = new StringBuilder();
        Set<String> serialized = new HashSet<>();
        registry.stream()
                .sorted(Map.Entry.comparingByKey())
                .forEach(entry -> {
                    String name = entry.getKey().getName();
                    if (!serialized.contains(name)) {
                        toPrometheusData(builder, entry.getKey(), entry.getValue(), true);
                        serialized.add(name);
                    } else {
                        toPrometheusData(builder, entry.getKey(), entry.getValue(), false);
                    }
                });
        return builder.toString();
    }

    /**
     * Formats a metric in Prometheus format.
     *
     * @param metricID the {@code MetricID} for the metric to be formatted
     * @param metric the {@code Metric} containing the data to be formatted
     * @param withHelpType flag controlling serialization of HELP and TYPE
     * @return metric info in Prometheus format
     */
    public static String toPrometheusData(MetricID metricID, Metric metric, boolean withHelpType) {
        final StringBuilder sb = new StringBuilder();
        checkMetricTypeThenRun(sb, metricID, metric, withHelpType);
        return sb.toString();
    }

    /**
     * Formats a metric in Prometheus format.
     *
     * @param name the name of the metric
     * @param metric the {@code Metric} containing the data to be formatted
     * @param withHelpType flag controlling serialization of HELP and TYPE
     * @return metric info in Prometheus format
     */
    public static String toPrometheusData(String name, Metric metric, boolean withHelpType) {
        return toPrometheusData(new MetricID(name), metric, withHelpType);
    }

    /**
     * Returns the Prometheus data for the specified {@link Metric}.
     * <p>
     * Not every {@code Metric} supports conversion to Prometheus data. This
     * method checks the metric first before performing the conversion, throwing
     * an {@code IllegalArgumentException} if the metric cannot be converted.
     *
     * @param metricID the {@code MetricID} for the metric to convert
     * @param metric the {@code Metric} to convert to Prometheus format
     * @param withHelpType flag controlling serialization of HELP and TYPE
     * @return {@code String} containing the Prometheus data
     */
    static void toPrometheusData(StringBuilder sb, MetricID metricID, Metric metric, boolean withHelpType) {
        checkMetricTypeThenRun(sb, metricID, metric, withHelpType);
    }

    private static void checkMetricTypeThenRun(StringBuilder sb, MetricID metricID, Metric metric,
                                               boolean withHelpType) {
        Objects.requireNonNull(metric);

        if (!(metric instanceof HelidonMetric)) {
            throw new IllegalArgumentException(String.format(
                    "Metric of type %s is expected to implement %s but does not",
                    metric.getClass().getName(),
                    HelidonMetric.class.getName()));
        }

        ((HelidonMetric) metric).prometheusData(sb, metricID, withHelpType);
    }

    // unit testable
    static JsonObject toJsonData(Registry... registries) {
        return toJson(MetricsSupport::toJsonData, registries);
    }

    static JsonObject toJsonData(Registry registry) {
        return toJson(
                (builder, entry) -> entry.getValue().jsonData(builder, entry.getKey()),
                registry);
    }

    static JsonObject toJsonMeta(Registry... registries) {
        return toJson(MetricsSupport::toJsonMeta, registries);
    }

    static JsonObject toJsonMeta(Registry registry) {
        return toJson((builder, entry) -> {
            final MetricID metricID = entry.getKey();
            final HelidonMetric metric = entry.getValue();
            final List<MetricID> sameNamedIDs = registry.metricIDsForName(metricID.getName());
            metric.jsonMeta(builder, sameNamedIDs);
                }, registry);
    }

    private static JsonObject toJson(Function<Registry, JsonObject> fn, Registry... registries) {
        return Arrays.stream(registries)
                .filter(r -> !r.empty())
                .collect(JSON::createObjectBuilder,
                        (builder, registry) -> accumulateJson(builder, registry, fn),
                        JsonObjectBuilder::addAll)
                .build();
    }

    private static void accumulateJson(JsonObjectBuilder builder, Registry registry,
            Function<Registry, JsonObject> fn) {
        builder.add(registry.type(), fn.apply(registry));
    }

    private static JsonObject toJson(
            BiConsumer<JsonObjectBuilder, ? super Map.Entry<MetricID, HelidonMetric>> accumulator,
            Registry registry) {

        return registry.stream()
                .sorted(Comparator.comparing(Map.Entry::getKey))
                .collect(() -> new MergingJsonObjectBuilder(JSON.createObjectBuilder()),
                        accumulator,
                        JsonObjectBuilder::addAll
                )
                .build();
    }

    /**
     * Configure vendor metrics on the provided routing. This method is
     * exclusive to {@link #update(io.helidon.webserver.Routing.Rules)} (e.g.
     * you should not use both, as otherwise you would duplicate the metrics)
     *
     * @param routingName name of the routing (may be null)
     * @param rules routing builder or routing rules
     */
    public void configureVendorMetrics(String routingName,
            Routing.Rules rules) {
        String metricPrefix = (null == routingName ? "" : routingName + ".") + "requests.";

        /*
         * For each metric, create the metric ID to harvest any config-generated
         * tags.
         */
        Registry vendor = rf.getARegistry(MetricRegistry.Type.VENDOR);
        Counter totalCount = vendor.counter(Metadata.builder()
                .withName(metricPrefix + "count")
                .withDisplayName("Total number of HTTP requests")
                .withDescription("Each request (regardless of HTTP method) will increase this counter")
                .withType(MetricType.COUNTER)
                .withUnit(MetricUnits.NONE)
                .build());

        Meter totalMeter = vendor.meter(Metadata.builder()
                .withName(metricPrefix + "meter")
                .withDisplayName("Meter for overall HTTP requests")
                .withDescription("Each request will mark the meter to see overall throughput")
                .withType(MetricType.METERED)
                .withUnit(MetricUnits.NONE)
                .build());

        rules.any((req, res) -> {
            totalCount.inc();
            totalMeter.mark();
            req.next();
        });
    }

    /**
     * Configure metrics endpoint on the provided routing rules. This method
     * just adds the endpoint {@code /metrics} (or appropriate one as
     * configured). For simple routings, just register {@code MetricsSupport}
     * instance. This method is exclusive to
     * {@link #update(io.helidon.webserver.Routing.Rules)} (e.g. you should not
     * use both, as otherwise you would register the endpoint twice)
     *
     * @param rules routing rules (also accepts
     * {@link io.helidon.webserver.Routing.Builder}
     */
    public void configureEndpoint(Routing.Rules rules) {
        Registry base = rf.getARegistry(MetricRegistry.Type.BASE);
        Registry vendor = rf.getARegistry(MetricRegistry.Type.VENDOR);
        Registry app = rf.getARegistry(MetricRegistry.Type.APPLICATION);

        // CORS first
        rules.any(context, corsEnabledServiceHelper.processor());

        // register the metric registry and factory to be available to all
        rules.any(new MetricsContextHandler(app, rf));

        // routing to root of metrics
        rules.get(context, (req, res) -> getMultiple(req, res, base, app, vendor))
                .options(context, (req, res) -> optionsMultiple(req, res, base, app, vendor));

        // routing to each scope
        Stream.of(app, base, vendor)
                .forEach(registry -> {
                    String type = registry.type();

                    rules.get(context + "/" + type, (req, res) -> getAll(req, res, registry))
                            .get(context + "/" + type + "/{metric}", (req, res) -> getByName(req, res, registry))
                            .options(context + "/" + type, (req, res) -> optionsAll(req, res, registry))
                            .options(context + "/" + type + "/{metric}", (req, res) -> optionsOne(req, res, registry));
                });
    }

    /**
     * Method invoked by the web server to update routing rules. Register this
     * instance with webserver through
     * {@link io.helidon.webserver.Routing.Builder#register(io.helidon.webserver.Service...)}
     * rather than calling this method directly. If multiple sockets (and
     * routings) should be supported, you can use the
     * {@link #configureEndpoint(io.helidon.webserver.Routing.Rules)}, and
     * {@link #configureVendorMetrics(String, io.helidon.webserver.Routing.Rules)}
     * methods.
     *
     * @param rules a routing rules to update
     */
    @Override
    public void update(Routing.Rules rules) {
        configureVendorMetrics(null, rules);
        configureEndpoint(rules);
    }

<<<<<<< HEAD
    /**
     * Creates a {@link Handler} that measures endpoint invocations using a {@link SimpleTimer} metric.
     * <p>
     * A frequent use is by callers needing to add {@code SimpleTimer} measurement around a service endpoint:
     * <pre>{@code
     *     .get("/",
     *         MetricsSupport.restResource(this.getClass().getName(), "getDefaultMessageHandler"),
     *         this::getDefaultMessageHandler)
     * }</pre>
     * </p>
     * @param className name of the class to use in the {@code SimpleMetric}'s tags
     * @param methodName name of the method to use in the {@code SimpleMetric}'s tags
     * @return {@code Handler} that uses a {@code SimpleTimer} around the rest of the endpoint request processing
     */
    public Handler restResource(String className, String methodName) {
        Tag[] tags = {new Tag("class", className), new Tag("method", methodName)};
        Registry app = rf.getARegistry(MetricRegistry.Type.APPLICATION);
        Metadata metadata = Metadata.builder()
                .withName("REST_request")
                .withDisplayName("REST request simple timer")
                .withDescription("REST request metric for invocations and elapsed time for " + className + "#" + methodName)
                .withType(MetricType.SIMPLE_TIMER)
                .withUnit(MetricUnits.NONE) // by spec, units for SimpleTimer applies to the count
                .notReusable()
                .build();
        SimpleTimer simpleTimer = app.simpleTimer(metadata, tags);
        return (ServerRequest request, ServerResponse response) -> {
            simpleTimer.time((Runnable) request::next);
        };
    }

    /**
     * Creates a {@link Handler} that measures endpoint invocations using a {@link SimpleTimer} metric.
     * <p>
     * A frequent use is by callers needing to add {@code SimpleTimer} measurement around a service endpoint:
     * <pre>{@code
     *     .get("/",
     *         MetricsSupport.restResource(this.getClass().getName(), "getDefaultMessageHandler"),
     *         this::getDefaultMessageHandler)
     * }</pre>
     * </p>
     * @param service the service object; its class name is used as the class name in the {@code SimpleMetric} tag
     * @param methodName name of the method to use in the {@code SimpleMetric}'s tags
     * @return {@code Handler} that uses a {@code SimpleTimer} around the rest of the endpoint request processing
     */
    public Handler restResource(Object service, String methodName) {
        return restResource(service.getClass().getName(), methodName);
    }

=======
>>>>>>> cbb88d8d
    private void getByName(ServerRequest req, ServerResponse res, Registry registry) {
        String metricName = req.path().param("metric");

        registry.getOptionalMetricEntry(metricName)
                .ifPresentOrElse(entry -> {
                    MediaType mediaType = findBestAccepted(req.headers());
                    if (mediaType == MediaType.APPLICATION_JSON) {
                        sendJson(res, jsonDataByName(registry, metricName));
                    } else if (mediaType == MediaType.TEXT_PLAIN) {
                        res.send(prometheusDataByName(registry, metricName));
                    } else {
                        res.status(Http.Status.NOT_ACCEPTABLE_406);
                        res.send();
                    }
                }, () -> {
                    res.status(Http.Status.NOT_FOUND_404);
                    res.send();
                });
    }

    static JsonObject jsonDataByName(Registry registry, String metricName) {
        JsonObjectBuilder builder = new MetricsSupport.MergingJsonObjectBuilder(JSON.createObjectBuilder());
        for (Map.Entry<MetricID, HelidonMetric> metricEntry : registry.getMetricsByName(metricName)) {
            metricEntry.getValue()
                    .jsonData(builder, metricEntry.getKey());
        }
        return builder.build();
    }

    static String prometheusDataByName(Registry registry, String metricName) {
        final StringBuilder sb = new StringBuilder();
        boolean isFirst = true;
        for (Map.Entry<MetricID, HelidonMetric> metricEntry : registry.getMetricsByName(metricName)) {
            metricEntry.getValue()
                    .prometheusData(sb, metricEntry.getKey(), isFirst);
            isFirst = false;
        }
        return sb.toString();
    }

    private static void sendJson(ServerResponse res, JsonObject object) {
        res.send(JSONP_WRITER.marshall(object));
    }

    private void getMultiple(ServerRequest req, ServerResponse res, Registry... registries) {
        MediaType mediaType = findBestAccepted(req.headers());
        if (mediaType == MediaType.APPLICATION_JSON) {
            sendJson(res, toJsonData(registries));
        } else if (mediaType == MediaType.TEXT_PLAIN) {
            res.send(toPrometheusData(registries));
        } else {
            res.status(Http.Status.NOT_ACCEPTABLE_406);
            res.send();
        }
    }

    private void optionsMultiple(ServerRequest req, ServerResponse res, Registry... registries) {
        if (req.headers().isAccepted(MediaType.APPLICATION_JSON)) {
            sendJson(res, toJsonMeta(registries));
        } else {
            res.status(Http.Status.NOT_ACCEPTABLE_406);
            res.send();
        }
    }

    private void optionsOne(ServerRequest req, ServerResponse res, Registry registry) {
        String metricName = req.path().param("metric");

        registry.getOptionalMetricWithIDsEntry(metricName)
                .ifPresentOrElse(entry -> {
                    if (req.headers().isAccepted(MediaType.APPLICATION_JSON)) {
                        JsonObjectBuilder builder = JSON.createObjectBuilder();
                        HelidonMetric.class.cast(entry.getKey()).jsonMeta(builder, entry.getValue());
                        sendJson(res, builder.build());
                    } else {
                        res.status(Http.Status.NOT_ACCEPTABLE_406);
                        res.send();
                    }
                }, () -> {
                    res.status(Http.Status.NO_CONTENT_204);
                    res.send();
                });
    }

    /**
     * A fluent API builder to build instances of {@link MetricsSupport}.
     */
    public static final class Builder implements io.helidon.common.Builder<MetricsSupport> {

        private Supplier<RegistryFactory> registryFactory;
        private String context = DEFAULT_CONTEXT;
        private Config config = Config.empty();
        private CrossOriginConfig crossOriginConfig = null;

        private Builder() {

        }

        @Override
        public MetricsSupport build() {
            if (null == registryFactory) {
                registryFactory = () -> RegistryFactory.getInstance(config);
            }
            return new MetricsSupport(this);
        }

        /**
         * Override default configuration.
         *
         * @param config configuration instance
         * @return updated builder instance
         * @see MetricsSupport for details about configuration keys
         */
        public Builder config(Config config) {
            this.config = config;

            // align with health checks
            DeprecatedConfig.get(config, "web-context", "context")
                    .asString()
                    .ifPresent(this::webContext);

            config.get(CORS_CONFIG_KEY)
                    .as(CrossOriginConfig::create)
                    .ifPresent(this::crossOriginConfig);

            if (!config.get(BaseRegistry.BASE_ENABLED_KEY).asBoolean().orElse(true)) {
                LOGGER.finest("Metrics support for base metrics is disabled in configuration");
            }
            return this;
        }

        /**
         * If you want to have mutliple registry factories with different
         * endpoints, you may create them using
         * {@link RegistryFactory#create(io.helidon.config.Config)} or
         * {@link RegistryFactory#create()} and create multiple
         * {@link io.helidon.metrics.MetricsSupport} instances with different
         * {@link #webContext(String)} contexts}.
         * <p>
         * If this method is not called,
         * {@link io.helidon.metrics.MetricsSupport} would use the shared
         * instance as provided by
         * {@link io.helidon.metrics.RegistryFactory#getInstance(io.helidon.config.Config)}
         *
         * @param factory factory to use in this metric support
         * @return updated builder instance
         */
        public Builder registryFactory(RegistryFactory factory) {
            registryFactory = () -> factory;
            return this;
        }

        /**
         * Set a new root context for REST API of metrics.
         *
         * @param path context to use
         * @return updated builder instance
         */
        public Builder webContext(String path) {
            if (path.startsWith("/")) {
                this.context = path;
            } else {
                this.context = "/" + path;
            }
            return this;
        }

        /**
         * Set the CORS config from the specified {@code CrossOriginConfig} object.
         *
         * @param crossOriginConfig {@code CrossOriginConfig} containing CORS set-up
         * @return updated builder instance
         */
        public Builder crossOriginConfig(CrossOriginConfig crossOriginConfig) {
            Objects.requireNonNull(crossOriginConfig, "CrossOriginConfig must be non-null");
            this.crossOriginConfig = crossOriginConfig;
            return this;
        }
    }

    // this class is created for cleaner tracing of web server handlers
    private static final class MetricsContextHandler implements Handler {

        private final Registry appRegistry;
        private final RegistryFactory registryFactory;

        private MetricsContextHandler(Registry appRegistry, RegistryFactory registryFactory) {
            this.appRegistry = appRegistry;
            this.registryFactory = registryFactory;
        }

        @Override
        public void accept(ServerRequest req, ServerResponse res) {
            req.context().register(appRegistry);
            req.context().register(registryFactory);
            req.next();
        }
    }

    /**
     * A {@code JsonObjectBuilder} that aggregates, rather than overwrites, when
     * the caller adds objects or arrays with the same name.
     * <p>
     * This builder is tuned to the needs of reporting metrics metadata. Metrics
     * which share the same name but have different tags and have multiple
     * values (called samples) need to appear in the data output as one
     * object with the common name. The name of each sample in the output is
     * decorated with the tags for the sample's parent metric. For example:
     * <p>
     * <pre><code>
     * "carsMeter": {
     * "count;colour=red" : 0,
     * "meanRate;colour=red" : 0,
     * "oneMinRate;colour=red" : 0,
     * "fiveMinRate;colour=red" : 0,
     * "fifteenMinRate;colour=red" : 0,
     * "count;colour=blue" : 0,
     * "meanRate;colour=blue" : 0,
     * "oneMinRate;colour=blue" : 0,
     * "fiveMinRate;colour=blue" : 0,
     * "fifteenMinRate;colour=blue" : 0
     * }
     * </code></pre>
     * <p>
     * The metadata output (as opposed to the data output) must collect tag
     * information from actual instances of the metric under the overall metadata
     * object. This example reflects two instances of the {@code barVal} gauge
     * which have tags of "store" and "component."
     * <pre><code>
     * "barVal": {
     * "unit": "megabytes",
     * "type": "gauge",
     * "tags": [
     *   [
     *     "store=webshop",
     *     "component=backend"
     *   ],
     *   [
     *     "store=webshop",
     *     "component=frontend"
     *   ]
     * ]
     * }
     * </code></pre>
     */
    static final class MergingJsonObjectBuilder implements JsonObjectBuilder {

        private final JsonObjectBuilder delegate;

        private final Map<String, List<JsonObject>> subValuesMap = new HashMap<>();
        private final Map<String, List<JsonArray>> subArraysMap = new HashMap<>();

        MergingJsonObjectBuilder(JsonObjectBuilder delegate) {
            this.delegate = delegate;
        }

        @Override
        public JsonObjectBuilder add(String name, JsonObjectBuilder subBuilder) {
            final JsonObject ob = subBuilder.build();
            delegate.add(name, JSON.createObjectBuilder(ob));
            List<JsonObject> subValues;
            if (subValuesMap.containsKey(name)) {
                subValues = subValuesMap.get(name);
            } else {
                subValues = new ArrayList<>();
                subValuesMap.put(name, subValues);
            }
            subValues.add(ob);
            return this;
        }

        @Override
        public JsonObjectBuilder add(String name, JsonArrayBuilder arrayBuilder) {
            final JsonArray array = arrayBuilder.build();
            delegate.add(name, JSON.createArrayBuilder(array));
            List<JsonArray> subArrays;
            if (subArraysMap.containsKey(name)) {
                subArrays = subArraysMap.get(name);
            } else {
                subArrays = new ArrayList<>();
                subArraysMap.put(name, subArrays);
            }
            subArrays.add(array);
            return this;
        }

        @Override
        public JsonObjectBuilder add(String arg0, JsonValue arg1) {
            delegate.add(arg0, arg1);
            return this;
        }

        @Override
        public JsonObjectBuilder add(String arg0, String arg1) {
            delegate.add(arg0, arg1);
            return this;
        }

        @Override
        public JsonObjectBuilder add(String arg0, BigInteger arg1) {
            delegate.add(arg0, arg1);
            return this;
        }

        @Override
        public JsonObjectBuilder add(String arg0, BigDecimal arg1) {
            delegate.add(arg0, arg1);
            return this;
        }

        @Override
        public JsonObjectBuilder add(String arg0, int arg1) {
            delegate.add(arg0, arg1);
            return this;
        }

        @Override
        public JsonObjectBuilder add(String arg0, long arg1) {
            delegate.add(arg0, arg1);
            return this;
        }

        @Override
        public JsonObjectBuilder add(String arg0, double arg1) {
            delegate.add(arg0, arg1);
            return this;
        }

        @Override
        public JsonObjectBuilder add(String arg0, boolean arg1) {
            delegate.add(arg0, arg1);
            return this;
        }

        @Override
        public JsonObjectBuilder addNull(String arg0) {
            delegate.addNull(arg0);
            return this;
        }

        @Override
        public JsonObjectBuilder addAll(JsonObjectBuilder builder) {
            delegate.addAll(builder);
            return this;
        }

        @Override
        public JsonObjectBuilder remove(String name) {
            delegate.remove(name);
            return this;
        }

        @Override
        public JsonObject build() {
            final JsonObject beforeMerging = delegate.build();
            if (subValuesMap.isEmpty() && subArraysMap.isEmpty()) {
                return beforeMerging;
            }
            final JsonObjectBuilder mainBuilder = JSON.createObjectBuilder(beforeMerging);
            subValuesMap.entrySet().stream()
                    .forEach(entry -> {
                        final JsonObjectBuilder metricBuilder = JSON.createObjectBuilder();
                        for (JsonObject subObject : entry.getValue()) {
                            final JsonObjectBuilder subBuilder = JSON.createObjectBuilder(subObject);
                            metricBuilder.addAll(subBuilder);
                        }
                        mainBuilder.add(entry.getKey(), metricBuilder);
                    });

            subArraysMap.entrySet().stream()
                    .forEach(entry -> {
                        final JsonArrayBuilder arrayBuilder = JSON.createArrayBuilder();
                        for (JsonArray subArray : entry.getValue()) {
                            final JsonArrayBuilder subArrayBuilder = JSON.createArrayBuilder(subArray);
                            arrayBuilder.add(subArrayBuilder);
                        }
                        mainBuilder.add(entry.getKey(), arrayBuilder);
                    });

            return mainBuilder.build();
        }

        @Override
        public String toString() {
            return delegate.toString();
        }
    }
}<|MERGE_RESOLUTION|>--- conflicted
+++ resolved
@@ -423,7 +423,7 @@
         configureEndpoint(rules);
     }
 
-<<<<<<< HEAD
+    private void getByName(ServerRequest req, ServerResponse res, Registry registry) {
     /**
      * Creates a {@link Handler} that measures endpoint invocations using a {@link SimpleTimer} metric.
      * <p>
@@ -473,8 +473,6 @@
         return restResource(service.getClass().getName(), methodName);
     }
 
-=======
->>>>>>> cbb88d8d
     private void getByName(ServerRequest req, ServerResponse res, Registry registry) {
         String metricName = req.path().param("metric");
 
