--- conflicted
+++ resolved
@@ -99,7 +99,6 @@
         counter.inc(17);
         wrappingCounter.inc(17);
 
-<<<<<<< HEAD
         String expected = "# TYPE base_theName counter\n"
                 + "# HELP base_theName theDescription\n"
                 + "base_theName{a=\"b\",c=\"d\"} 17\n";
@@ -109,17 +108,6 @@
         expected = "# TYPE base_theName counter\n"
                 + "# HELP base_theName theDescription\n"
                 + "base_theName{a=\"b\",c=\"d\"} 49\n";
-=======
-        String expected = "# TYPE base:the_name counter\n"
-                + "# HELP base:the_name theDescription\n"
-                + "base:the_name 17\n";
-
-        assertThat(counter.prometheusData(), is(expected));
-
-        expected = "# TYPE base:the_name counter\n"
-                + "# HELP base:the_name theDescription\n"
-                + "base:the_name 49\n";
->>>>>>> aeb3db23
         assertThat(wrappingCounter.prometheusData(), is(expected));
     }
 
