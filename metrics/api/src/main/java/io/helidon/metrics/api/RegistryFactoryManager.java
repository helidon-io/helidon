--- conflicted
+++ resolved
@@ -65,12 +65,8 @@
     private static final RegistryFactoryProvider NO_OP_FACTORY_PROVIDER = (metricsSettings) -> NoOpRegistryFactory.create();
 
     // Might be changed via getInstance(MetricsSettings).
-<<<<<<< HEAD
-    private static MetricsSettings metricsSettings = MetricsSettings.create();
-=======
     private static MetricsSettings metricsSettings = MetricsSettings.create(
             Config.create().get(MetricsSettings.Builder.METRICS_CONFIG_KEY));
->>>>>>> 5e656162
 
     // Instance managed and returned by the {@link getInstance} methods. Use the latest-provided metrics settings.
     private static final LazyValue<RegistryFactory> INSTANCE = LazyValue.create(() -> create(metricsSettings));
