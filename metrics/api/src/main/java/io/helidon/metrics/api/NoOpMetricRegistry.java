--- conflicted
+++ resolved
@@ -1,5 +1,5 @@
 /*
- * Copyright (c) 2021, 2022 Oracle and/or its affiliates.
+ * Copyright (c) 2021 Oracle and/or its affiliates.
  *
  * Licensed under the Apache License, Version 2.0 (the "License");
  * you may not use this file except in compliance with the License.
@@ -17,8 +17,6 @@
 
 import java.util.Map;
 import java.util.function.BiFunction;
-import java.util.function.Function;
-import java.util.function.Supplier;
 
 import org.eclipse.microprofile.metrics.Gauge;
 import org.eclipse.microprofile.metrics.Metadata;
@@ -31,11 +29,7 @@
  */
 class NoOpMetricRegistry extends AbstractRegistry<NoOpMetric> {
 
-<<<<<<< HEAD
-    static final Map<MetricType, BiFunction<String, Metadata, NoOpMetric>> NO_OP_METRIC_FACTORIES =
-=======
     private static final Map<MetricType, BiFunction<String, Metadata, NoOpMetric>> NO_OP_METRIC_FACTORIES =
->>>>>>> 5e656162
             Map.of(MetricType.COUNTER, NoOpMetricImpl.NoOpCounterImpl::create,
                    MetricType.GAUGE, NoOpMetricImpl.NoOpGaugeImpl::create,
                    MetricType.HISTOGRAM, NoOpMetricImpl.NoOpHistogramImpl::create,
@@ -52,7 +46,7 @@
 
 
     private NoOpMetricRegistry(MetricRegistry.Type type) {
-        super(type, NoOpMetric.class, REGISTRY_SETTINGS);
+        super(type, NoOpMetric.class);
     }
 
     @Override
@@ -70,8 +64,13 @@
     }
 
     @Override
+    protected RegistrySettings registrySettings() {
+        return REGISTRY_SETTINGS;
+    }
+
+    @Override
     protected <T extends Metric> NoOpMetricImpl toImpl(Metadata metadata, T metric) {
-        String registryTypeName = type();
+        String registryTypeName = registryType().getName();
         MetricType metricType = AbstractRegistry.deriveType(metadata.getTypeRaw(), metric);
         switch (metricType) {
         case COUNTER:
@@ -105,18 +104,4 @@
                       NoOpMetricImpl.NoOpTimerImpl.class, MetricType.TIMER,
                       NoOpMetricImpl.NoOpSimpleTimerImpl.class, MetricType.SIMPLE_TIMER);
     }
-
-    @Override
-    protected <T, R extends Number> Gauge<R> createGauge(Metadata metadata, T object, Function<T, R> func) {
-        return NoOpMetricImpl.NoOpGaugeImpl.create(type(),
-                                                   metadata,
-                                                   () -> func.apply(object));
-    }
-
-    @Override
-    protected <R extends Number> Gauge<R> createGauge(Metadata metadata, Supplier<R> supplier) {
-        return NoOpMetricImpl.NoOpGaugeImpl.create(type(),
-                                                  metadata,
-                                                  () -> supplier.get());
-    }
 }