--- conflicted
+++ resolved
@@ -24,11 +24,7 @@
     <parent>
         <groupId>io.helidon.security.abac</groupId>
         <artifactId>helidon-security-abac-project</artifactId>
-<<<<<<< HEAD
-        <version>1.4.1</version>
-=======
         <version>1.4.2-SNAPSHOT</version>
->>>>>>> 75f5dd1b
     </parent>
     <artifactId>helidon-security-abac-role</artifactId>
     <name>Helidon Security Validators Role</name>
