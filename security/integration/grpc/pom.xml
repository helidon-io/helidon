<?xml version="1.0" encoding="UTF-8"?>
<!--

    Copyright (c) 2017, 2022 Oracle and/or its affiliates.

    Licensed under the Apache License, Version 2.0 (the "License");
    you may not use this file except in compliance with the License.
    You may obtain a copy of the License at

        http://www.apache.org/licenses/LICENSE-2.0

    Unless required by applicable law or agreed to in writing, software
    distributed under the License is distributed on an "AS IS" BASIS,
    WITHOUT WARRANTIES OR CONDITIONS OF ANY KIND, either express or implied.
    See the License for the specific language governing permissions and
    limitations under the License.

-->

<project xmlns:xsi="http://www.w3.org/2001/XMLSchema-instance"
        xmlns="http://maven.apache.org/POM/4.0.0"
        xsi:schemaLocation="http://maven.apache.org/POM/4.0.0 http://maven.apache.org/xsd/maven-4.0.0.xsd">
    <modelVersion>4.0.0</modelVersion>
    <parent>
        <groupId>io.helidon.security.integration</groupId>
        <artifactId>helidon-security-integration-project</artifactId>
<<<<<<< HEAD
        <version>3.0.0-SNAPSHOT</version>
=======
        <version>2.4.3-SNAPSHOT</version>
>>>>>>> 5e656162
    </parent>
    <artifactId>helidon-security-integration-grpc</artifactId>
    <name>Helidon Security Integration gRPC Server</name>

    <dependencies>
        <dependency>
            <groupId>io.helidon.security</groupId>
            <artifactId>helidon-security</artifactId>
        </dependency>
        <dependency>
            <groupId>io.helidon.security.integration</groupId>
            <artifactId>helidon-security-integration-common</artifactId>
        </dependency>
        <dependency>
            <groupId>io.helidon.config</groupId>
            <artifactId>helidon-config</artifactId>
        </dependency>
        <dependency>
            <groupId>io.helidon.grpc</groupId>
            <artifactId>helidon-grpc-server</artifactId>
            <scope>provided</scope>
        </dependency>
        <dependency>
            <groupId>io.helidon.security</groupId>
            <artifactId>helidon-security-util</artifactId>
        </dependency>

        <dependency>
            <groupId>io.helidon.grpc</groupId>
            <artifactId>helidon-grpc-client</artifactId>
            <scope>test</scope>
        </dependency>

        <!--
        Must explicitly mention used providers in tests, as some have dependency on this project (e.g. oidc)
        -->
        <dependency>
            <groupId>io.helidon.security.integration</groupId>
            <artifactId>helidon-security-integration-webserver</artifactId>
            <scope>test</scope>
        </dependency>
        <dependency>
            <groupId>io.helidon.security.integration</groupId>
            <artifactId>helidon-security-integration-jersey-client</artifactId>
            <scope>test</scope>
        </dependency>
        <dependency>
            <groupId>io.helidon.security.providers</groupId>
            <artifactId>helidon-security-providers-http-auth</artifactId>
            <scope>test</scope>
        </dependency>
        <dependency>
            <groupId>io.helidon.security.providers</groupId>
            <artifactId>helidon-security-providers-abac</artifactId>
            <scope>test</scope>
        </dependency>
        <dependency>
            <groupId>io.helidon.config</groupId>
            <artifactId>helidon-config-encryption</artifactId>
            <scope>test</scope>
        </dependency>
        <dependency>
            <groupId>io.helidon.bundles</groupId>
            <artifactId>helidon-bundles-config</artifactId>
            <scope>test</scope>
        </dependency>
        <dependency>
            <groupId>org.glassfish.jersey.core</groupId>
            <artifactId>jersey-client</artifactId>
            <scope>test</scope>
        </dependency>
        <dependency>
            <groupId>org.glassfish.jersey.inject</groupId>
            <artifactId>jersey-hk2</artifactId>
            <scope>test</scope>
        </dependency>
        <dependency>
            <groupId>io.helidon.webserver</groupId>
            <artifactId>helidon-webserver-test-support</artifactId>
            <scope>test</scope>
        </dependency>
        <dependency>
            <groupId>org.junit.jupiter</groupId>
            <artifactId>junit-jupiter-api</artifactId>
            <scope>test</scope>
        </dependency>
        <dependency>
            <groupId>org.mockito</groupId>
            <artifactId>mockito-core</artifactId>
            <scope>test</scope>
        </dependency>
        <dependency>
            <groupId>jakarta.activation</groupId>
            <artifactId>jakarta.activation-api</artifactId>
            <scope>test</scope>
        </dependency>
        <dependency>
            <!--
            TODO 3.0.0-JAKARTA
            need to use this version to work around the same groupId/artifactId and
            different package names in Jakarta
            This is needed for the Generated annotation in grpc sources -->
            <groupId>javax.annotation</groupId>
            <artifactId>javax.annotation-api</artifactId>
            <scope>provided</scope>
            <optional>true</optional>
        </dependency>
    </dependencies>

    <build>
      <extensions>
          <extension>
            <groupId>kr.motd.maven</groupId>
            <artifactId>os-maven-plugin</artifactId>
            <version>${version.plugin.os}</version>
          </extension>
        </extensions>
        <plugins>
          <plugin>
            <groupId>org.xolstice.maven.plugins</groupId>
            <artifactId>protobuf-maven-plugin</artifactId>
            <executions>
              <execution>
                <goals>
                  <goal>test-compile</goal>
                  <goal>test-compile-custom</goal>
                </goals>
              </execution>
            </executions>
          </plugin>
        </plugins>
    </build>

</project><|MERGE_RESOLUTION|>--- conflicted
+++ resolved
@@ -24,11 +24,7 @@
     <parent>
         <groupId>io.helidon.security.integration</groupId>
         <artifactId>helidon-security-integration-project</artifactId>
-<<<<<<< HEAD
-        <version>3.0.0-SNAPSHOT</version>
-=======
         <version>2.4.3-SNAPSHOT</version>
->>>>>>> 5e656162
     </parent>
     <artifactId>helidon-security-integration-grpc</artifactId>
     <name>Helidon Security Integration gRPC Server</name>
@@ -125,17 +121,6 @@
             <artifactId>jakarta.activation-api</artifactId>
             <scope>test</scope>
         </dependency>
-        <dependency>
-            <!--
-            TODO 3.0.0-JAKARTA
-            need to use this version to work around the same groupId/artifactId and
-            different package names in Jakarta
-            This is needed for the Generated annotation in grpc sources -->
-            <groupId>javax.annotation</groupId>
-            <artifactId>javax.annotation-api</artifactId>
-            <scope>provided</scope>
-            <optional>true</optional>
-        </dependency>
     </dependencies>
 
     <build>
