<?xml version="1.0" encoding="UTF-8"?>
<!--

    Copyright (c) 2018, 2019 Oracle and/or its affiliates. All rights reserved.

    Licensed under the Apache License, Version 2.0 (the "License");
    you may not use this file except in compliance with the License.
    You may obtain a copy of the License at

        http://www.apache.org/licenses/LICENSE-2.0

    Unless required by applicable law or agreed to in writing, software
    distributed under the License is distributed on an "AS IS" BASIS,
    WITHOUT WARRANTIES OR CONDITIONS OF ANY KIND, either express or implied.
    See the License for the specific language governing permissions and
    limitations under the License.

-->

<project xmlns:xsi="http://www.w3.org/2001/XMLSchema-instance"
        xmlns="http://maven.apache.org/POM/4.0.0"
        xsi:schemaLocation="http://maven.apache.org/POM/4.0.0 http://maven.apache.org/xsd/maven-4.0.0.xsd">
    <parent>
        <groupId>io.helidon.security.providers</groupId>
        <artifactId>helidon-security-providers-project</artifactId>
<<<<<<< HEAD
        <version>1.4.1</version>
=======
        <version>1.4.2-SNAPSHOT</version>
>>>>>>> 75f5dd1b
    </parent>
    <modelVersion>4.0.0</modelVersion>
    <artifactId>helidon-security-providers-oidc</artifactId>
    <name>Helidon Security Providers OIDC</name>

    <description>
        OIDC (Open ID Connect) security provider
    </description>

    <dependencies>
        <dependency>
            <groupId>io.helidon.security</groupId>
            <artifactId>helidon-security</artifactId>
        </dependency>
        <dependency>
            <groupId>io.helidon.security</groupId>
            <artifactId>helidon-security-jwt</artifactId>
        </dependency>
        <dependency>
            <groupId>io.helidon.security.providers</groupId>
            <artifactId>helidon-security-providers-oidc-common</artifactId>
        </dependency>
        <dependency>
            <groupId>io.helidon.security.abac</groupId>
            <artifactId>helidon-security-abac-scope</artifactId>
        </dependency>
        <dependency>
            <groupId>io.helidon.security.providers</groupId>
            <artifactId>helidon-security-providers-common</artifactId>
        </dependency>
        <dependency>
            <groupId>io.helidon.security.integration</groupId>
            <artifactId>helidon-security-integration-webserver</artifactId>
        </dependency>
        <dependency>
            <groupId>io.helidon.webserver</groupId>
            <artifactId>helidon-webserver</artifactId>
        </dependency>
        <dependency>
            <groupId>io.helidon.config</groupId>
            <artifactId>helidon-config</artifactId>
        </dependency>
        <dependency>
            <groupId>io.helidon.bundles</groupId>
            <artifactId>helidon-bundles-config</artifactId>
            <scope>test</scope>
        </dependency>
        <dependency>
            <groupId>io.helidon.jersey</groupId>
            <artifactId>helidon-jersey-client</artifactId>
            <scope>provided</scope>
        </dependency>
        <dependency>
            <groupId>io.helidon.jersey</groupId>
            <artifactId>helidon-jersey-media-jsonp</artifactId>
            <scope>provided</scope>
        </dependency>
        <dependency>
            <groupId>org.junit.jupiter</groupId>
            <artifactId>junit-jupiter-api</artifactId>
            <scope>test</scope>
        </dependency>
        <dependency>
            <groupId>org.mockito</groupId>
            <artifactId>mockito-core</artifactId>
            <scope>test</scope>
        </dependency>
        <dependency>
            <groupId>org.hamcrest</groupId>
            <artifactId>hamcrest-core</artifactId>
            <scope>test</scope>
        </dependency>
    </dependencies>
</project><|MERGE_RESOLUTION|>--- conflicted
+++ resolved
@@ -23,11 +23,7 @@
     <parent>
         <groupId>io.helidon.security.providers</groupId>
         <artifactId>helidon-security-providers-project</artifactId>
-<<<<<<< HEAD
-        <version>1.4.1</version>
-=======
         <version>1.4.2-SNAPSHOT</version>
->>>>>>> 75f5dd1b
     </parent>
     <modelVersion>4.0.0</modelVersion>
     <artifactId>helidon-security-providers-oidc</artifactId>
