<?xml version="1.0" encoding="UTF-8"?>
<!--

    Copyright (c) 2017, 2022 Oracle and/or its affiliates.

    Licensed under the Apache License, Version 2.0 (the "License");
    you may not use this file except in compliance with the License.
    You may obtain a copy of the License at

        http://www.apache.org/licenses/LICENSE-2.0

    Unless required by applicable law or agreed to in writing, software
    distributed under the License is distributed on an "AS IS" BASIS,
    WITHOUT WARRANTIES OR CONDITIONS OF ANY KIND, either express or implied.
    See the License for the specific language governing permissions and
    limitations under the License.

-->

<project xmlns:xsi="http://www.w3.org/2001/XMLSchema-instance"
        xmlns="http://maven.apache.org/POM/4.0.0"
        xsi:schemaLocation="http://maven.apache.org/POM/4.0.0 http://maven.apache.org/xsd/maven-4.0.0.xsd">
    <modelVersion>4.0.0</modelVersion>
    <parent>
        <groupId>io.helidon.security</groupId>
        <artifactId>helidon-security-project</artifactId>
<<<<<<< HEAD
        <version>3.0.0-SNAPSHOT</version>
=======
        <version>2.4.3-SNAPSHOT</version>
>>>>>>> 5e656162
    </parent>
    <artifactId>helidon-security-jwt</artifactId>
    <name>Helidon Security JWT</name>

    <description>
        Implementation of JWT and JWK to be used in other modules.
    </description>

    <properties>
        <spotbugs.exclude>etc/spotbugs/exclude.xml</spotbugs.exclude>
    </properties>

    <dependencies>
        <dependency>
            <groupId>io.helidon.common</groupId>
            <artifactId>helidon-common</artifactId>
        </dependency>
        <dependency>
            <groupId>io.helidon.security</groupId>
            <artifactId>helidon-security-util</artifactId>
        </dependency>
        <dependency>
            <groupId>io.helidon.common</groupId>
            <artifactId>helidon-common-configurable</artifactId>
        </dependency>
        <dependency>
            <groupId>jakarta.json</groupId>
            <artifactId>jakarta.json-api</artifactId>
        </dependency>
        <dependency>
            <groupId>org.glassfish</groupId>
            <artifactId>jakarta.json</artifactId>
            <classifier>module</classifier>
            <scope>runtime</scope>
        </dependency>
        <dependency>
            <groupId>org.junit.jupiter</groupId>
            <artifactId>junit-jupiter-api</artifactId>
            <scope>test</scope>
        </dependency>
        <dependency>
            <groupId>org.hamcrest</groupId>
            <artifactId>hamcrest-core</artifactId>
            <scope>test</scope>
        </dependency>
    </dependencies>
</project><|MERGE_RESOLUTION|>--- conflicted
+++ resolved
@@ -24,11 +24,7 @@
     <parent>
         <groupId>io.helidon.security</groupId>
         <artifactId>helidon-security-project</artifactId>
-<<<<<<< HEAD
-        <version>3.0.0-SNAPSHOT</version>
-=======
         <version>2.4.3-SNAPSHOT</version>
->>>>>>> 5e656162
     </parent>
     <artifactId>helidon-security-jwt</artifactId>
     <name>Helidon Security JWT</name>
@@ -55,14 +51,8 @@
             <artifactId>helidon-common-configurable</artifactId>
         </dependency>
         <dependency>
-            <groupId>jakarta.json</groupId>
-            <artifactId>jakarta.json-api</artifactId>
-        </dependency>
-        <dependency>
             <groupId>org.glassfish</groupId>
             <artifactId>jakarta.json</artifactId>
-            <classifier>module</classifier>
-            <scope>runtime</scope>
         </dependency>
         <dependency>
             <groupId>org.junit.jupiter</groupId>
