/*
 * Copyright (c) 2020 Oracle and/or its affiliates.
 *
 * Licensed under the Apache License, Version 2.0 (the "License");
 * you may not use this file except in compliance with the License.
 * You may obtain a copy of the License at
 *
 *     http://www.apache.org/licenses/LICENSE-2.0
 *
 * Unless required by applicable law or agreed to in writing, software
 * distributed under the License is distributed on an "AS IS" BASIS,
 * WITHOUT WARRANTIES OR CONDITIONS OF ANY KIND, either express or implied.
 * See the License for the specific language governing permissions and
 * limitations under the License.
 *
 */
package io.helidon.webserver.cors;

import java.util.Arrays;
import java.util.Collection;
import java.util.Collections;
import java.util.HashSet;
import java.util.List;
import java.util.Optional;
import java.util.Set;
import java.util.StringTokenizer;
import java.util.function.BiFunction;
import java.util.function.Supplier;
import java.util.logging.Logger;

import io.helidon.common.HelidonFeatures;
import io.helidon.common.HelidonFlavor;
import io.helidon.common.http.Http;
import io.helidon.config.Config;
import io.helidon.webserver.cors.CorsSupportBase.RequestAdapter;
import io.helidon.webserver.cors.CorsSupportBase.ResponseAdapter;
import io.helidon.webserver.cors.LogHelper.Headers;

import static io.helidon.common.http.Http.Header.HOST;
import static io.helidon.common.http.Http.Header.ORIGIN;
import static io.helidon.webserver.cors.CrossOriginConfig.ACCESS_CONTROL_ALLOW_CREDENTIALS;
import static io.helidon.webserver.cors.CrossOriginConfig.ACCESS_CONTROL_ALLOW_HEADERS;
import static io.helidon.webserver.cors.CrossOriginConfig.ACCESS_CONTROL_ALLOW_METHODS;
import static io.helidon.webserver.cors.CrossOriginConfig.ACCESS_CONTROL_ALLOW_ORIGIN;
import static io.helidon.webserver.cors.CrossOriginConfig.ACCESS_CONTROL_EXPOSE_HEADERS;
import static io.helidon.webserver.cors.CrossOriginConfig.ACCESS_CONTROL_MAX_AGE;
import static io.helidon.webserver.cors.CrossOriginConfig.ACCESS_CONTROL_REQUEST_HEADERS;
import static io.helidon.webserver.cors.CrossOriginConfig.ACCESS_CONTROL_REQUEST_METHOD;
import static io.helidon.webserver.cors.LogHelper.DECISION_LEVEL;

/**
 * Centralizes internal logic common to both SE and MP CORS support for processing requests and preparing responses.
 *
 * <p>This class is reserved for internal Helidon use. Do not use it from your applications. It might change or vanish at
 *  any time.</p>
 *  <p>
 * To serve both masters, several methods here accept adapters for requests and responses. Both of these are minimal and very
 * specific to the needs of CORS support.
 * </p>
 */
class CorsSupportHelper {

    static final int SUCCESS_RANGE = 300;
    static final String ORIGIN_DENIED = "CORS origin is denied";
    static final String ORIGIN_NOT_IN_ALLOWED_LIST = "CORS origin is not in allowed list";
    static final String METHOD_NOT_IN_ALLOWED_LIST = "CORS method is not in allowed list";
    static final String HEADERS_NOT_IN_ALLOWED_LIST = "CORS headers not in allowed list";

    static final Logger LOGGER = Logger.getLogger(CorsSupportHelper.class.getName());

    private static final Supplier<Optional<CrossOriginConfig>> EMPTY_SECONDARY_SUPPLIER = Optional::empty;

    /**
     * Trim leading or trailing slashes of a path.
     *
     * @param path The path.
     * @return Normalized path.
     */
    public static String normalize(String path) {
        int length = path.length();
        if (length == 0) {
            return path;
        }
        int beginIndex = path.charAt(0) == '/' ? 1 : 0;
        int endIndex = path.charAt(length - 1) == '/' ? length - 1 : length;
        return (endIndex <= beginIndex) ? "" : path.substring(beginIndex, endIndex);
    }

    /**
     * Parse list header value as a set.
     *
     * @param header Header value as a list.
     * @return Set of header values.
     */
    public static Set<String> parseHeader(String header) {
        if (header == null) {
            return Collections.emptySet();
        }
        Set<String> result = new HashSet<>();
        StringTokenizer tokenizer = new StringTokenizer(header, ",");
        while (tokenizer.hasMoreTokens()) {
            String value = tokenizer.nextToken().trim();
            if (value.length() > 0) {
                result.add(value);
            }
        }
        return result;
    }

    /**
     * Parse a list of list of headers as a set.
     *
     * @param headers Header value as a list, each a potential list.
     * @return Set of header values.
     */
    public static Set<String> parseHeader(List<String> headers) {
        if (headers == null) {
            return Collections.emptySet();
        }
        return parseHeader(headers.stream().reduce("", (a, b) -> a + "," + b));
    }

    /**
     * <em>Not for use by developers.</em>
     *
     * CORS-related classification of HTTP requests.
     */
    public enum RequestType {
        /**
         * A non-CORS request.
         */
        NORMAL,

        /**
         * A CORS request, either a simple one or a non-simple one already preceded by a preflight request.
         */
        CORS,

        /**
         * A CORS preflight request.
         */
        PREFLIGHT
    }
    static {
        HelidonFeatures.register(HelidonFlavor.SE, "CORS");
    }

    /**
     * Creates a new instance using CORS config in the provided {@link Config}.
     *
     * @param config Config node containing CORS set-up
     * @return new instance based on the config
     */
    public static CorsSupportHelper create(Config config) {
        return builder().config(config).build();
    }

    /**
     * Creates a new instance that is enabled but with no path mappings.
     *
     * @return the new instance
     */
    public static CorsSupportHelper create() {
        return builder().build();
    }

    private final Aggregator aggregator;
    private final Supplier<Optional<CrossOriginConfig>> secondaryCrossOriginLookup;

    private CorsSupportHelper() {
        this(builder());
    }

    private CorsSupportHelper(Builder builder) {
        aggregator = builder.aggregator;
        secondaryCrossOriginLookup = builder.secondaryCrossOriginLookup;
    }

    /**
     * Creates a builder for a new {@code CorsSupportHelper}.
     *
     * @return initialized builder
     */
    public static Builder builder() {
        return new Builder();
    }

    /**
     * Builder class for {@code CorsSupportHelper}s.
     */
    public static class Builder implements io.helidon.common.Builder<CorsSupportHelper> {

        private Supplier<Optional<CrossOriginConfig>> secondaryCrossOriginLookup = EMPTY_SECONDARY_SUPPLIER;

        private final Aggregator aggregator = Aggregator.create();

        /**
         * Sets the supplier for the secondary lookup of CORS information (typically <em>not</em> contained in
         * configuration).
         *
         * @param secondaryLookup the supplier
         * @return updated builder
         */
        public Builder secondaryLookupSupplier(Supplier<Optional<CrossOriginConfig>> secondaryLookup) {
            secondaryCrossOriginLookup = secondaryLookup;
            return this;
        }

        /**
         * Adds cross-origin information via config.
         *
         * @param config config node containing CORS set-up information
         * @return updated builder
         */
        public Builder config(Config config) {
            aggregator.mappedConfig(config);
            return this;
        }

        /**
         * Creates the {@code CorsSupportHelper}.
         *
         * @return initialized {@code CorsSupportHelper}
         */
        public CorsSupportHelper build() {
            CorsSupportHelper result = new CorsSupportHelper(this);

            LOGGER.config(() -> String.format("CorsSupportHelper configured as: %s", result.toString()));

            return result;
        }

        Aggregator aggregator() {
            return aggregator;
        }
    }

    /**
     * Reports whether this helper, due to its set-up, will have a chance of affecting any requests or responses.
     *
     * @return whether the helper might have any effect on requests or responses
     */
    public boolean isActive() {
        return aggregator.isEnabled() || (secondaryCrossOriginLookup != EMPTY_SECONDARY_SUPPLIER);
    }

    /**
     * Processes a request according to the CORS rules, returning an {@code Optional} of the response type if
     * the caller should send the response immediately (such as for a preflight response or an error response to a
     * non-preflight CORS request).
     * <p>
     *     If the optional is empty, this processor has either:
     * </p>
     * <ul>
     *     <li>recognized the request as a valid non-preflight CORS request and has set headers in the response adapter, or</li>
     *     <li>recognized the request as a non-CORS request entirely.</li>
     * </ul>
     * <p>
     * In either case of an empty optional return value, the caller should proceed with its own request processing and sends its
     * response at will as long as that processing includes the header settings assigned using the response adapter.
     * </p>
     *
     * @param requestAdapter abstraction of a request
     * @param responseAdapter abstraction of a response
     * @param <T> type for the {@code Request} managed by the requestAdapter
     * @param <U> the type for the HTTP response as returned from the responseSetter
     * @return Optional of an error response if the request was an invalid CORS request; Optional.empty() if it was a
     *         valid CORS request
     */
    public <T, U> Optional<U> processRequest(RequestAdapter<T> requestAdapter, ResponseAdapter<U> responseAdapter) {

        if (!isActive()) {
            LOGGER.log(DECISION_LEVEL, () -> String.format("CORS ignoring request %s; processing is inactive", requestAdapter));
            requestAdapter.next();
            return Optional.empty();
        }

        Optional<CrossOriginConfig> crossOrigin = aggregator.lookupCrossOrigin(requestAdapter.path(),
                secondaryCrossOriginLookup);

        RequestType requestType = requestType(requestAdapter);

        if (requestType == RequestType.NORMAL) {
            LOGGER.log(DECISION_LEVEL, "passing normal request through unchanged");
            return Optional.empty();
        }

        // If this is a CORS request of some sort and there is no matching CORS configuration, deny the request.
        if (crossOrigin.isEmpty()) {
            return Optional.of(forbid(requestAdapter, responseAdapter, ORIGIN_DENIED,
                    () -> "no matching CORS configuration for path " + requestAdapter.path()));
        }
        return processRequest(requestType, crossOrigin.get(), requestAdapter, responseAdapter);
    }

    @Override
    public String toString() {
        return String.format("CorsSupportHelper{isActive=%s, crossOriginConfigs=%s, secondaryCrossOriginLookup=%s}",
                isActive(), aggregator, secondaryCrossOriginLookup == EMPTY_SECONDARY_SUPPLIER ? "(not set)" : "(set)");
    }

    static <T, U> Optional<U> processRequest(RequestType requestType, CrossOriginConfig crossOrigin,
            RequestAdapter<T> requestAdapter,
            ResponseAdapter<U> responseAdapter) {

        switch (requestType) {
            case PREFLIGHT:
                U result = processCORSPreFlightRequest(crossOrigin, requestAdapter,
                        responseAdapter);
                return Optional.of(result);

            case CORS:
                Optional<U> corsResponse = processCORSRequest(crossOrigin, requestAdapter,
                        responseAdapter);
                return corsResponse;

            default:
                throw new IllegalArgumentException("Unexpected value for enum RequestType");
        }
    }

    /**
     * Prepares a response with CORS headers, if the supplied request is in fact a CORS request.
     *
     * @param requestAdapter abstraction of a request
     * @param responseAdapter abstraction of a response
     * @param <T> type for the {@code Request} managed by the requestAdapter
     * @param <U> the type for the HTTP response as returned from the responseSetter
     */
    public <T, U> void prepareResponse(RequestAdapter<T> requestAdapter, ResponseAdapter<U> responseAdapter) {
        if (!isActive()) {
            LOGGER.log(DECISION_LEVEL,
<<<<<<< HEAD
                    () -> String.format("CORS not preparing response to request %s; CORS processing is dieabled",
                            requestAdapter));
=======
                    () -> String.format("CORS ignoring request %s; CORS processing is disabled", requestAdapter));
            return;
        }

        // If not a successful response, skip CORS processing for response
        if (responseAdapter.status() >= SUCCESS_RANGE) {
            LOGGER.log(DECISION_LEVEL,
                    () -> String.format("CORS ignoring response of status code %d", responseAdapter.status()));
>>>>>>> a400ec91
            return;
        }

        RequestType requestType = requestType(requestAdapter, true); // silent: already logged during req processing

        if (requestType == RequestType.CORS) {
            CrossOriginConfig crossOrigin = aggregator.lookupCrossOrigin(
                            requestAdapter.path(),
                            secondaryCrossOriginLookup)
                    .orElseThrow(() -> new IllegalArgumentException(
                            "Could not locate expected CORS information while preparing response to request " + requestAdapter));
            addCORSHeadersToResponse(crossOrigin, requestAdapter, responseAdapter);
        }
    }

    /**
     * Analyzes the request to determine the type of request, from the CORS perspective.
     *
     * @param requestAdapter request adatper
     * @param <T> type of request wrapped by the adapter
     * @return RequestType the CORS request type of the request
     */
    static <T> RequestType requestType(RequestAdapter<T> requestAdapter, boolean silent) {
        if (isRequestTypeNormal(requestAdapter, silent)) {
            return RequestType.NORMAL;
        }

        return inferCORSRequestType(requestAdapter, silent);
    }

    static <T> RequestType requestType(RequestAdapter<T> requestAdapter) {
        return requestType(requestAdapter, false);
    }

    private static <T> boolean isRequestTypeNormal(RequestAdapter<T> requestAdapter, boolean silent) {
        // If no origin header or same as host, then just normal
        Optional<String> originOpt = requestAdapter.firstHeader(ORIGIN);
        Optional<String> hostOpt = requestAdapter.firstHeader(HOST);

        boolean result = originOpt.isEmpty() || (hostOpt.isPresent() && originOpt.get().contains("://" + hostOpt.get()));
        LogHelper.logIsRequestTypeNormal(result, silent, requestAdapter, originOpt, hostOpt);
        return result;
    }

    private static <T> RequestType inferCORSRequestType(RequestAdapter<T> requestAdapter, boolean silent) {

        String methodName = requestAdapter.method();
        boolean isMethodOPTION = methodName.equalsIgnoreCase(Http.Method.OPTIONS.name());
        boolean requestContainsAccessControlRequestMethodHeader = requestAdapter.headerContainsKey(ACCESS_CONTROL_REQUEST_METHOD);

        RequestType result = isMethodOPTION && requestContainsAccessControlRequestMethodHeader
                ? RequestType.PREFLIGHT
                : RequestType.CORS;

        LogHelper.logInferRequestType(result, silent, requestAdapter, methodName,
                requestContainsAccessControlRequestMethodHeader);
        return result;
    }

    /**
     * Validates information about an incoming request as a CORS request and, if anything is wrong with CORS information,
     * returns an {@code Optional} error response reporting the problem.
     *
     * @param crossOriginConfig the CORS settings to apply to this request
     * @param requestAdapter abstraction of a request
     * @param responseAdapter abstraction of a response
     * @param <T> type for the request wrapped by the requestAdapter
     * @param <U> type for the response wrapper by the responseAdapter
     * @return Optional of an error response if the request was an invalid CORS request; Optional.empty() if it was a
     *         valid CORS request
     */
    static <T, U> Optional<U> processCORSRequest(
            CrossOriginConfig crossOriginConfig,
            RequestAdapter<T> requestAdapter,
            ResponseAdapter<U> responseAdapter) {

        // If enabled but not whitelisted, deny request
        List<String> allowedOrigins = Arrays.asList(crossOriginConfig.allowOrigins());
        Optional<String> originOpt = requestAdapter.firstHeader(ORIGIN);
        if (!allowedOrigins.contains("*") && !contains(originOpt, allowedOrigins, String::equals)) {
            return Optional.of(forbid(requestAdapter,
                    responseAdapter,
                    ORIGIN_NOT_IN_ALLOWED_LIST,
                    () -> String.format("actual: %s, allowed: %s", originOpt.orElse("(MISSING)"), allowedOrigins)));
        }

        // Successful processing of request
        return Optional.empty();
    }

    /**
     * Prepares a CORS response by updating the response's headers.
     *
     * @param crossOrigin the CORS settings to apply to the response
     * @param requestAdapter request adapter
     * @param responseAdapter response adapter
     * @param <T> type for the request wrapped by the requestAdapter
     * @param <U> type for the response wrapper by the responseAdapter
     */
    static <T, U> void addCORSHeadersToResponse(CrossOriginConfig crossOrigin,
            RequestAdapter<T> requestAdapter,
            ResponseAdapter<U> responseAdapter) {
        // Add Access-Control-Allow-Origin and Access-Control-Allow-Credentials.
        //
        // Throw an exception if there is no ORIGIN because we should not even be here unless this is a CORS request, which would
        // have required the ORIGIN heading to be present when we determined the request type.
        String origin = requestAdapter.firstHeader(ORIGIN).orElseThrow(noRequiredHeaderExcFactory(ORIGIN));

        if (crossOrigin.allowCredentials()) {
            new Headers()
                    .add(ACCESS_CONTROL_ALLOW_CREDENTIALS, "true")
                    .add(ACCESS_CONTROL_ALLOW_ORIGIN, origin)
                    .add(Http.Header.VARY, ORIGIN)
                    .setAndLog(responseAdapter::header, "allow-credentials was set in CORS config");
        } else {
            List<String> allowedOrigins = Arrays.asList(crossOrigin.allowOrigins());
            new Headers()
                    .add(ACCESS_CONTROL_ALLOW_ORIGIN, allowedOrigins.contains("*") ? "*" : origin)
                    .add(Http.Header.VARY, ORIGIN)
                    .setAndLog(responseAdapter::header, "allow-credentials was not set in CORS config");
        }

        // Add Access-Control-Expose-Headers if non-empty
        Headers headers = new Headers();
        formatHeader(crossOrigin.exposeHeaders()).ifPresent(
                h -> headers.add(ACCESS_CONTROL_EXPOSE_HEADERS, h));
        headers.setAndLog(responseAdapter::header, "expose-headers was set in CORS config");
    }

    /**
     * Processes a pre-flight request, returning either a preflight response or an error response if the CORS information was
     * invalid.
     * <p>
     * Having determined that we have a pre-flight request, we will always return either a forbidden or a successful response.
     * </p>
     *
     * @param crossOrigin the CORS settings to apply to this request
     * @param requestAdapter the request adapter
     * @param responseAdapter the response adapter
     * @param <T> type for the request wrapped by the requestAdapter
     * @param <U> type for the response wrapper by the responseAdapter
     * @return the response returned by the response adapter with CORS-related headers set (for a successful CORS preflight)
     */
    static <T, U> U processCORSPreFlightRequest(CrossOriginConfig crossOrigin,
            RequestAdapter<T> requestAdapter,
            ResponseAdapter<U> responseAdapter) {

        Optional<String> originOpt = requestAdapter.firstHeader(ORIGIN);
        if (originOpt.isEmpty()) {
            return forbid(requestAdapter, responseAdapter, noRequiredHeader(ORIGIN));
        }

        // If enabled but not whitelisted, deny request
        List<String> allowedOrigins = Arrays.asList(crossOrigin.allowOrigins());
        if (!allowedOrigins.contains("*") && !contains(originOpt, allowedOrigins, String::equals)) {
            return forbid(requestAdapter,
                    responseAdapter,
                    ORIGIN_NOT_IN_ALLOWED_LIST,
                    () -> "actual origin: " + originOpt.get() + ", allowedOrigins: " + allowedOrigins);
        }

        Optional<String> methodOpt = requestAdapter.firstHeader(ACCESS_CONTROL_REQUEST_METHOD);
        if (methodOpt.isEmpty()) {
            return forbid(requestAdapter,
                    responseAdapter,
                    METHOD_NOT_IN_ALLOWED_LIST,
                    () -> "header " + ACCESS_CONTROL_REQUEST_METHOD + " absent from request");
        }

        // Check if method is allowed
        String method = methodOpt.get();
        List<String> allowedMethods = Arrays.asList(crossOrigin.allowMethods());
        if (!allowedMethods.contains("*")
                && !contains(method, allowedMethods, String::equals)) {
            return forbid(requestAdapter,
                    responseAdapter,
                    METHOD_NOT_IN_ALLOWED_LIST,
                    () -> String.format("header %s had value %s but allowedMethods is %s", ACCESS_CONTROL_REQUEST_METHOD,
                            methodOpt.get(), allowedMethods));
        }

        // Check if headers are allowed
        Set<String> requestHeaders = parseHeader(requestAdapter.allHeaders(ACCESS_CONTROL_REQUEST_HEADERS));
        List<String> allowedHeaders = Arrays.asList(crossOrigin.allowHeaders());
        if (!allowedHeaders.contains("*") && !contains(requestHeaders, allowedHeaders)) {
            return forbid(requestAdapter,
                    responseAdapter,
                    HEADERS_NOT_IN_ALLOWED_LIST,
                    () -> String.format("requested headers %s incompatible with allowed headers %s", requestHeaders,
                            allowedHeaders));
        }

        // Build successful response

        Headers headers = new Headers()
                .add(ACCESS_CONTROL_ALLOW_ORIGIN, originOpt.get());
        if (crossOrigin.allowCredentials()) {
            headers.add(ACCESS_CONTROL_ALLOW_CREDENTIALS, "true", "allowCredentials config was set");
        }
        headers.add(ACCESS_CONTROL_ALLOW_METHODS, method);
        formatHeader(requestHeaders.toArray()).ifPresent(
                h -> headers.add(ACCESS_CONTROL_ALLOW_HEADERS, h));
        long maxAgeSeconds = crossOrigin.maxAgeSeconds();
        if (maxAgeSeconds > 0) {
            headers.add(ACCESS_CONTROL_MAX_AGE, maxAgeSeconds, "maxAgeSeconds > 0");
        }
        headers.setAndLog(responseAdapter::header, "headers set on preflight request");
        return responseAdapter.ok();
    }

    /**
     * Formats an array as a comma-separate list without brackets.
     *
     * @param array The array.
     * @param <T> Type of elements in array.
     * @return Formatted array as an {@code Optional}.
     */
    static <T> Optional<String> formatHeader(T[] array) {
        if (array == null || array.length == 0) {
            return Optional.empty();
        }
        int i = 0;
        StringBuilder builder = new StringBuilder();
        do {
            builder.append(array[i++].toString());
            if (i == array.length) {
                break;
            }
            builder.append(", ");
        } while (true);
        return Optional.of(builder.toString());
    }

    /**
     * Checks containment in a {@code Collection<String>}.
     *
     * @param item Optional string, typically an Optional header value.
     * @param collection The collection.
     * @param eq Equality function.
     * @return Outcome of test.
     */
    static boolean contains(Optional<String> item, Collection<String> collection, BiFunction<String, String, Boolean> eq) {
        return item.isPresent() && contains(item.get(), collection, eq);
    }

    /**
     * Checks containment in a {@code Collection<String>}.
     *
     * @param item The string.
     * @param collection The collection.
     * @param eq Equality function.
     * @return Outcome of test.
     */
    static boolean contains(String item, Collection<String> collection, BiFunction<String, String, Boolean> eq) {
        for (String s : collection) {
            if (eq.apply(item, s)) {
                return true;
            }
        }
        return false;
    }

    /**
     * Checks containment in two collections, case insensitively.
     *
     * @param left First collection.
     * @param right Second collection.
     * @return Outcome of test.
     */
    static boolean contains(Collection<String> left, Collection<String> right) {
        for (String s : left) {
            if (!contains(s, right, String::equalsIgnoreCase)) {
                return false;
            }
        }
        return true;
    }

    private static Supplier<IllegalArgumentException> noRequiredHeaderExcFactory(String header) {
        return () -> new IllegalArgumentException(noRequiredHeader(header));
    }

    private static String noRequiredHeader(String header) {
        return "CORS request does not have required header " + header;
    }

    private static <T, U> U forbid(RequestAdapter<T> requestAdapter, ResponseAdapter<U> responseAdapter,
            String reason) {
        return forbid(requestAdapter, responseAdapter, reason, null);
    }

    private static <T, U> U forbid(RequestAdapter<T> requestAdapter, ResponseAdapter<U> responseAdapter, String publicReason,
            Supplier<String> privateExplanation) {
        LOGGER.log(DECISION_LEVEL, String.format("CORS denying request %s: %s", requestAdapter,
                publicReason + (privateExplanation == null ? "" : "; " + privateExplanation.get())));
        return responseAdapter.forbidden(publicReason);
    }
}<|MERGE_RESOLUTION|>--- conflicted
+++ resolved
@@ -330,11 +330,7 @@
     public <T, U> void prepareResponse(RequestAdapter<T> requestAdapter, ResponseAdapter<U> responseAdapter) {
         if (!isActive()) {
             LOGGER.log(DECISION_LEVEL,
-<<<<<<< HEAD
-                    () -> String.format("CORS not preparing response to request %s; CORS processing is dieabled",
-                            requestAdapter));
-=======
-                    () -> String.format("CORS ignoring request %s; CORS processing is disabled", requestAdapter));
+                    () -> String.format("CORS ignoring request %s; CORS processing is inactive", requestAdapter));
             return;
         }
 
@@ -342,7 +338,6 @@
         if (responseAdapter.status() >= SUCCESS_RANGE) {
             LOGGER.log(DECISION_LEVEL,
                     () -> String.format("CORS ignoring response of status code %d", responseAdapter.status()));
->>>>>>> a400ec91
             return;
         }
 
