--- conflicted
+++ resolved
@@ -285,11 +285,7 @@
     public Optional<R> processRequest(RequestAdapter<Q> requestAdapter, ResponseAdapter<R> responseAdapter) {
 
         if (!isActive()) {
-<<<<<<< HEAD
-            decisionLog(() -> String.format("CORS ignoring request %s; processing is disabled", requestAdapter));
-=======
-            LOGGER.log(DECISION_LEVEL, () -> String.format("CORS ignoring request %s; processing is inactive", requestAdapter));
->>>>>>> 1e37487b
+            decisionLog(() -> String.format("CORS ignoring request %s; processing is inactive", requestAdapter));
             requestAdapter.next();
             return Optional.empty();
         }
@@ -344,20 +340,18 @@
      * @param requestAdapter abstraction of a request
      * @param responseAdapter abstraction of a response
      */
-<<<<<<< HEAD
     public void prepareResponse(RequestAdapter<Q> requestAdapter, ResponseAdapter<R> responseAdapter) {
-=======
-    public <T, U> void prepareResponse(RequestAdapter<T> requestAdapter, ResponseAdapter<U> responseAdapter) {
+
         if (!isActive()) {
             LOGGER.log(DECISION_LEVEL,
                     () -> String.format("CORS ignoring request %s; CORS processing is inactive", requestAdapter));
             return;
         }
->>>>>>> 1e37487b
-
-        if (!isActive()) {
+
+        // If not a successful response, skip CORS processing for response
+        if (responseAdapter.status() >= SUCCESS_RANGE) {
             LOGGER.log(DECISION_LEVEL,
-                    () -> String.format("CORS ignoring request %s; CORS processing is dieabled", requestAdapter));
+                    () -> String.format("CORS ignoring response of status code %d", responseAdapter.status()));
             return;
         }
 
