--- conflicted
+++ resolved
@@ -24,11 +24,7 @@
     <parent>
         <groupId>io.helidon.webserver</groupId>
         <artifactId>helidon-webserver-project</artifactId>
-<<<<<<< HEAD
-        <version>1.4.1</version>
-=======
         <version>1.4.2-SNAPSHOT</version>
->>>>>>> 75f5dd1b
     </parent>
     <artifactId>helidon-webserver-test-support</artifactId>
     <name>Helidon WebServer Test Support</name>
