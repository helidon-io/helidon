/*
 * Copyright (c) 2017, 2020 Oracle and/or its affiliates.
 *
 * Licensed under the Apache License, Version 2.0 (the "License");
 * you may not use this file except in compliance with the License.
 * You may obtain a copy of the License at
 *
 *     http://www.apache.org/licenses/LICENSE-2.0
 *
 * Unless required by applicable law or agreed to in writing, software
 * distributed under the License is distributed on an "AS IS" BASIS,
 * WITHOUT WARRANTIES OR CONDITIONS OF ANY KIND, either express or implied.
 * See the License for the specific language governing permissions and
 * limitations under the License.
 */

package io.helidon.webserver;

import java.net.InetAddress;
import java.security.SecureRandom;
import java.util.Collections;
import java.util.concurrent.CompletableFuture;
import java.util.concurrent.CompletionException;
import java.util.concurrent.Flow.Subscription;
import java.util.concurrent.ForkJoinPool;
import java.util.concurrent.SubmissionPublisher;
import java.util.concurrent.ThreadLocalRandom;
import java.util.concurrent.TimeUnit;
import java.util.concurrent.atomic.AtomicReference;
import java.util.function.BiConsumer;
import java.util.logging.Level;
import java.util.logging.Logger;

import io.helidon.common.http.DataChunk;
import io.helidon.common.http.Http;
import io.helidon.common.reactive.Multi;

import org.hamcrest.collection.IsCollectionWithSize;
import org.hamcrest.core.Is;
import org.junit.jupiter.api.Test;

import static io.helidon.config.testing.OptionalMatcher.present;
import static org.hamcrest.CoreMatchers.is;
import static org.hamcrest.CoreMatchers.notNullValue;
import static org.hamcrest.MatcherAssert.assertThat;
import static org.hamcrest.Matchers.greaterThan;
import static org.hamcrest.core.AllOf.allOf;
import static org.hamcrest.core.IsNot.not;
import static org.hamcrest.core.StringContains.containsString;
import static org.junit.jupiter.api.Assertions.fail;

/**
 * The NettyWebServerTest.
 */
public class NettyWebServerTest {

    private static final Logger LOGGER = Logger.getLogger(NettyWebServerTest.class.getName());

    /**
     * Start the test and then run:
     * <pre><code>
     *     seq 1000 | head -c 1000 | curl -X PUT -Ssf http://localhost:8080 --data-binary @- http://localhost:8080 --data ahoj
     * </code></pre>
     * <p>
     *
     * @throws InterruptedException if the main thread is interrupted
     */
    static void main(String[] args) throws InterruptedException {
        WebServer webServer = WebServer.builder()
                .port(8080)
                .bindAddress(InetAddress.getLoopbackAddress())
                .routing(routing((breq, bres) -> {
                    long id = new SecureRandom().nextLong();
                    System.out.println("Received request .. ID: " + id);

                    SubmissionPublisher<DataChunk> responsePublisher = new SubmissionPublisher<>(ForkJoinPool.commonPool(), 1024);
                    responsePublisher.subscribe(bres);

                    final AtomicReference<Subscription> subscription = new AtomicReference<>();

                    // Read request and immediately write to response
<<<<<<< HEAD
                    Multi.from(breq.bodyPublisher()).subscribe((DataChunk chunk) -> {
                        DataChunk responseChunk = DataChunk.create(true, chunk::release, chunk.data());
=======
                    Multi.create(breq.bodyPublisher()).subscribe((DataChunk chunk) -> {
                        DataChunk responseChunk = DataChunk.create(true, chunk.data(), chunk::release);
>>>>>>> 64f15828
                        responsePublisher.submit(responseChunk);
                        ForkJoinPool.commonPool().submit(() -> {
                            try {
                                Thread.sleep(1);
                                subscription.get().request(ThreadLocalRandom.current().nextLong(1, 3));
                            } catch (InterruptedException e) {
                                Thread.currentThread().interrupt();
                                throw new IllegalStateException(e);
                            }
                        });
                    }, (Throwable ex) -> {
                        LOGGER.log(Level.WARNING,
                                   "An error occurred during the flow consumption!",
                                   ex);
                    }, () -> {
                        System.out.println("Final execution");
                        responsePublisher.close();
                    }, (Subscription s) -> {
                        System.out.println("Subscribe");
                        subscription.set(s);
                        s.request(1);
                        bres.writeStatusAndHeaders(Http.Status.CREATED_201,
                                                   Collections.emptyMap());
                    });
                }))
                .build();

        webServer.start();
        Thread.currentThread().join();
    }

    private static Routing routing(BiConsumer<BareRequest, BareResponse> allHandler) {
        return allHandler::accept;
    }

    @Test
    public void testShutdown() throws Exception {
        WebServer webServer = WebServer.create(
                routing((bareRequest, bareResponse) -> {
                }));

        long startNanos = System.nanoTime();
        webServer.start().toCompletableFuture().get(10, TimeUnit.SECONDS);
        long shutdownStartNanos = System.nanoTime();
        webServer.shutdown().toCompletableFuture().get(10, TimeUnit.SECONDS);
        long endNanos = System.nanoTime();

        System.out.println("Start took: " + TimeUnit.MILLISECONDS.convert(shutdownStartNanos - startNanos,
                                                                          TimeUnit.NANOSECONDS) + " ms.");
        System.out.println("Shutdown took: " + TimeUnit.MILLISECONDS.convert(endNanos - shutdownStartNanos,
                                                                             TimeUnit.NANOSECONDS) + " ms.");
    }

    @Test
    public void testSinglePortsSuccessStart() throws Exception {
        WebServer webServer = WebServer.create(Routing.builder());

        webServer.start()
                .toCompletableFuture()
                .join();

        try {
            assertThat(webServer.port(), greaterThan(0));
            assertThat(webServer.configuration().sockets().entrySet(), IsCollectionWithSize.hasSize(1));
            assertThat(webServer.configuration().sockets()
                               .get(WebServer.DEFAULT_SOCKET_NAME).port(), Is.is(webServer.configuration().port()));
        } finally {
            webServer.shutdown()
                    .toCompletableFuture()
                    .join();
        }
    }

    @Test
    public void testMultiplePortsSuccessStart() throws Exception {
        WebServer webServer = WebServer.builder()
                .addSocket(SocketConfiguration.create("1"))
                .addSocket(SocketConfiguration.create("2"))
                .addSocket(SocketConfiguration.create("3"))
                .addSocket(SocketConfiguration.create("4"))
                .build();

        webServer.start()
                .toCompletableFuture()
                .join();

        try {
            assertThat(webServer.port(), greaterThan(0));
            assertThat(webServer.port("1"), allOf(greaterThan(0), not(webServer.port())));
            assertThat(webServer.port("2"),
                       allOf(greaterThan(0), not(webServer.port()), not(webServer.port("1"))));
            assertThat(webServer.port("3"),
                       allOf(greaterThan(0), not(webServer.port()), not(webServer.port("1")), not(webServer.port("2"))));
            assertThat(webServer.port("4"),
                       allOf(greaterThan(0),
                             not(webServer.port()),
                             not(webServer.port("1")),
                             not(webServer.port("2")),
                             not(webServer.port("3"))));
        } finally {
            webServer.shutdown()
                    .toCompletableFuture()
                    .join();
        }
    }

    @Test
    public void testMultiplePortsAllTheSame() throws Exception {
        int samePort = 9999;
        WebServer webServer = WebServer.builder()
                .port(samePort)
                .addSocket(SocketConfiguration.builder().port(samePort).name("third"))
                .build();

        assertStartFailure(webServer);
    }

    @Test
    public void testManyPortsButTwoTheSame() throws Exception {
        int samePort = 9999;
        WebServer webServer = WebServer.builder()
                .port(samePort)
                .addSocket(SocketConfiguration.create("1"))
                .addSocket(SocketConfiguration.builder()
                        .name("2")
                        .port(samePort))
                .addSocket(SocketConfiguration.create("3"))
                .addSocket(SocketConfiguration.create("4"))
                .addSocket(SocketConfiguration.create("5"))
                .addSocket(SocketConfiguration.create("6"))
                .build();

        assertStartFailure(webServer);
    }

    private void assertStartFailure(WebServer webServer)
            throws InterruptedException {

        try {
            webServer.start()
                    .toCompletableFuture()
                    .join();

            fail("Should have failed!");
        } catch (CompletionException e) {
            assertThat(e.getMessage(), containsString("WebServer was unable to start"));
            CompletableFuture<WebServer> shutdownFuture = webServer.whenShutdown().toCompletableFuture();
            assertThat("Shutdown future not as expected: " + shutdownFuture,
                       shutdownFuture.isDone() && !shutdownFuture.isCompletedExceptionally(),
                       is(true));

        } catch (Exception e) {
            fail("No other exception expected!", e);
        } finally {
            webServer.shutdown()
                    .toCompletableFuture()
                    .join();
        }
    }

    @Test
    public void unpairedRoutingCausesAFailure() throws Exception {
        try {
            WebServer webServer = WebServer.builder()
                    .addSocket(SocketConfiguration.create("matched"))
                    .addNamedRouting("unmatched-first", Routing.builder())
                    .addNamedRouting("matched", Routing.builder())
                    .addNamedRouting("unmatched-second", Routing.builder())
                    .build();

            fail("Should have thrown an exception: " + webServer);
        } catch (IllegalStateException e) {
            assertThat(e.getMessage(), allOf(containsString("unmatched-first"),
                                             containsString("unmatched-second")));
        }
    }

    @Test
    public void additionalPairedRoutingsDoWork() {
        WebServer webServer = WebServer.builder()
                .addSocket(SocketConfiguration.create("matched"))
                .addNamedRouting("matched", Routing.builder())
                .build();

        assertThat(webServer.configuration().namedSocket("matched"), notNullValue());
    }

    @Test
    public void additionalCoupledPairedRoutingsDoWork() {
        WebServer webServer = WebServer.builder()
                .addSocket(SocketConfiguration.builder()
                                   .name("matched")
                                   .build(),
                           Routing.builder().build())
                .build();

        assertThat(webServer.configuration().namedSocket("matched"), present());
    }
}<|MERGE_RESOLUTION|>--- conflicted
+++ resolved
@@ -79,13 +79,8 @@
                     final AtomicReference<Subscription> subscription = new AtomicReference<>();
 
                     // Read request and immediately write to response
-<<<<<<< HEAD
-                    Multi.from(breq.bodyPublisher()).subscribe((DataChunk chunk) -> {
+                    Multi.create(breq.bodyPublisher()).subscribe((DataChunk chunk) -> {
                         DataChunk responseChunk = DataChunk.create(true, chunk::release, chunk.data());
-=======
-                    Multi.create(breq.bodyPublisher()).subscribe((DataChunk chunk) -> {
-                        DataChunk responseChunk = DataChunk.create(true, chunk.data(), chunk::release);
->>>>>>> 64f15828
                         responsePublisher.submit(responseChunk);
                         ForkJoinPool.commonPool().submit(() -> {
                             try {
