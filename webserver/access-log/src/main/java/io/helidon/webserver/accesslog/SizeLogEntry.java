--- conflicted
+++ resolved
@@ -1,9 +1,5 @@
 /*
-<<<<<<< HEAD
- * Copyright (c) 2019, 2020 Oracle and/or its affiliates. All rights reserved.
-=======
  * Copyright (c) 2019, 2020 Oracle and/or its affiliates.
->>>>>>> 64f15828
  *
  * Licensed under the Apache License, Version 2.0 (the "License");
  * you may not use this file except in compliance with the License.
