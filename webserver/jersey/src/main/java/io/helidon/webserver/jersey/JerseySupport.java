--- conflicted
+++ resolved
@@ -293,16 +293,14 @@
                         service.execute(() -> { // No need to use submit() since the future is not used.
                             try {
                                 LOGGER.finer("Handling in Jersey started.");
-<<<<<<< HEAD
 
                                 // Register Application instance in context in case there is more
                                 // than one application. Class SecurityFilter requires this.
                                 req.context().register(getApplication(resourceConfig));
 
-=======
                                 kpiMetricsContext.ifPresent(
                                         KeyPerformanceIndicatorSupport.DeferrableRequestContext::requestProcessingStarted);
->>>>>>> 3de77e65
+
                                 requestContext.setRequestScopedInitializer(injectionManager -> {
                                     injectionManager.<Ref<ServerRequest>>getInstance(REQUEST_TYPE).set(req);
                                     injectionManager.<Ref<ServerResponse>>getInstance(RESPONSE_TYPE).set(res);
