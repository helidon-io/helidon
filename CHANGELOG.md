--- conflicted
+++ resolved
@@ -8,7 +8,6 @@
 For Helidon 1.x releases please see [Helidon 1.x CHANGELOG.md](https://github.com/oracle/helidon/blob/helidon-1.x/CHANGELOG.md)
 
 ## [2.3.1-SNAPSHOT]
-<<<<<<< HEAD
 
 ### MP Config Updates
 Features from MP Config 2.0 that are bacward compatible were added in this release:
@@ -16,15 +15,12 @@
 1. Configuration profiles were added. You can now define a configuration profile (such as `dev`) using configuration property `mp.config.profile`. If such is defined, config will load default properties `microprofile-config-${profile}.properties`, and it will look for properties prefixed with `%${profile}` first.
 3. `OptionalInt`, `OptionalLong`, and `OptionalDouble` were added as supported types
 
-## [2.3.0]
-=======
 ### Compatibility
 Base64Value has been moved from `Helidon Integrations Common REST` module to the module `Helidon Common`. Due to that action, 
 import has changed from `io.helidon.integrations.common.rest.Base64Value` to `io.helidon.common.Base64Value`, but the class is
 the same.
 
-## [2.3.0-SNAPSHOT]
->>>>>>> 4348c942
+## [2.3.0]
 
 2.3.0 is a minor release of Helidon that contains bug fixes and enhancements. Notable enhancements:
 
