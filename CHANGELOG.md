--- conflicted
+++ resolved
@@ -19,7 +19,6 @@
 
 ### Backward incompatible changes
 
-<<<<<<< HEAD
 #### gRPC: Renamed several annotations and classes
 
 As part of gRPC API cleanup, we have renamed the following annotations and classes:
@@ -41,7 +40,7 @@
 
 We apologize for the inconvenience, but we do feel that the impact of the changes is minimal
 and that the changes will be beneficial in the long run.     
-=======
+
 #### Internal `helidon-common-metrics` and Related Classes Removed
 Later releases of Helidon 1.x included the `helidon-common-metrics` component and related
 classes which provided a common interface to ease the transition from MicroProfile 
@@ -63,7 +62,7 @@
 | |`InternalMetadataBuilderImpl` |
 | |`InternalMetadataImpl` |
 | |`InternalMetricIDImpl` |
->>>>>>> 8185c080
+
 
 ## [2.0.0-M3]
 
