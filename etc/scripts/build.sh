--- conflicted
+++ resolved
@@ -37,11 +37,7 @@
 mvn ${MAVEN_ARGS} -f ${WS_DIR}/pom.xml \
     clean install -e \
     -Dmaven.test.failure.ignore=true \
-<<<<<<< HEAD
-    -Pexamples,spotbugs,javadoc,sources,tck,tests,pipeline
-=======
     -Pexamples,archetypes,spotbugs,javadoc,sources,tck,tests,oci-sdk-cdi,pipeline
->>>>>>> f44b3a12
 
 #
 # test running from jar file, and then from module path
@@ -52,10 +48,5 @@
 # The third integration test tests Helidon Quickstart MP
 tests/integration/native-image/mp-3/test-runtime.sh
 
-<<<<<<< HEAD
-# Build site and aggregated javadocs
-mvn ${MAVEN_ARGS} -f ${WS_DIR}/pom.xml site
-=======
 # Build site and agregated javadocs
-mvn ${MAVEN_ARGS} -f ${WS_DIR}/pom.xml -Poci-sdk-cdi site
->>>>>>> f44b3a12
+mvn ${MAVEN_ARGS} -f ${WS_DIR}/pom.xml -Poci-sdk-cdi site