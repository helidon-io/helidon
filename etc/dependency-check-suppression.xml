<?xml version="1.0" encoding="UTF-8"?>
<suppressions xmlns="https://jeremylong.github.io/DependencyCheck/dependency-suppression.1.3.xsd">
<!-- For information see https://jeremylong.github.io/DependencyCheck/general/suppression.html -->

<!-- This CVE is against the etcd server. We ship a Java client
-->
<suppress>
   <notes><![CDATA[
   file name: etcd4j-2.17.0.jar
   ]]></notes>
   <packageUrl regex="true">^pkg:maven/org\.mousio/etcd4j@.*$</packageUrl>
   <cpe>cpe:/a:etcd:etcd</cpe>
</suppress>

<!-- GraalVM -->
<!-- This suppresses multiple JDK CVEs related to running untrusted Java code.
     These do not apply to Helidon's use of Java/GraalVM.
-->
<suppress>
   <notes><![CDATA[
   file name: graal-sdk-21.3.0.jar
   ]]></notes>
   <packageUrl regex="true">^pkg:maven/org\.graalvm\..*/.*@.*$</packageUrl>
   <cve>CVE-2022-21248</cve>
</suppress>
<suppress>
   <notes><![CDATA[
   file name: graal-sdk-21.3.0.jar
   ]]></notes>
   <packageUrl regex="true">^pkg:maven/org\.graalvm\..*/.*@.*$</packageUrl>
   <cve>CVE-2022-21271</cve>
</suppress>
<suppress>
   <notes><![CDATA[
   file name: graal-sdk-21.3.0.jar
   ]]></notes>
   <packageUrl regex="true">^pkg:maven/org\.graalvm\..*/.*@.*$</packageUrl>
   <cve>CVE-2022-21277</cve>
</suppress>
<suppress>
   <notes><![CDATA[
   file name: graal-sdk-21.3.0.jar
   ]]></notes>
   <packageUrl regex="true">^pkg:maven/org\.graalvm\..*/.*@.*$</packageUrl>
   <cve>CVE-2022-21282</cve>
</suppress>
<<<<<<< HEAD
=======

<!-- GraalVM -->
<!-- This suppresses multiple JDK CVEs related to running untrusted Java code.
     These do not apply to Helidon's use of Java/GraalVM.
-->
>>>>>>> 5e656162
<suppress>
   <notes><![CDATA[
   file name: graal-sdk-21.3.0.jar
   ]]></notes>
   <packageUrl regex="true">^pkg:maven/org\.graalvm\..*/.*@.*$</packageUrl>
<<<<<<< HEAD
   <cve>CVE-2022-21283</cve>
=======
   <cve>CVE-2022-21248</cve>
>>>>>>> 5e656162
</suppress>
<suppress>
   <notes><![CDATA[
   file name: graal-sdk-21.3.0.jar
   ]]></notes>
   <packageUrl regex="true">^pkg:maven/org\.graalvm\..*/.*@.*$</packageUrl>
<<<<<<< HEAD
   <cve>CVE-2022-21291</cve>
=======
   <cve>CVE-2022-21271</cve>
>>>>>>> 5e656162
</suppress>
<suppress>
   <notes><![CDATA[
   file name: graal-sdk-21.3.0.jar
   ]]></notes>
   <packageUrl regex="true">^pkg:maven/org\.graalvm\..*/.*@.*$</packageUrl>
<<<<<<< HEAD
=======
   <cve>CVE-2022-21277</cve>
</suppress>
<suppress>
   <notes><![CDATA[
   file name: graal-sdk-21.3.0.jar
   ]]></notes>
   <packageUrl regex="true">^pkg:maven/org\.graalvm\..*/.*@.*$</packageUrl>
   <cve>CVE-2022-21282</cve>
</suppress>
<suppress>
   <notes><![CDATA[
   file name: graal-sdk-21.3.0.jar
   ]]></notes>
   <packageUrl regex="true">^pkg:maven/org\.graalvm\..*/.*@.*$</packageUrl>
   <cve>CVE-2022-21283</cve>
</suppress>
<suppress>
   <notes><![CDATA[
   file name: graal-sdk-21.3.0.jar
   ]]></notes>
   <packageUrl regex="true">^pkg:maven/org\.graalvm\..*/.*@.*$</packageUrl>
   <cve>CVE-2022-21291</cve>
</suppress>
<suppress>
   <notes><![CDATA[
   file name: graal-sdk-21.3.0.jar
   ]]></notes>
   <packageUrl regex="true">^pkg:maven/org\.graalvm\..*/.*@.*$</packageUrl>
>>>>>>> 5e656162
   <cve>CVE-2022-21293</cve>
</suppress>
<suppress>
   <notes><![CDATA[
   file name: graal-sdk-21.3.0.jar
   ]]></notes>
   <packageUrl regex="true">^pkg:maven/org\.graalvm\..*/.*@.*$</packageUrl>
   <cve>CVE-2022-21294</cve>
</suppress>
<suppress>
   <notes><![CDATA[
   file name: graal-sdk-21.3.0.jar
   ]]></notes>
   <packageUrl regex="true">^pkg:maven/org\.graalvm\..*/.*@.*$</packageUrl>
   <cve>CVE-2022-21296</cve>
</suppress>
<suppress>
   <notes><![CDATA[
   file name: graal-sdk-21.3.0.jar
   ]]></notes>
   <packageUrl regex="true">^pkg:maven/org\.graalvm\..*/.*@.*$</packageUrl>
   <cve>CVE-2022-21299</cve>
</suppress>
<suppress>
   <notes><![CDATA[
   file name: graal-sdk-21.3.0.jar
   ]]></notes>
   <packageUrl regex="true">^pkg:maven/org\.graalvm\..*/.*@.*$</packageUrl>
   <cve>CVE-2022-21305</cve>
</suppress>
<suppress>
   <notes><![CDATA[
   file name: graal-sdk-21.3.0.jar
   ]]></notes>
   <packageUrl regex="true">^pkg:maven/org\.graalvm\..*/.*@.*$</packageUrl>
   <cve>CVE-2022-21340</cve>
</suppress>
<suppress>
   <notes><![CDATA[
   file name: graal-sdk-21.3.0.jar
   ]]></notes>
   <packageUrl regex="true">^pkg:maven/org\.graalvm\..*/.*@.*$</packageUrl>
   <cve>CVE-2022-21341</cve>
</suppress>
<suppress>
   <notes><![CDATA[
   file name: graal-sdk-21.3.0.jar
   ]]></notes>
   <packageUrl regex="true">^pkg:maven/org\.graalvm\..*/.*@.*$</packageUrl>
   <cve>CVE-2022-21349</cve>
<<<<<<< HEAD
=======
</suppress>
<suppress>
   <notes><![CDATA[
   file name: graal-sdk-21.3.0.jar
   ]]></notes>
   <packageUrl regex="true">^pkg:maven/org\.graalvm\..*/.*@.*$</packageUrl>
   <cve>CVE-2022-21360</cve>
</suppress>
<suppress>
   <notes><![CDATA[
   file name: graal-sdk-21.3.0.jar
   ]]></notes>
   <packageUrl regex="true">^pkg:maven/org\.graalvm\..*/.*@.*$</packageUrl>
   <cve>CVE-2022-21365</cve>
</suppress>
<suppress>
   <notes><![CDATA[
   file name: graal-sdk-21.3.0.jar
   ]]></notes>
   <packageUrl regex="true">^pkg:maven/org\.graalvm\..*/.*@.*$</packageUrl>
   <cve>CVE-2022-21366</cve>
>>>>>>> 5e656162
</suppress>
<suppress>
   <notes><![CDATA[
   file name: graal-sdk-21.3.0.jar
   ]]></notes>
   <packageUrl regex="true">^pkg:maven/org\.graalvm\..*/.*@.*$</packageUrl>
   <cve>CVE-2022-21360</cve>
</suppress>
<suppress>
   <notes><![CDATA[
   file name: graal-sdk-21.3.0.jar
   ]]></notes>
   <packageUrl regex="true">^pkg:maven/org\.graalvm\..*/.*@.*$</packageUrl>
   <cve>CVE-2022-21365</cve>
</suppress>
<suppress>
   <notes><![CDATA[
   file name: graal-sdk-21.3.0.jar
   ]]></notes>
   <packageUrl regex="true">^pkg:maven/org\.graalvm\..*/.*@.*$</packageUrl>
   <cve>CVE-2022-21366</cve>
</suppress>

<!-- grpc -->
<!-- This was applying the version of opentracing-grpc to grpc
     which triggered CVEs for older versions of grpc and grpc-js
-->
<suppress>
   <notes><![CDATA[
   file name: opentracing-grpc-0.2.1.jar
   ]]></notes>
   <packageUrl regex="true">^pkg:maven/io\.opentracing\.contrib/opentracing\-grpc@.*$</packageUrl>
   <cpe>cpe:/a:grpc:grpc</cpe>
</suppress>


<!-- This CVE is against Neo4j through 3.4.18. We use Neo4j 4.x
     Helidon's Neo4j integration triggered a false positive due to it's 
     version being < 3.4.18
-->
<suppress>
   <notes><![CDATA[
   file name: io.helidon.integrations.neo4j:helidon-integrations-neo4j:2.4.0-SNAPSHOT
   ]]></notes>
   <packageUrl regex="true">^pkg:maven/io\.helidon\.integrations\.neo4j/helidon\-integrations\-neo4j@.*$</packageUrl>
   <cve>CVE-2021-34371</cve>
</suppress>

<<<<<<< HEAD
=======
<!-- The Neo4j java driver contains a shaded copy of a couple of Netty artifacts.
     This CVE is against netty-codec-http2 which is not included in the Neo4j driver.
-->
<suppress>
   <notes><![CDATA[
   file name: neo4j-java-driver-4.2.4.jar (shaded: io.netty:netty-transport:4.1.60.Final)
   ]]></notes>
   <filePath regex="true">.*/neo4j\-java\-driver\-4\.2\.4\.jar.*</filePath>
   <cve>CVE-2021-21409</cve>
</suppress>

<!-- This CVE was fixed in the EL implementations com.sun.el:el-ri:3.0.4 and org.glassfish:jakarta.el:3.0.4
     which we have upgraded to. But the scan triggers a false positive on the API: jakarta.el:jakarta.el-api:3.0.3 -->
<suppress>
   <notes><![CDATA[
   file name: jakarta.el-api-3.0.3.jar
   ]]></notes>
   <packageUrl regex="true">^pkg:maven/jakarta\.el/jakarta\.el\-api@.*$</packageUrl>
   <cve>CVE-2021-28170</cve>
</suppress>


>>>>>>> 5e656162
<!-- These files are being detected as an old version of Netty and raises false positives for
     a number of old Netty CVEs.
-->
<suppress>
   <notes><![CDATA[
   file name: netty-incubator-transport-native-io_uring-0.0.8.Final-linux-x86_64.jar
   ]]></notes>
   <packageUrl regex="true">^pkg:maven/io\.netty\.incubator/netty\-incubator\-transport\-native\-io_uring@.*$</packageUrl>
   <cpe>cpe:/a:netty:netty</cpe>
</suppress>
<suppress>
   <notes><![CDATA[
   file name: netty-tcnative-classes-2.0.46.Final.jar
   ]]></notes>
   <packageUrl regex="true">^pkg:maven/io\.netty/netty\-tcnative\-classes@.*$</packageUrl>
   <cpe>cpe:/a:netty:netty</cpe>
</suppress>

</suppressions><|MERGE_RESOLUTION|>--- conflicted
+++ resolved
@@ -2,14 +2,47 @@
 <suppressions xmlns="https://jeremylong.github.io/DependencyCheck/dependency-suppression.1.3.xsd">
 <!-- For information see https://jeremylong.github.io/DependencyCheck/general/suppression.html -->
 
-<!-- This CVE is against the etcd server. We ship a Java client
--->
+<!-- Applies to Processing:Processing -->
+<suppress>
+   <notes><![CDATA[
+   file name: jsonp-jaxrs-1.1.6.jar
+   ]]></notes>
+   <packageUrl regex="true">^pkg:maven/org\.glassfish/jsonp\-jaxrs@.*$</packageUrl>
+   <cpe>cpe:/a:processing:processing</cpe>
+</suppress>
+<suppress>
+   <notes><![CDATA[
+   file name: jakarta.json-api-1.1.6.jar
+   ]]></notes>
+   <packageUrl regex="true">^pkg:maven/jakarta\.json/jakarta\.json\-api@.*$</packageUrl>
+   <cpe>cpe:/a:processing:processing</cpe>
+</suppress>
+
+<!-- This CVE is against the etcd server. We ship a Java client -->
 <suppress>
    <notes><![CDATA[
    file name: etcd4j-2.17.0.jar
    ]]></notes>
    <packageUrl regex="true">^pkg:maven/org\.mousio/etcd4j@.*$</packageUrl>
    <cpe>cpe:/a:etcd:etcd</cpe>
+</suppress>
+
+<!-- This CVE is against the Java Websocket project.  Not the Jakarta WebSocket API.
+     See https://github.com/TooTallNate/Java-WebSocket/security/advisories/GHSA-gw55-jm4h-x339
+-->
+<suppress>
+   <notes><![CDATA[
+   file name: jakarta.websocket-api-1.1.2.jar
+   ]]></notes>
+   <packageUrl regex="true">^pkg:maven/jakarta\.websocket/jakarta\.websocket\-api@.*$</packageUrl>
+   <cpe>cpe:/a:java-websocket_project:java-websocket</cpe>
+</suppress>
+<suppress>
+   <notes><![CDATA[
+   file name: javax.websocket-api-1.1.jar
+   ]]></notes>
+   <packageUrl regex="true">^pkg:maven/javax\.websocket/javax\.websocket\-api@.*$</packageUrl>
+   <cpe>cpe:/a:java-websocket_project:java-websocket</cpe>
 </suppress>
 
 <!-- GraalVM -->
@@ -44,72 +77,25 @@
    <packageUrl regex="true">^pkg:maven/org\.graalvm\..*/.*@.*$</packageUrl>
    <cve>CVE-2022-21282</cve>
 </suppress>
-<<<<<<< HEAD
-=======
-
-<!-- GraalVM -->
-<!-- This suppresses multiple JDK CVEs related to running untrusted Java code.
-     These do not apply to Helidon's use of Java/GraalVM.
--->
->>>>>>> 5e656162
-<suppress>
-   <notes><![CDATA[
-   file name: graal-sdk-21.3.0.jar
-   ]]></notes>
-   <packageUrl regex="true">^pkg:maven/org\.graalvm\..*/.*@.*$</packageUrl>
-<<<<<<< HEAD
+<suppress>
+   <notes><![CDATA[
+   file name: graal-sdk-21.3.0.jar
+   ]]></notes>
+   <packageUrl regex="true">^pkg:maven/org\.graalvm\..*/.*@.*$</packageUrl>
    <cve>CVE-2022-21283</cve>
-=======
-   <cve>CVE-2022-21248</cve>
->>>>>>> 5e656162
-</suppress>
-<suppress>
-   <notes><![CDATA[
-   file name: graal-sdk-21.3.0.jar
-   ]]></notes>
-   <packageUrl regex="true">^pkg:maven/org\.graalvm\..*/.*@.*$</packageUrl>
-<<<<<<< HEAD
+</suppress>
+<suppress>
+   <notes><![CDATA[
+   file name: graal-sdk-21.3.0.jar
+   ]]></notes>
+   <packageUrl regex="true">^pkg:maven/org\.graalvm\..*/.*@.*$</packageUrl>
    <cve>CVE-2022-21291</cve>
-=======
-   <cve>CVE-2022-21271</cve>
->>>>>>> 5e656162
-</suppress>
-<suppress>
-   <notes><![CDATA[
-   file name: graal-sdk-21.3.0.jar
-   ]]></notes>
-   <packageUrl regex="true">^pkg:maven/org\.graalvm\..*/.*@.*$</packageUrl>
-<<<<<<< HEAD
-=======
-   <cve>CVE-2022-21277</cve>
-</suppress>
-<suppress>
-   <notes><![CDATA[
-   file name: graal-sdk-21.3.0.jar
-   ]]></notes>
-   <packageUrl regex="true">^pkg:maven/org\.graalvm\..*/.*@.*$</packageUrl>
-   <cve>CVE-2022-21282</cve>
-</suppress>
-<suppress>
-   <notes><![CDATA[
-   file name: graal-sdk-21.3.0.jar
-   ]]></notes>
-   <packageUrl regex="true">^pkg:maven/org\.graalvm\..*/.*@.*$</packageUrl>
-   <cve>CVE-2022-21283</cve>
-</suppress>
-<suppress>
-   <notes><![CDATA[
-   file name: graal-sdk-21.3.0.jar
-   ]]></notes>
-   <packageUrl regex="true">^pkg:maven/org\.graalvm\..*/.*@.*$</packageUrl>
-   <cve>CVE-2022-21291</cve>
-</suppress>
-<suppress>
-   <notes><![CDATA[
-   file name: graal-sdk-21.3.0.jar
-   ]]></notes>
-   <packageUrl regex="true">^pkg:maven/org\.graalvm\..*/.*@.*$</packageUrl>
->>>>>>> 5e656162
+</suppress>
+<suppress>
+   <notes><![CDATA[
+   file name: graal-sdk-21.3.0.jar
+   ]]></notes>
+   <packageUrl regex="true">^pkg:maven/org\.graalvm\..*/.*@.*$</packageUrl>
    <cve>CVE-2022-21293</cve>
 </suppress>
 <suppress>
@@ -160,8 +146,6 @@
    ]]></notes>
    <packageUrl regex="true">^pkg:maven/org\.graalvm\..*/.*@.*$</packageUrl>
    <cve>CVE-2022-21349</cve>
-<<<<<<< HEAD
-=======
 </suppress>
 <suppress>
    <notes><![CDATA[
@@ -183,28 +167,19 @@
    ]]></notes>
    <packageUrl regex="true">^pkg:maven/org\.graalvm\..*/.*@.*$</packageUrl>
    <cve>CVE-2022-21366</cve>
->>>>>>> 5e656162
-</suppress>
-<suppress>
-   <notes><![CDATA[
-   file name: graal-sdk-21.3.0.jar
-   ]]></notes>
-   <packageUrl regex="true">^pkg:maven/org\.graalvm\..*/.*@.*$</packageUrl>
-   <cve>CVE-2022-21360</cve>
-</suppress>
-<suppress>
-   <notes><![CDATA[
-   file name: graal-sdk-21.3.0.jar
-   ]]></notes>
-   <packageUrl regex="true">^pkg:maven/org\.graalvm\..*/.*@.*$</packageUrl>
-   <cve>CVE-2022-21365</cve>
-</suppress>
-<suppress>
-   <notes><![CDATA[
-   file name: graal-sdk-21.3.0.jar
-   ]]></notes>
-   <packageUrl regex="true">^pkg:maven/org\.graalvm\..*/.*@.*$</packageUrl>
-   <cve>CVE-2022-21366</cve>
+</suppress>
+
+
+<!-- junit 4 -->
+<!-- This CVE is fixed in junit 4.13.1 and only applies when using Java 1.6
+     or earlier. We use version 4.13.1 and require Java 11 or above
+     so this CVE does not apply -->
+<suppress>
+   <notes><![CDATA[
+   file name: junit-4.13.1.jar
+   ]]></notes>
+   <packageUrl regex="true">^pkg:maven/junit/junit@.*$</packageUrl>
+   <vulnerabilityName>CVE-2020-15250</vulnerabilityName>
 </suppress>
 
 <!-- grpc -->
@@ -219,8 +194,20 @@
    <cpe>cpe:/a:grpc:grpc</cpe>
 </suppress>
 
-
-<!-- This CVE is against Neo4j through 3.4.18. We use Neo4j 4.x
+<!-- Apache HttpClient / Google HTTP Client -->
+<!-- This was associating the Google HTTP client version number to Apache HttpClient generating a false positive for
+     an Apache HttpClient CVE for versions 4.5.12 and earlier (we use 4.5.13 in Helidon).
+-->
+<suppress>
+   <notes><![CDATA[
+   file name: google-http-client-apache-v2-1.40.1.jar
+   ]]></notes>
+   <packageUrl regex="true">^pkg:maven/com\.google\.http\-client/google\-http\-client\-apache\-v2@.*$</packageUrl>
+   <cve>CVE-2020-13956</cve>
+</suppress>
+
+
+<!-- This CVE is against Neo4j through 3.4.18. We use Neo4j 4.2.4
      Helidon's Neo4j integration triggered a false positive due to it's 
      version being < 3.4.18
 -->
@@ -232,8 +219,6 @@
    <cve>CVE-2021-34371</cve>
 </suppress>
 
-<<<<<<< HEAD
-=======
 <!-- The Neo4j java driver contains a shaded copy of a couple of Netty artifacts.
      This CVE is against netty-codec-http2 which is not included in the Neo4j driver.
 -->
@@ -256,7 +241,6 @@
 </suppress>
 
 
->>>>>>> 5e656162
 <!-- These files are being detected as an old version of Netty and raises false positives for
      a number of old Netty CVEs.
 -->
