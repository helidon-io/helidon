--- conflicted
+++ resolved
@@ -130,11 +130,7 @@
 
 === Connector
 Connector concept is a way for connecting <<Channel,channels>> to external sources.
-<<<<<<< HEAD
-To make <<Messaging Connector,creation and usage of connectors>>
-=======
-To make creation and usage of connectors
->>>>>>> a1f226e6
+To make xref:connector.adoc[creation and usage of connectors]
 as easy and versatile as possible, Helidon SE Messaging uses same API for connectors
 like xref:../../mp/reactivemessaging/introduction.adoc[MicroProfile Reactive Messaging] does.
 This allows connectors to be usable in both flavors of Helidon with one limitation which is
