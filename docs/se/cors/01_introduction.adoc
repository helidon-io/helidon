--- conflicted
+++ resolved
@@ -22,17 +22,16 @@
 :pagename: cors-introduction
 :description: Helidon SE CORS Support
 :keywords: helidon, java, cors, se
-:javadoc-base-url-api: {javadoc-base-url}io.helidon.webserver.cors/io/helidon/webserver/cors
 :helidon-tag: https://github.com/oracle/helidon/tree/{helidon-version}
 :quickstart-example: {helidon-tag}/examples/quickstarts/helidon-quickstart-se
 :cors-spec: https://www.w3.org/TR/cors/
 :helidon-se-cors-example: {helidon-tag}/examples/cors
-<<<<<<< HEAD
 :model-reader-java: {mp-openapi-prefix}/api/src/main/java/org/eclipse/microprofile/openapi/OASModelReader.java
 :filter-java: {mp-openapi-prefix}/api/src/main/java/org/eclipse/microprofile/openapi/OASFilter.java
 :helidon-tag: https://github.com/oracle/helidon/tree/{helidon-version}
 :quickstart-example: {helidon-tag}/examples/quickstarts/helidon-quickstart-se
-
+:javadoc-base-url-api: {javadoc-base-url}io.helidon.webserver.cors/io/helidon/webserver/cors
+:javadoc-base-url-webserver: {javadoc-base-url}io.helidon.webserver/io/helidon/webserver
 
 link:{cors-spec}[Cross-origin resource sharing] (CORS) support in Helidon SE provides a flexible
 mechanism that allows a Helidon SE application to control how other web applications can access its resources, even if that web application is not served from the same domain.
@@ -53,7 +52,7 @@
 your application.
 
 . Add the CORS dependencies to the Maven `pom.xml` file.
-. Add the CORS support in your application. (LINK)
+. Add the CORS support in your application. See <<adding-cors-support>>.
 
 The <<about/04_managing-dependencies.adoc, Managing Dependencies>> page describes how you
 should declare dependency management for Helidon applications. For CORS support, you must include
@@ -66,19 +65,17 @@
     <artifactId>helidon-webserver-cors</artifactId>
 </dependency>
 ----
-=======
->>>>>>> bec7ca1c
 
-== Adding CORS Support in Your Helidon SE Application
+== Adding CORS Support in Your Helidon SE Application [[adding-cors-support]]
 Because Helidon SE does not use annotation processing to identify endpoints, you need to
 provide the CORS information for your application another way.
 
 The high-level process for adding CORS support in your Helidon SE application is:
 
-. Create a `CrossOriginConfig` instance for each type of resource sharing that you decided your application should provide.
+. Create a link:{javadoc-base-url-api}/CrossOriginConfig.html[`CrossOriginConfig`] instance for each type of resource sharing that you decided your application should provide.
 The `CrossOriginConfig` Java class represents the details for a particular type of sharing.
 
-. Create a `CorsSupport` instance that includes the `CrossOriginConfig` instances from the previous step.
+. Create a link:{javadoc-base-url-api}/CorsSupport.html[`CorsSupport`] instance that includes the `CrossOriginConfig` instances from the previous step.
 .  Use that `CorsSupport` instance to set up the routing rules.
 
 Each of these classes has an associated builder.
@@ -149,24 +146,5 @@
 The few additional lines identified above allow the application to participate in CORS.
 
 
-<<<<<<< HEAD
 == Next Steps
-See the Helidon CORS support in action by building and running the CORS example link:{helidon-se-cors-example}[here].
-=======
-== Next steps
-=== Learn how to use configuration
-Instead of hard-coding the creation of `CorsSupport` in your code, you can instead have your application load the
-details from configuration. The example (see below) uses configuration
-to load the detailed CORS set-up for `PUT` and `DELETE` as in the code illustration above.
-The <<se/cors/02_configuration.adoc, next page>> of this document has the details. It also shows a
-very simple but powerful way to implement CORS set-up overloading using configuration.
-
-=== Review the example
-See the Helidon CORS support in action by building and running the CORS example link:{helidon-se-cors-example}[here].
-
-=== Read the JavaDoc
-The Java package information for link:{javadoc-base-url-api}/package-summary.html[`io/helidon/webserver/cors`] and the JavaDoc
-for link:{javadoc-base-url-api}/CorsSupport.html[`CorsSupport`] and
-link:{javadoc-base-url-api}/CrossOriginConfig.html[`CrossOriginConfig`] describe in more detail how to use
-those classes.
->>>>>>> bec7ca1c
+See the Helidon CORS support in action by building and running the CORS example link:{helidon-se-cors-example}[here].