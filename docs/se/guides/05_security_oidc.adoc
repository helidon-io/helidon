///////////////////////////////////////////////////////////////////////////////

<<<<<<< HEAD
    Copyright (c) 2021 Oracle and/or its affiliates.
=======
    Copyright (c) 2020, 2021 Oracle and/or its affiliates.
>>>>>>> a9fed449

    Licensed under the Apache License, Version 2.0 (the "License");
    you may not use this file except in compliance with the License.
    You may obtain a copy of the License at

        http://www.apache.org/licenses/LICENSE-2.0

    Unless required by applicable law or agreed to in writing, software
    distributed under the License is distributed on an "AS IS" BASIS,
    WITHOUT WARRANTIES OR CONDITIONS OF ANY KIND, either express or implied.
    See the License for the specific language governing permissions and
    limitations under the License.

///////////////////////////////////////////////////////////////////////////////

= Helidon SE OIDC Security Provider Guide
:h1Prefix: SE
:description: Helidon OIDC Security Provider
:keywords: helidon, security, guide, oidc, provider
:common-page-prefix-inc: ../../shared/common_prereqs/common_prereqs.adoc

This guide describes how to set up Keycloak and Helidon
to secure your application with OIDC security provider.

== What You Need

For this 20 minute tutorial, you will need the following:

include::{common-page-prefix-inc}[tag=common-prereqs]

In addition, you will need to install and configure the following:

* <<Introduction,Introduction>>
* <<Keycloak Installation,Keycloak Installation>>
* <<Set up Keycloak,Set up Keycloak>>
* <<Set up Helidon,Set up Helidon>>
* <<Test Keycloak process with Postman,Test Keycloak process with Postman>>
* <<Restrict access to a specific role,Restrict access to a specific role>>

=== Introduction

This guide describes the steps required to protect your whole application or a specific area with Open ID Connect
(OIDC) security. OIDC is a secure mechanism for an application to contact an identity service.
Its built on top of OAuth 2.0 and provides full-fledged authentication and authorization protocols.

=== Keycloak Installation

==== On Docker

To install Keycloak with Docker, open a terminal and make sure the port 8080 is free.

[source,bash]
.Enter the following command
----
docker run -p 8080:8080 -e KEYCLOAK_USER=admin -e KEYCLOAK_PASSWORD=admin quay.io/keycloak/keycloak:11.0.2
----

This will start Keycloak on local port 8080. It will create the admin user with username `admin` and password `admin`
Feel free to modify 11.0.2 by any keycloak version of your wish.
If you are running docker behind a proxy server, make sure it is either configured into docker or
disabled. Otherwise, you might face a connection timeout because docker cannot download the required data.

To verify that Keycloak is running correctly, go to the admin console : http://localhost:8080/auth/admin
Log in using the username and password mentioned above: `admin`.

You should be logged in successfully, and it prompts the admin console.

==== On JDK

Download the last version of Keycloak from Keycloak website : https://www.keycloak.org/downloads
In the table Server choose Standalone server distribution. ZIP or Tar format are available, click on either
to download Keycloak.

After extracting the archive file, you should have a directory named keycloak followed by the version. For example,
if you chose version 11.0.2, the folder must be named keycloak-11.0.2.

Open keycloak folder to make it your current directory.
[source,bash]
.Run this command from command prompt to open the directory:
----
cd keycloak-11.0.2
----

===== Start Keycloak

To start keycloak and have it ready for further steps, run the following command.

[source,bash]
.On Linux run:
----
bin/standalone.sh
----

[source,bash]
.On Windows run:
----
bin/standalone.bat
----

Keycloak runs on localhost:8080 by default.

===== Create an admin user

You need to create an admin user because it does not come by default when installing Keycloak.
To do this, open  http://localhost:8080/auth in your favorite browser.

A window `Welcome to Keycloak` should be prompted. If not, check if any error appear in the terminal.

Fill the form by adding Username and Password. Click on `Create` to create the admin user.

Above Administration Console should be printed "User created" in a green rectangle.

To check that the admin user was created correctly, click on Administration user which should redirect you
to a Login form. Enter the Username and Password created earlier to log in.

After successfully logged in, the admin console is prompted.

=== Set up Keycloak

To set up Keycloak properly, go to the admin console: http://localhost:8080/auth/admin

If you are using Docker, use Username `admin` and password `admin` as it is the default admin user.
Otherwise, use the username and password you used to create the admin user.

==== Create a realm

A realm is the place where groups of applications, and their environment, can be created. It gathers :

- One or several applications
- One or several users
- Sessions
- Events
- Clients and their scopes

By default, there is a realm called `Master`. It is used to manage Keycloak. It is not recommended to associate your
application with this realm as it could disturb Keycloak functioning.

To create a new realm to manage your application:

. Open Keycloak admin console http://localhost:8080/auth/admin.
. Hover the mouse over the dropdown in the top-left corner where it says `Master`, and press `Add realm`.
. Fill the form by adding the realm name, `myRealm` for example.
. Click on `Create` to create the new realm.

To verify that your realm is created, on the top-left corner where it said `Master` previously
should be now your realm name or `myRealm` is you followed the example.

To switch from a realm to another, hover the realm name, and the other realm created appear in the dropdown.
Click on any realm name to change the current realm. Make sure all configuration or modification are saved before changing
the current realm or be subject to lose your configuration.

==== Create a user

Initially there are no users in a new realm. An unlimited number of user can be created per realm.
A realm contains resources such as client which can be accessed by users.

To create a new user:

. Open the Keycloak admin console: http://localhost:8080/auth/admin
. Click on `Users` in the left menu
. Press `Add user`
. Fill the form (Username is the only mandatory field) with this value Username: `myUser`
. Click `Save`

A new user is just created but it needs a password to be able to login. To initialize it, do this:

. Click on `Credentials` at the top of the page, under `Myuser`.
. Fill `Password` and `Password confirmation` with the user password of your choice.
. If the `Temporary` field is set to `ON`, the user has to  update password on next login. Click `ON`
to make it `OFF` and prevent it.
. Press `Set Password`.
. A pop-up window is popping off. Click on `Set Password` to confirm the new password.

To verify that the new user is created correctly:

. Open the Keycloak account console: `http://localhost:8080/auth/realms/myRealm/account`.
. Login with `myUser` and password chosen earlier.

You should now be logged-in to the account console where users can manage their accounts.

==== Create a Client

To create your first client:

. Open the Keycloak admin console: http://localhost:8080/auth/admin.
. Make sure the current realm is `myRealm` and not `Master`.
. Navigate to the left menu, into configure section, click on `Clients`. This window displays a table with every client
from the realm.
. Click on `Create`.
. Fill the following:
.. `Client ID` : `myClientID`
.. `Client Protocol` : `openid-connect`
. Press `Save`
.. Modify `Access type` : `confidential`
.. Update `Valid Redirect URIs` : http://localhost:7987/*
.. Click on `+` to add the new URI.
. Click on `Save`.

A new tab named `Credentials` is created. Click on it to access this new tab.

- Select `Client Authenticator` : `Client ID and Secret`
- Click on `generate secret` to generate client secret.

Keycloak is now configured and ready. Keep keycloak running on your terminal and open a new tab to
set up Helidon.

=== Set up Helidon

Use the Helidon SE Maven archetype to create a simple project. It will be used as an example
to show how to set up Helidon. Replace `{helidon-version}` by the latest helidon version.
It will download the quickstart project into the current directory.

[source,bash,subs="attributes+"]
.Run the Maven archetype
----
mvn -U archetype:generate -DinteractiveMode=false \
    -DarchetypeGroupId=io.helidon.archetypes \
    -DarchetypeArtifactId=helidon-quickstart-se \
    -DarchetypeVersion={helidon-version} \
    -DgroupId=io.helidon.examples \
    -DartifactId=helidon-quickstart-se \
    -Dpackage=io.helidon.examples.quickstart.se
----

[source,bash]
.The project will be built and run from the helidon-quickstart-se directory:
----
cd helidon-quickstart-se
----

==== Update project dependencies

Update the pom.xml file and add the following Helidon dependency to the `<dependencies>` section.

[source,xml]
.Add the following dependency to `pom.xml`:
----
<dependency>
    <groupId>io.helidon.security.providers</groupId>
    <artifactId>helidon-security-providers-oidc</artifactId>
</dependency>
----

==== Add OIDC security properties

The OIDC security provider configuration can be joined to helidon configuration file.
This file is located here: `src/main/resources/application.yaml`. It can be easily used to configure the web server
without modifying application code.

[source,yaml]
.Add the following line to application.yaml
----
security:
  providers:
  - abac:
      # Adds ABAC Provider - it does not require any configuration
  - oidc:
      client-id: "myClientID" // <1>
      client-secret: "Client secret generated into Keycloak client credential" // <2>
      identity-uri: "http://localhost:8080/auth/realms/myRealm" // <3>
      audience: "account"
      header-use: "true"
      # proxy-host should be defined if you operate behind a proxy, can be removed otherwise
      proxy-host: ""
      frontend-uri: "http://localhost:7987" // <4>
      server-type: "oidc"
  web-server:
    # protected paths on the web server
    paths:  // <5>
      - path: "/greet"
        methods: ["get"]
        authenticate: true
----
<1> `client-id` must be the same as the one configure in keycloak.
<2> The client secret generate by Keycloak during `Create a client` section.
<3> `identity-uri` is used to redirect the user to keycloak.
<4> `frontend-uri` will direct you back to the application.
<5> `paths` section defines the protected application's path.

Make sure keycloak and the application are not running on the same port.
The application port value can be changed into application.yaml.

[source,yaml]
.Change these properties to configure the server host and port
----
server:
  port: 7987
  host: localhost
----

If the port 7987 is already used, check what port is free on your machine.

[source,yaml]
.Replace the old port into application.yaml
----
server:
  port: "{Your-new-port}"

...

frontend-uri: "http://localhost:{Your-new-port}"
----

==== Configure web server

Once the properties are added, the web server must be set up.
The `Main.createRouting` method gather all configuration properties.

[source,java]
.Add the following to `Main.createRouting` method
----
import io.helidon.security.Security;
import io.helidon.security.integration.webserver.WebSecurity;
import io.helidon.security.providers.oidc.OidcSupport;
...
Security security = Security.create(config.get("security"));    // <1>

return Routing.builder()
                .register(WebSecurity.create(security, config.get("security"))) // <2>
                .register(OidcSupport.create(config))   // <3>
                ...
----
<1> Create the Helidon `Security` instance using configuration.
<2> Register Helidon `WebSecurity` instance using security instance and configuration.
<3> Register Helidon `OidcSupport` instance.

That code is extracting security properties from application.yaml into two steps.
First the Security instance is used to bootstrap security, so the WebSecurity instance
can integrate security into Web Server.
Then, OidcSupport instance registers the endpoint to which OIDC redirects browser after a successful login.

Helidon sample is now set up and ready.

==== Try it !

[source,bash]
.Build the application, skipping unit tests, then run it:
----
mvn package -DskipTests=true
java -jar target/helidon-quickstart-se.jar
----

The tests must be skipped, otherwise it produces test failure. As the `/greet` endpoint for GET request is
now protected, its access is limited, and the tests are not built to take oidc security in account.

. Open your favourite browser and try to access `http://localhost:7987/greet/Michael`.
. You should not be redirected and receive greeting from the application.
. Enter the following into URL : `http://localhost:7987/greet`.
. Keycloak redirect you to its login page.
. Enter the username and associated password:
.. `Username` : `myUser`
.. `Password`: `password`
. After successful log in, keycloak redirect you to the `http://localhost:7987/greet` endpoint and print Hello word.
. Press `Ctrl+C` to stop the application.

From the actual settings, the user needs to log in only once, then Keycloak saves all the connection data.

=== Test Keycloak process with Postman

Keycloak supports many authentication and authorization flows, but only two of them will be shown. This section
describes another way you can get an access token or refresh a token or identity token. The identity token contains
information about the user. The access token contains access information that the application can use to determine what
resources the user is allowed to access. Once expired, the refresh token allows the application to obtain a new access
token. As these tokens contain sensitive information, they are valid for a very short period. It is possible to make them
last longer in order to let you manipulate them with Postman. To do so:

1. Open the Postman Console.
2. Click on the `Realm Setting` in the left menu.
3. Navigate to the `Tokens` tab.

You can increase the access token lifespan.

==== Authorization Code Flow

The Authorization Code flow is suitable for browser-based applications. It is composed of three main steps:

1. The browser visits the application. The user is not logged in, so it redirects the browser to Keycloak which requires
username and password for authentication.
2. Keycloak authenticates the user and returns a temporary authorization code as a query parameter in the URL.
3. The authorization code is used to get access and refresh token from Keycloak token endpoint.

For the first step, paste the following URL into your browser:
`http://localhost:8080/auth/realms/myRealm/protocol/openid-connect/auth?client_id=myClientID&response_type=code`.
The first part of the url `http:/../auth` is the Keycloak endpoint to request an authorization code. Two query
parameters are provided, the client id and the response type.
Press enter and Keycloak responds with different URL containing a query parameter `code`. You successfully received
the authorization code.

In order to achieve the third step, we can use Postman to exchange the authorization code for tokens. In Postman,
select the Http POST method. Keycloak endpoint to get token is the following:
`http://localhost:8080/auth/realms/myRealm/protocol/openid-connect/token`.
In the body of the request, select `x-www-form-urlencoded` type. Add the following data:

[source,json]
.Enter the key:value
----
[{"key":"grant_type","value":"authorization_code"},
{"key":"client_id","value":"myClientID"},
{"key":"client_secret","value":"client secret"},
{"key":"code","value":"authorization code"}]
----

Do not forget to replace the `client secret` by its value (generated during Create a Client), and `authorization code`
by the code value in the query parameter. Send the request by pressing `Send`. Keycloak returns an access token and
a refresh token.

==== Resource Owner Password Credentials Grant (Direct Access Grants)

The Direct Access Grants flow is used by REST clients that want to request tokens on behalf of a user.
To use Postman to make this request on behalf of `myuser`, select the GET method and enter this URL:
`http://localhost:7987/greet/`. Under `Authorization` tab, select authorization type`OAuth 2.0`. Under it, complete the
sentence  `Add authorization data to` with `Request Headers`, and complete the required fields.

[source,json]
.Enter the following information:
----
[{"key":"Header Prefix","value":"bearer"},
{"key":"Grant type","value":"Password  Credentials"},
{"key":"Access Token URL","value":"http://localhost:8080/auth/realms/myRealm/protocol/openid-connect/token"},
{"key":"Client ID","value":"myClientID"},
{"key":"Client Secret","value":"client secret"},
{"key":"Username","value":"myuser"},
{"key":"Password","value":"password"},
{"key":"Scope","value":"openid"},
{"key":"Client Authentication","value":"Send as Basic Auth Header"}]
----

Again, make sure to replace `client secret` by the actual client secret. Click on `Get New Access Token`. A popup
window appears with Authentication complete, click on proceed to display access, refresh and identity token.
Copy and paste the access token to `Access Token` field and press `Send`. Helidon greeting application sends back
`Hello World !`.

==== Update tests to the secure environment

At this stage of the application, tests cannot pass because of OIDC security. The only way to authenticate a user is
through the front end of that server which can be accessed with the browser for example.

In order to keep security and test the application locally, a new security provider must be set up. By adding specific
configuration to the tests, it is possible to override the application configuration.

The following explains how to set a basic authentication instead of oidc security provider only for the tests. Which means,
at the end of this guide, the application will be secured by oidc security provider, and the tests will use basic authentication.

[source,xml]
.Add the following dependency to `pom.xml`:
----
<dependency>
    <groupId>io.helidon.security.providers</groupId>
    <artifactId>helidon-security-providers-http-auth</artifactId>
    <scope>test</scope>
</dependency>
----

In the test folder `helidon-quickstart-se/src/test`:

[source,bash]
.Create a new directory and another one inside
----
mkdir resources
cd resources
touch application.yaml
----

Open the application.yaml file

[source,yaml]
.Copy these properties into application.yaml
----
app:
  greeting: "Hello"

server:
  port: 7987
  host: localhost

security:
  providers:
    - abac:
      # Adds ABAC Provider - it does not require any configuration
    - http-basic-auth:
        users:
          - login: "jack"
            password: "jackIsGreat"
    - oidc:
        client-id: "Your client ID"  // <1>
        client-secret: "Your client secret" // <2>
        identity-uri: "http://localhost:8080/auth/realms/myRealm"
        audience: "account"
        frontend-uri: "http://localhost:7987"
        server-type: "oidc"
  web-server:
    # protected paths on the web server - do not include paths served by Jersey, as those are protected directly
    paths:
      - path: "/greet"
        methods: ["get"]
        authenticate: true
----
<1> Replace this field by your Keycloak client ID.
<2> Replace this field by your Keycloak client Password.

Add the `http-basic-auth` properties in the security -> providers property section. This configuration will be used
by the tests instead of the `java/resources/application.yaml`.

In the `MainTest.java` file, tests need to be modified to check the application security when accessing `/greet` path with a
`GET` method.

[source,java]
.Import the following class:
----
import java.util.Base64;
import io.helidon.common.http.Http;
----

[source,java]
.Replace the first webclient call by this one into testHelloWorld method:
----
webClient.get()
                .path("/greet")
                .request()
                .thenAccept(response -> Assertions.assertEquals(401,response.status().code()))
                .toCompletableFuture()
                .get();
----

This piece of code uses the webclient to access the application on `/greet` path with a `GET` method. The http basic
authentication security protects this path, so the client should receive an HTTP 401 code for unauthorized.

Only `jack` user has access to this part of the application.

[source,java]
.Add new check to the testHelloWorld method:
----
webClient.get()
                .path("/greet")
                .headers(headers ->  {
                    String encoding = Base64.getEncoder().encodeToString("jack:jackIsGreat".getBytes());
                    headers.add(Http.Header.AUTHORIZATION, "Basic " + encoding);
                    return headers;
                })
                .request(JsonObject.class)
                .thenAccept(jsonObject -> Assertions.assertEquals("Hello World!", jsonObject.getString("message")))
                .toCompletableFuture()
                .get();
----

The username and password are encoded and placed inside the header in order to authenticate as jack to access the application.
If the authentication is successful, the application send the `Hello World` back as a `JsonObject`.

Now, the project can be build without skipping test.

[source,bash]
.Build the project
----
mvn clean install
----

==== Restrict access to a specific role

To give less access to an endpoint, it is possible to configure user role. So the application will only grant access
to the user with the required role.

Add a user and roles to the `helidon-quickstart-se/src/test/resources/application.yaml`.

[source,yaml]
.Add jack role and create a new user named john:
----
- http-basic-auth:
        users:
          - login: "jack"
            password: "jackIsGreat"
            roles: [ "admin", "user" ]
          - login: "john"
            password: "johnPassword"
            roles: [ "user" ]
----

Into the `web-server` section, the `roles-allowed` parameter defines which roles have access
to the protected path and method.

[source,yaml]
.Add `admin` role
----
web-server:
    # protected paths on the web server - do not include paths served by Jersey, as those are protected directly
    paths:
      - path: "/greet"
        methods: ["get"]
        roles-allowed: "admin"
        authenticate: true
----

Now, only Jack has access to secure endpoint as he has an admin role. Jhon, as a simple user, can not access it.
Once it is done, go to the tests to check the application behavior.
The test from previous section is still passing as jack has access.

The user `john` has only the `user` role so when accessing protected endpoint, a 403 (Forbidden) http code is returned.

[source,java]
.Check that john does not have access
----
webClient.get()
                .path("/greet")
                .headers(headers ->  {
                    String encoding = Base64.getEncoder().encodeToString("john:johnPassword".getBytes());
                    headers.add(Http.Header.AUTHORIZATION,"Basic " + encoding);
                    return headers;
                })
                .request()
                .thenAccept(response -> Assertions.assertEquals(403, response.status().code()))
                .toCompletableFuture()
                .get();
----

[source,bash]
.Build the project
----
mvn clean install
----

The tests pass, and your application is secured with specific roles in addition to user IDs.<|MERGE_RESOLUTION|>--- conflicted
+++ resolved
@@ -1,10 +1,8 @@
 ///////////////////////////////////////////////////////////////////////////////
 
-<<<<<<< HEAD
-    Copyright (c) 2021 Oracle and/or its affiliates.
-=======
+
     Copyright (c) 2020, 2021 Oracle and/or its affiliates.
->>>>>>> a9fed449
+
 
     Licensed under the Apache License, Version 2.0 (the "License");
     you may not use this file except in compliance with the License.
@@ -88,7 +86,7 @@
 cd keycloak-11.0.2
 ----
 
-===== Start Keycloak
+=== Start Keycloak
 
 To start keycloak and have it ready for further steps, run the following command.
 
@@ -106,7 +104,7 @@
 
 Keycloak runs on localhost:8080 by default.
 
-===== Create an admin user
+==== Create an Admin User
 
 You need to create an admin user because it does not come by default when installing Keycloak.
 To do this, open  http://localhost:8080/auth in your favorite browser.
@@ -129,7 +127,7 @@
 If you are using Docker, use Username `admin` and password `admin` as it is the default admin user.
 Otherwise, use the username and password you used to create the admin user.
 
-==== Create a realm
+==== Create a Realm
 
 A realm is the place where groups of applications, and their environment, can be created. It gathers :
 
@@ -156,7 +154,7 @@
 Click on any realm name to change the current realm. Make sure all configuration or modification are saved before changing
 the current realm or be subject to lose your configuration.
 
-==== Create a user
+==== Create a User
 
 Initially there are no users in a new realm. An unlimited number of user can be created per realm.
 A realm contains resources such as client which can be accessed by users.
@@ -235,7 +233,7 @@
 cd helidon-quickstart-se
 ----
 
-==== Update project dependencies
+==== Update Project Dependencies
 
 Update the pom.xml file and add the following Helidon dependency to the `<dependencies>` section.
 
@@ -248,7 +246,7 @@
 </dependency>
 ----
 
-==== Add OIDC security properties
+==== Add OIDC Security Properties
 
 The OIDC security provider configuration can be joined to helidon configuration file.
 This file is located here: `src/main/resources/application.yaml`. It can be easily used to configure the web server
@@ -308,7 +306,7 @@
 frontend-uri: "http://localhost:{Your-new-port}"
 ----
 
-==== Configure web server
+==== Configure Web Server
 
 Once the properties are added, the web server must be set up.
 The `Main.createRouting` method gather all configuration properties.
@@ -338,7 +336,7 @@
 
 Helidon sample is now set up and ready.
 
-==== Try it !
+== Build the Application
 
 [source,bash]
 .Build the application, skipping unit tests, then run it:
@@ -362,7 +360,7 @@
 
 From the actual settings, the user needs to log in only once, then Keycloak saves all the connection data.
 
-=== Test Keycloak process with Postman
+=== Test Keycloak Process with Postman
 
 Keycloak supports many authentication and authorization flows, but only two of them will be shown. This section
 describes another way you can get an access token or refresh a token or identity token. The identity token contains
@@ -437,7 +435,7 @@
 Copy and paste the access token to `Access Token` field and press `Send`. Helidon greeting application sends back
 `Hello World !`.
 
-==== Update tests to the secure environment
+==== Update Tests to the Secure Environment
 
 At this stage of the application, tests cannot pass because of OIDC security. The only way to authenticate a user is
 through the front end of that server which can be accessed with the browser for example.
@@ -561,7 +559,7 @@
 mvn clean install
 ----
 
-==== Restrict access to a specific role
+==== Restrict Access to a Specific Role
 
 To give less access to an endpoint, it is possible to configure user role. So the application will only grant access
 to the user with the required role.
