--- conflicted
+++ resolved
@@ -28,27 +28,19 @@
 
 == What You Need
 
-<<<<<<< HEAD
-For this 30 minute tutorial, you will need the following:
+For this 20 minute tutorial, you will need the following:
 
 include::{common-page-prefix-inc}[tag=common-prereqs]
-=======
-[width=50%,role="flex, sm7"]
-|===
-|About 20 minutes
-|<<about/03_prerequisites.adoc,Helidon Prerequisites>>
-|===
->>>>>>> a9fed449
-
-== Getting started with configuration
+
+== Getting Started with Configuration
 
 Helidon provides a very flexible and comprehensive configuration system, offering you many application configuration choices.
 You can include configuration data from a variety of sources using different formats, like JSON and YAML.
 Furthermore, you can customize the precedence of sources and make them optional or mandatory.
 This guide introduces Helidon MP configuration and demonstrates the fundamental concepts using several examples.
-Refer to <<config/01_introduction.adoc, Helidon Config>> for the full configuration concepts documentation.
-
-=== Create a sample Helidon MP project
+Refer to <<se/config/01_introduction.adoc, Helidon Config>> for the full configuration concepts documentation.
+
+=== Create a Sample Helidon MP Project
 
 Use the Helidon MP Maven archetype to create a simple project that can be used for the examples in this guide.
 
@@ -70,7 +62,7 @@
 cd helidon-quickstart-mp
 ----
 
-=== Default configuration
+=== Default Configuration
 
 Helidon has an internal configuration, so you are not required to provide any configuration data for your application,
 though in practice you most likely would.  By default, that configuration can be overridden from three sources:
@@ -138,7 +130,7 @@
 ----
 <1> There is no `Config` object being used during server creation, so the default configuration is used.
 
-=== Source precedence for default configuration
+=== Source Precedence for Default Configuration
 
 In order to properly configure your application using configuration sources, you need to understand
 the precedence rules that Helidon uses to merge your configuration data.  By default,
@@ -151,15 +143,15 @@
 Each of these sources specify configuration properties in Java Property format (key/value), like `color=red`. If any of the Helidon
 required properties are not specified in one of these source, like `server.port`, then Helidon will use a default value.
 
-NOTE: Because environment variable names are restricted to alphanumeric characters and underscore,
+NOTE: Because environment variable names are restricted to alphanumeric characters and underscores,
 Helidon adds aliases to the environment configuration source, allowing entries with dotted and/or
 hyphenated keys to be overriden.  For example, this mapping allows an environment variable named "APP_GREETING" to override
 an entry key named "app.greeting".  In the same way, an environment variable named "APP_dash_GREETING" will map to
-"app-greeting".  See <<config/06_advanced-configuration.adoc,Advanced Config>> for more information.
+"app-greeting".  See <<se/config/06_advanced-configuration.adoc,Advanced Configuration>> for more information.
 
 The following examples will demonstrate the default precedence order.
 
-==== Default configuration resource
+==== Default Configuration Resource
 
 Change a configuration parameter in the default configuration resource file, `META-INF/microprofile-config.properties`.
 There are no environment variable or system property overrides defined.
@@ -188,7 +180,7 @@
 ----
 <1> The new `app.greeting` value in `META-INF/microprofile-config.properties` is used.
 
-===== Environment variable override
+===== Environment Variable Override
 
 An environment variable has a higher precedence than the configuration properties file.
 
@@ -210,7 +202,7 @@
 ----
 <1> The environment variable took precedence over the value in `META-INF/microprofile-config.properties`.
 
-===== System property override
+===== System Property Override
 
 A system property has a higher precedence than environment variables.
 
@@ -231,7 +223,7 @@
 ----
 <1> The system property took precedence over both the environment variable and `META-INF/microprofile-config.properties`.
 
-== Accessing Config within an application
+== Accessing Config within an Application
 
 You have used Helidon to customize configuration behavior from your code using the `Config` and
 `Config.Builder` classes.  The examples in this section will demonstrate how to access that config data
@@ -268,7 +260,7 @@
 constructor as a `String` parameter named `message`.
 
 
-=== Injecting at field level
+=== Injecting at Field Level
 
 You can inject configuration at the field level as shown below.  Use the `volatile` keyword
 since you cannot use `AtomicReference` with field level injection.
@@ -315,7 +307,7 @@
 }
 ----
 
-=== Injecting the Config object
+=== Injecting the Config Object
 
 You can inject the `Config` object into the class and access it directly as shown below.
 
@@ -362,12 +354,12 @@
 ----
 
 
-=== Navigating the Config tree
+=== Navigating the Config Tree
 
 Helidon offers a variety of methods to access in-memory configuration.  These can be categorized as _key access_ or _tree navigation_.
 You have been using _key access_ for all of the examples to this point.  For example `app.greeting` is accessing
 the `greeting` child node of the `app` parent node.  There are many options for access this data using navigation
-methods as described in <<config/03_hierarchical-features.adoc,Hierarchical Config>> and <<config/06_advanced-configuration.adoc,Advanced Config>>.
+methods as described in <<se/config/03_hierarchical-features.adoc,Hierarchical Config>> and <<se/config/06_advanced-configuration.adoc,Advanced Config>>.
 This simple example below demonstrates how to access a child node as a detached configuration sub-tree.
 
 [source,yaml]
@@ -603,10 +595,9 @@
 
 == Summary
 
-This guide has demonstrated how to use basic Helidon configuration features. The full configuration documentation, starting with the
-introduction section at <<config/01_introduction.adoc, Helidon Config>> has much more information.
-
-Please refer to the following references for additional information:
+This guide has demonstrated how to use basic Helidon configuration features. For more information about using the advanced Helidon configuration features, including mutability support and extensions, see <<se/config/01_introduction.adoc, Helidon Configuration>>.
+
+Refer to the following references for additional information:
 
 - MicroProfile Config specification at https://github.com/eclipse/microprofile-config/releases/tag/1.3
 - MicroProfile Config Javadoc at https://javadoc.io/doc/org.eclipse.microprofile.config/microprofile-config-api/1.3
