///////////////////////////////////////////////////////////////////////////////

    Copyright (c) 2019, 2021 Oracle and/or its affiliates.

    Licensed under the Apache License, Version 2.0 (the "License");
    you may not use this file except in compliance with the License.
    You may obtain a copy of the License at

        http://www.apache.org/licenses/LICENSE-2.0

    Unless required by applicable law or agreed to in writing, software
    distributed under the License is distributed on an "AS IS" BASIS,
    WITHOUT WARRANTIES OR CONDITIONS OF ANY KIND, either express or implied.
    See the License for the specific language governing permissions and
    limitations under the License.

///////////////////////////////////////////////////////////////////////////////

= Helidon MP Metrics Guide
:h1Prefix: MP
:description: Helidon metrics
:keywords: helidon, metrics, microprofile, guide
<<<<<<< HEAD
:common-page-prefix-inc: ../../shared/common_prereqs/common_prereqs.adoc
=======
:common-guides: ../../common/guides
:metrics-common: {common-guides}/metrics.adoc
:lower-case-flavor: mp
:intro-project-name: MicroProfile (MP)
>>>>>>> a9fed449

include::{metrics-common}[tag=intro]
include::{metrics-common}[tag=create-sample-project]
include::{metrics-common}[tag=using-built-in-metrics-intro]

<<<<<<< HEAD
== What You Need

For this 30 minute tutorial, you will need the following:

include::{common-page-prefix-inc}[tag=common-prereqs-helm]

=== Create a sample Helidon MP project

Use the Helidon MP Maven archetype to create a simple project that can be used for the examples in this guide.

[source,bash,subs="attributes+"]
.Run the Maven archetype:
----
mvn -U archetype:generate -DinteractiveMode=false \
    -DarchetypeGroupId=io.helidon.archetypes \
    -DarchetypeArtifactId=helidon-quickstart-mp \
    -DarchetypeVersion={helidon-version} \
    -DgroupId=io.helidon.examples \
    -DartifactId=helidon-quickstart-mp \
    -Dpackage=io.helidon.examples.quickstart.mp
----

=== Using the built-in metrics

Helidon provides three scopes of metrics: base, vendor, and application.  Helidon automatically provides built-in base and vendor metrics.
Applications can use these metrics without additional configuration or code changes.  Here are the metric endpoints:

1. `/metrics/base` - Base metrics data as specified by the MicroProfile Metrics specification.
2. `/metrics/vendor` - Helidon-specific metrics data.
3. `/metrics/application` - Application-specific metrics data.

NOTE: The `/metrics` endpoint will return data for all scopes.

The following example will demonstrate how to use the built-in metrics.  All examples are executed
from the root directory of your project (helidon-quickstart-mp).

[source,bash]
.Build the application, skipping unit tests, then run it:
----
mvn package -DskipTests=true
java -jar target/helidon-quickstart-mp.jar
----

NOTE: Metrics can be returned in either text format (the default), or JSON.  The text format uses Prometheus Text Format,
see https://prometheus.io/docs/instrumenting/exposition_formats/#text-format-details.

[source,bash]
.Verify the metrics endpoint in a new terminal window:
----
curl http://localhost:8080/metrics
----
=======
include::{metrics-common}[tag=build-and-run-intro]

>>>>>>> a9fed449

[source,text]
.Text response:
----
# TYPE base_REST_request_total counter
# HELP base_REST_request_total The number of invocations and total response time of RESTful resource methods since the start of the server.
base_REST_request_total{class="io.helidon.examples.quickstart.mp.GreetResource",method="getDefaultMessage"} 0
# TYPE base_REST_request_elapsedTime_seconds gauge
base_REST_request_elapsedTime_seconds{class="io.helidon.examples.quickstart.mp.GreetResource",method="getDefaultMessage"} 0.0
base_REST_request_total{class="io.helidon.examples.quickstart.mp.GreetResource",method="getMessage_java.lang.String"} 0
base_REST_request_elapsedTime_seconds{class="io.helidon.examples.quickstart.mp.GreetResource",method="getMessage_java.lang.String"} 0.0
base_REST_request_total{class="io.helidon.examples.quickstart.mp.GreetResource",method="updateGreeting_javax.json.JsonObject"} 0
base_REST_request_elapsedTime_seconds{class="io.helidon.examples.quickstart.mp.GreetResource",method="updateGreeting_javax.json.JsonObject"} 0.0
include::{metrics-common}[tag=metrics-prometheus-output]
----

include::{metrics-common}[tag=curl-metrics-json]

[source,json]
.JSON response:
----
{
  "base": {
    "REST.request":
      {
        "count;class=io.helidon.examples.quickstart.mp.GreetResource;method=getDefaultMessage":0,
        "elapsedTime;class=io.helidon.examples.quickstart.mp.GreetResource;method=getDefaultMessage":0.0,
        "count;class=io.helidon.examples.quickstart.mp.GreetResource;method=getMessage_java.lang.String":0,
        "elapsedTime;class=io.helidon.examples.quickstart.mp.GreetResource;method=getMessage_java.lang.String":0.0,
        "count;class=io.helidon.examples.quickstart.mp.GreetResource;method=updateGreeting_javax.json.JsonObject":0,
        "elapsedTime;class=io.helidon.examples.quickstart.mp.GreetResource;method=updateGreeting_javax.json.JsonObject":0.0
      },
include::{metrics-common}[tag=base-metrics-json-output]
  },
include::{metrics-common}[tag=vendor-metrics-json-output]
}
----
include::{metrics-common}[tag=get-single-metric]

==== Controlling `REST.request` metrics
Helidon implements the optional family of metrics, all with the name `REST.request`, as described in the
link:https://download.eclipse.org/microprofile/microprofile-metrics-2.3/microprofile-metrics-spec-2.3.html#_optional_rest[MicroProfile Metrics specification].
Each instance is a `SimpleTimer` with tags `class` and `method` identifying exactly which REST endpoint Java
method that instance measures.

By default, Helidon MP does _not_ enable this feature.
Enable it by editing your application configuration to set `metrics.rest-request.enabled` to `true`.

Note that the applications you generate using the full Helidon archetype _do_ enable this feature in the
generated config file.
You can see the results in the sample output shown in earlier example runs.

include::{metrics-common}[tag=KPI]

include::{metrics-common}[tag=metrics-metadata]

=== Application-specific metrics data

You can create application-specific metrics and integrate them with Helidon using CDI.
To add a new metric, simply annotate the JAX-RS resource with one of the metric annotations. Metrics can
be injected at the class, method, and field-levels.  This document shows examples of all three.

Helidon will automatically create and register annotated application metrics and store them in the application `MetricRegistry`, which
also contains the metric metadata. The metrics will exist for the lifetime of the application.
Each metric annotation has mandatory and optional fields. The name field, for example, is optional.

==== Method level metrics

There are four metrics that you can use by annotating a method:

1. `@Counted` - Register a `Counter` metric
2. `@Timed` - Register a `Timer` metric
3. `@Metered` - Register a `Meter` metric
4. `@SimplyTimed` - Register a `SimpleTimer` metric

The following example will demonstrate how to use the `@Counted` annotation to track the number of times
the `/cards` endpoint is called.

[source,java]
.Create a new class `GreetingCards` with the following code:
----
package io.helidon.examples.quickstart.mp;

import java.util.Collections;
import javax.enterprise.context.RequestScoped;
import javax.json.Json;
import javax.json.JsonBuilderFactory;
import javax.json.JsonObject;
import javax.ws.rs.GET;
import javax.ws.rs.Path;
import javax.ws.rs.Produces;
import javax.ws.rs.core.MediaType;
import org.eclipse.microprofile.metrics.annotation.Counted;

@Path("/cards") //<1>
@RequestScoped // <2>
public class GreetingCards {

  private static final JsonBuilderFactory JSON = Json.createBuilderFactory(Collections.emptyMap());

  @GET
  @Produces(MediaType.APPLICATION_JSON)
  @Counted(name = "any-card")  // <3>
  public JsonObject anyCard() throws InterruptedException {
    return createResponse("Here are some random cards ...");
  }

  private JsonObject createResponse(String msg) {
    return JSON.createObjectBuilder().add("message", msg).build();
  }
}
----
<1> This class is annotated with `Path` which sets the path for this resource
as `/cards`.
<2> The `@RequestScoped` annotation defines that this bean is
request scoped.  The request scope is active only for the duration of
one web service invocation and it is destroyed at the end of that
invocation.
<3> The annotation `@Counted` will register a `Counter` metric for this method, creating it if needed.
The counter is incremented each time the anyCards method is called.  The `name` attribute is optional.

NOTE: For Metrics 1.1, you must set `monotonic` field to `true` to force the count to increment when entering the method.
The default behavior is to decrement when exiting the method.  Here is an example:
`@Counted(name = "any-card", monotonic = true)`.


[source,bash]
.Build and run the application, then invoke the application endpoints below:
----
curl http://localhost:8080/cards
curl http://localhost:8080/cards
curl -H "Accept: application/json"  http://localhost:8080/metrics/application
----

[source,json]
.JSON response:
----
{
  "io.helidon.examples.quickstart.mp.GreetingCards.any-card":2 // <1>
}
----
<1> The any-card count is two, since you invoked the endpoint twice.

NOTE: Notice the counter is fully qualified.  You can remove the package prefix by using the `absolute=true` field in the `@Counted` annotation.
You must use  `absolute=false` for class-level annotations.

==== Additional method-level metrics

The `@Timed`, `@Metered`, and `@SimplyTimed` annotations can also be used with a method.  For the following example.
you can just annotate the same method with `@Metered` and `@Timed`. These metrics collect significant
information about the measured methods, but at a cost of some overhead and more complicated output.
Use `@SimplyTimed` in cases where capturing the invocation count and the total elapsed time
spent in a block of code is sufficient.

Note that when using multiple annotations on a method, you *must* give the metrics different names as shown below.

[source,java]
.Update the `GreetingCards` class with the following code:
----
package io.helidon.examples.quickstart.mp;

import java.util.Collections;
import javax.enterprise.context.RequestScoped;
import javax.json.Json;
import javax.json.JsonBuilderFactory;
import javax.json.JsonObject;
import javax.ws.rs.GET;
import javax.ws.rs.Path;
import javax.ws.rs.Produces;
import javax.ws.rs.core.MediaType;
import org.eclipse.microprofile.metrics.MetricUnits;
import org.eclipse.microprofile.metrics.annotation.Counted;
import org.eclipse.microprofile.metrics.annotation.Metered;
import org.eclipse.microprofile.metrics.annotation.Timed;

@Path("/cards")
@RequestScoped
public class GreetingCards {

  private static final JsonBuilderFactory JSON = Json.createBuilderFactory(Collections.emptyMap());

  @GET
  @Produces(MediaType.APPLICATION_JSON)
  @Counted(name = "cardCount", absolute = true) //<1>
  @Metered(name = "cardMeter", absolute = true, unit = MetricUnits.MILLISECONDS) //<2>
  @Timed(name = "cardTimer", absolute = true, unit = MetricUnits.MILLISECONDS) //<3>
  public JsonObject anyCard() throws InterruptedException {
    return createResponse("Here are some random cards ...");
  }

  private JsonObject createResponse(String msg) {
    return JSON.createObjectBuilder().add("message", msg).build();
  }
}

----
<1> Specify a custom name for the `Counter` metric and set `absolute=true` to remove the path prefix from the name.
<2> Add the `@Metered` annotation to get a `Meter` metric.
<3> Add the `@Timed` annotation to get a `Timer` metric.

[source,bash]
.Build and run the application, then invoke the application endpoints below:
----
curl http://localhost:8080/cards
curl http://localhost:8080/cards
curl -H "Accept: application/json"  http://localhost:8080/metrics/application
----


[source,json]
.JSON response:
----
{
  "cardCount": 2,
  "cardMeter": {  // <1>
    "count": 2,
    "meanRate": 0.3664337145491488,
    "oneMinRate": 0.4,
    "fiveMinRate": 0.4,
    "fifteenMinRate": 0.4
  },
  "cardTimer": { // <2>
    "count": 2,
    "meanRate": 0.36649792432150535,
    "oneMinRate": 0.4,
    "fiveMinRate": 0.4,
    "fifteenMinRate": 0.4,
    "min": 12944,
    "max": 2078856,
    "mean": 1045900.0,
    "stddev": 1032956.0,
    "p50": 2078856.0,
    "p75": 2078856.0,
    "p95": 2078856.0,
    "p98": 2078856.0,
    "p99": 2078856.0,
    "p999": 2078856.0
  }
}
----
<1> The `Meter` metric includes the count field (it is a superset of `Counter`).
<2> The `Timer` metric includes the `Meter` fields (it is a superset of `Meter`).


==== Reusing metrics

You can share a metric across multiple endpoints by specifying the reusable field in the metric annotation as
demonstrated below.

[source,java]
.Update the `GreetingCards` class with the following code:
----
package io.helidon.examples.quickstart.mp;

import java.util.Collections;
import javax.enterprise.context.RequestScoped;
import javax.json.Json;
import javax.json.JsonBuilderFactory;
import javax.json.JsonObject;
import javax.ws.rs.GET;
import javax.ws.rs.Path;
import javax.ws.rs.Produces;
import javax.ws.rs.core.MediaType;
import org.eclipse.microprofile.metrics.annotation.Counted;

@Path("/cards")
@RequestScoped
public class GreetingCards {

  private static final JsonBuilderFactory JSON = Json.createBuilderFactory(Collections.emptyMap());

  @GET
  @Produces(MediaType.APPLICATION_JSON)
  @Counted(name = "anyCard",absolute = true)
  public JsonObject anyCard() throws InterruptedException {
    return createResponse("Here are some cards ...");
  }

  @GET
  @Path("/birthday")
  @Produces(MediaType.APPLICATION_JSON)
  @Counted(name = "specialEventCard", absolute = true, reusable = true)  // <1>
  public JsonObject birthdayCard() throws InterruptedException {
    return createResponse("Here are some birthday cards ...");
  }

  @GET
  @Path("/wedding")
  @Produces(MediaType.APPLICATION_JSON)
  @Counted(name = "specialEventCard", absolute = true, reusable = true)  // <2>
  public JsonObject weddingCard() throws InterruptedException {
    return createResponse("Here are some wedding cards ...");
  }

  private JsonObject createResponse(String msg) {
    return JSON.createObjectBuilder().add("message", msg).build();
  }
}
----
<1>  The `/birthday` endpoint uses a `Counter` metric, named `specialEventCard`.
<2>  The `/wedding` endpoint uses the same `Counter` metric, named `specialEventCard`.


[source,bash]
.Build and run the application, then invoke the following endpoints:
----
curl  http://localhost:8080/cards/wedding
curl  http://localhost:8080/cards/birthday
curl  http://localhost:8080/cards
curl -H "Accept: application/json"  http://localhost:8080/metrics/application
----

[source,json]
.JSON response from `/metrics/application`:
----
{
"anyCard": 1,
"specialEventCard": 2  // <1>
}
----
<1> Notice that `specialEventCard` count is two, since you accessed `/cards/wedding` and `/cards/birthday`.

==== Class-level metrics

You can collect metrics at the class-level to aggregate data from all methods in that class using the same metric.
The following example introduces a metric to count all card queries.  In the following example, the method-level metrics are not
needed to aggregate the counts, but they are left in the example to demonstrate the combined output of all three metrics.

[source,java]
.Update the `GreetingCards` class with the following code:
----
package io.helidon.examples.quickstart.mp;

import java.util.Collections;
import javax.enterprise.context.RequestScoped;
import javax.json.Json;
import javax.json.JsonBuilderFactory;
import javax.json.JsonObject;
import javax.ws.rs.GET;
import javax.ws.rs.Path;
import javax.ws.rs.Produces;
import javax.ws.rs.core.MediaType;
import org.eclipse.microprofile.metrics.annotation.Counted;

@Path("/cards")
@RequestScoped
@Counted(name = "totalCards") // <1>
public class GreetingCards {

  private static final JsonBuilderFactory JSON = Json.createBuilderFactory(Collections.emptyMap());

  @GET
  @Produces(MediaType.APPLICATION_JSON)
  @Counted(absolute = true) // <2>
  public JsonObject anyCard() throws InterruptedException {
    return createResponse("Here are some random cards ...");
  }

  @Path("/birthday")
  @GET
  @Produces(MediaType.APPLICATION_JSON)
  @Counted(absolute = true) // <3>
  public JsonObject birthdayCard() throws InterruptedException {
    return createResponse("Here are some birthday cards ...");
  }

  private JsonObject createResponse(String msg) {
    return JSON.createObjectBuilder().add("message", msg).build();
  }
}
----
<1> This class is annotated with `@Counted`, which aggregates count data from all the method that have a `Count` annotation.
<2> Use `absolute=true` to remove path prefix for method-level annotations.
<3> Add a method with a `Counter` metric to get birthday cards.

[source,bash]
.Build and run the application, then invoke the following endpoints:
----
curl http://localhost:8080/cards
curl http://localhost:8080/cards/birthday
curl -H "Accept: application/json"  http://localhost:8080/metrics/application
----

[source,json]
.JSON response from `/metrics/application`:
----
{
  "anyCard": 1,
  "birthdayCard": 1,
  "io.helidon.examples.quickstart.mp.totalCards.GreetingCards": 2  // <1>
}
----
<1> The `totalCards` count is a total of all the method-level `Counter` metrics.  Class level metric names are always
fully qualified.


==== Field-level metrics

Field level metrics can be injected into managed objects, but they need to be updated by the application code.
This annotation can be used on fields of type `Meter`, `Timer`, `Counter`, and `Histogram`.

The following example shows how to use a field-level `Counter` metric to track cache hits.

[source,java]
.Update the `GreetingCards` class with the following code:
----
package io.helidon.examples.quickstart.mp;

import java.util.Collections;
import java.util.Random;
import javax.enterprise.context.RequestScoped;
import javax.inject.Inject;
import javax.json.Json;
import javax.json.JsonBuilderFactory;
import javax.json.JsonObject;
import javax.ws.rs.GET;
import javax.ws.rs.Path;
import javax.ws.rs.Produces;
import javax.ws.rs.core.MediaType;
import org.eclipse.microprofile.metrics.Counter;
import org.eclipse.microprofile.metrics.annotation.Counted;
import org.eclipse.microprofile.metrics.annotation.Metric;

@Path("/cards")
@RequestScoped
@Counted(name = "totalCards")
public class GreetingCards {

  private static final JsonBuilderFactory JSON = Json.createBuilderFactory(Collections.emptyMap());

  @Inject
  @Metric(name = "cacheHits", absolute = true) // <1>
  private Counter cacheHits;

  @GET
  @Produces(MediaType.APPLICATION_JSON)
  @Counted(absolute = true)
  public JsonObject anyCard() throws InterruptedException {
    updateStats(); // <2>
    return createResponse("Here are some random cards ...");
  }

  @Path("/birthday")
  @GET
  @Produces(MediaType.APPLICATION_JSON)
  @Counted(absolute = true)
  public JsonObject birthdayCard() throws InterruptedException {
    updateStats();  // <3>
    return createResponse("Here are some birthday cards ...");
  }

  private JsonObject createResponse(String msg) {
    return JSON.createObjectBuilder().add("message", msg).build();
  }

  private void updateStats() {
    if (new Random().nextInt(3) == 1) {
      cacheHits.inc(); // <4>
    }
  }
}
----
<1> A `Counter` metric field, `cacheHits`, is automatically injected by Helidon.
<2> Call `updateStats()` to update the cache hits.
<3> Call `updateStats()` to update the cache hits.
<4> Randomly increment the `cacheHits` counter.

[source,bash]
.Build and run the application, then invoke the following endpoints:
----
curl http://localhost:8080/cards
curl http://localhost:8080/cards
curl http://localhost:8080/cards/birthday
curl http://localhost:8080/cards/birthday
curl http://localhost:8080/cards/birthday
curl -H "Accept: application/json"  http://localhost:8080/metrics/application
----

[source,json]
.JSON response from `/metrics/application`:
----
{
  "anyCard": 2,
  "birthdayCard": 3,
  "cacheHits": 2, // <1>
  "io.helidon.examples.quickstart.mp.totalCards.GreetingCards": 5
}
----
<1> The cache was hit two times out of five queries.

==== Gauge metric

The metrics you have tested so far are updated in response to an application REST request, i.e GET `/cards`.  These
metrics can be declared in a request scoped class and Helidon will store the metric in the `MetricRegistry`, so the value persists
across requests. When GET `/metrics/application` is invoked, Helidon will return the current value of the metric stored in the `MetricRegistry`.
The `Gauge` metric is different from all the other metrics. The application must provide a getter to return the gauge value in an
application scoped class. When GET `/metrics/application` is invoked, Helidon will call the `Gauge` getter, store that value
in the `MetricsRegistry`, and return it as part of the metrics response payload.  So, the `Gauge` metric value is updated real-time, in response to the
get metrics request.

The following example demonstrates how to use a `Gauge` to track application up-time.

[source,java]
.Create a new `GreetingCardsAppMetrics` class with the following code:
----
package io.helidon.examples.quickstart.mp;

import java.time.Duration;
import java.util.concurrent.atomic.AtomicLong;
import javax.enterprise.context.ApplicationScoped;
import javax.enterprise.context.Initialized;
import javax.enterprise.event.Observes;
import org.eclipse.microprofile.metrics.annotation.Gauge;

@ApplicationScoped // <1>
public class GreetingCardsAppMetrics {

  private AtomicLong startTime = new AtomicLong(0); // <2>

  public void onStartUp(@Observes @Initialized(ApplicationScoped.class) Object init) {
    startTime = new AtomicLong(System.currentTimeMillis()); // <3>
  }

  @Gauge(unit = "TimeSeconds")
  public long appUpTimeSeconds() {
    return Duration.ofMillis(System.currentTimeMillis() - startTime.get()).getSeconds();  // <4>
  }
}
----
<1> This managed object must be application scoped to properly register and use the `Gauge` metric.
<2> Declare an `AtomicLong` field to hold the start time of the application.
<3> Initialize the application start time.
<4> Return the application `appUpTimeSeconds` metric, which will be included in the application metrics.


[source,java]
.Update the `GreetingCards` class with the following code to simplify the metrics output:
----
package io.helidon.examples.quickstart.mp;

import java.util.Collections;
import javax.enterprise.context.RequestScoped;
import javax.json.Json;
import javax.json.JsonBuilderFactory;
import javax.json.JsonObject;
import javax.ws.rs.GET;
import javax.ws.rs.Path;
import javax.ws.rs.Produces;
import javax.ws.rs.core.MediaType;
import org.eclipse.microprofile.metrics.annotation.Counted;

@Path("/cards")
@RequestScoped
public class GreetingCards {

  private static final JsonBuilderFactory JSON = Json.createBuilderFactory(Collections.emptyMap());

  @GET
  @Produces(MediaType.APPLICATION_JSON)
  @Counted(name = "cardCount", absolute = true)
  public JsonObject anyCard() throws InterruptedException {
    return createResponse("Here are some random cards ...");
  }

  private JsonObject createResponse(String msg) {
    return JSON.createObjectBuilder().add("message", msg).build();
  }
}
----

[source,bash]
.Build and run the application, then invoke the application metrics endpoint:
----
curl -H "Accept: application/json"  http://localhost:8080/metrics/application
----

[source,json]
.JSON response from `/metrics/application`:
----
{
  "cardCount": 0,
  "io.helidon.examples.quickstart.mp.GreetingCardsAppMetrics.appUpTimeSeconds": 6 // <1>
}
----
<1> The application has been running for 6 seconds.

include::{metrics-common}[tag=k8s-and-prometheus-integration]

=== Summary

This guide demonstrated how to use metrics in a Helidon MP application using various combinations of
metrics and scopes.

* Access metrics for all three scopes: base, vendor, and application
* Configure application metrics at the class, method, and field-level
* Integrate Helidon metrics with Kubernetes and Prometheus

Refer to the following references for additional information:

* MicroProfile Metrics specification at https://github.com/eclipse/microprofile-metrics/releases/tag/2.0
* MicroProfile Metrics Javadoc at https://javadoc.io/doc/org.eclipse.microprofile.metrics/microprofile-metrics-api/2.0.0
* Helidon Javadoc at https://helidon.io/docs/latest/apidocs/index.html?overview-summary.html
<|MERGE_RESOLUTION|>--- conflicted
+++ resolved
@@ -20,75 +20,17 @@
 :h1Prefix: MP
 :description: Helidon metrics
 :keywords: helidon, metrics, microprofile, guide
-<<<<<<< HEAD
 :common-page-prefix-inc: ../../shared/common_prereqs/common_prereqs.adoc
-=======
 :common-guides: ../../common/guides
 :metrics-common: {common-guides}/metrics.adoc
 :lower-case-flavor: mp
 :intro-project-name: MicroProfile (MP)
->>>>>>> a9fed449
 
 include::{metrics-common}[tag=intro]
 include::{metrics-common}[tag=create-sample-project]
 include::{metrics-common}[tag=using-built-in-metrics-intro]
-
-<<<<<<< HEAD
-== What You Need
-
-For this 30 minute tutorial, you will need the following:
-
-include::{common-page-prefix-inc}[tag=common-prereqs-helm]
-
-=== Create a sample Helidon MP project
-
-Use the Helidon MP Maven archetype to create a simple project that can be used for the examples in this guide.
-
-[source,bash,subs="attributes+"]
-.Run the Maven archetype:
-----
-mvn -U archetype:generate -DinteractiveMode=false \
-    -DarchetypeGroupId=io.helidon.archetypes \
-    -DarchetypeArtifactId=helidon-quickstart-mp \
-    -DarchetypeVersion={helidon-version} \
-    -DgroupId=io.helidon.examples \
-    -DartifactId=helidon-quickstart-mp \
-    -Dpackage=io.helidon.examples.quickstart.mp
-----
-
-=== Using the built-in metrics
-
-Helidon provides three scopes of metrics: base, vendor, and application.  Helidon automatically provides built-in base and vendor metrics.
-Applications can use these metrics without additional configuration or code changes.  Here are the metric endpoints:
-
-1. `/metrics/base` - Base metrics data as specified by the MicroProfile Metrics specification.
-2. `/metrics/vendor` - Helidon-specific metrics data.
-3. `/metrics/application` - Application-specific metrics data.
-
-NOTE: The `/metrics` endpoint will return data for all scopes.
-
-The following example will demonstrate how to use the built-in metrics.  All examples are executed
-from the root directory of your project (helidon-quickstart-mp).
-
-[source,bash]
-.Build the application, skipping unit tests, then run it:
-----
-mvn package -DskipTests=true
-java -jar target/helidon-quickstart-mp.jar
-----
-
-NOTE: Metrics can be returned in either text format (the default), or JSON.  The text format uses Prometheus Text Format,
-see https://prometheus.io/docs/instrumenting/exposition_formats/#text-format-details.
-
-[source,bash]
-.Verify the metrics endpoint in a new terminal window:
-----
-curl http://localhost:8080/metrics
-----
-=======
 include::{metrics-common}[tag=build-and-run-intro]
 
->>>>>>> a9fed449
 
 [source,text]
 .Text response:
@@ -128,7 +70,7 @@
 ----
 include::{metrics-common}[tag=get-single-metric]
 
-==== Controlling `REST.request` metrics
+==== Controlling `REST.request` Metrics
 Helidon implements the optional family of metrics, all with the name `REST.request`, as described in the
 link:https://download.eclipse.org/microprofile/microprofile-metrics-2.3/microprofile-metrics-spec-2.3.html#_optional_rest[MicroProfile Metrics specification].
 Each instance is a `SimpleTimer` with tags `class` and `method` identifying exactly which REST endpoint Java
@@ -145,7 +87,7 @@
 
 include::{metrics-common}[tag=metrics-metadata]
 
-=== Application-specific metrics data
+=== Application-Specific Metrics Data
 
 You can create application-specific metrics and integrate them with Helidon using CDI.
 To add a new metric, simply annotate the JAX-RS resource with one of the metric annotations. Metrics can
@@ -155,7 +97,7 @@
 also contains the metric metadata. The metrics will exist for the lifetime of the application.
 Each metric annotation has mandatory and optional fields. The name field, for example, is optional.
 
-==== Method level metrics
+==== Method Level Metrics
 
 There are four metrics that you can use by annotating a method:
 
@@ -235,7 +177,7 @@
 NOTE: Notice the counter is fully qualified.  You can remove the package prefix by using the `absolute=true` field in the `@Counted` annotation.
 You must use  `absolute=false` for class-level annotations.
 
-==== Additional method-level metrics
+==== Additional Method Level Metrics
 
 The `@Timed`, `@Metered`, and `@SimplyTimed` annotations can also be used with a method.  For the following example.
 you can just annotate the same method with `@Metered` and `@Timed`. These metrics collect significant
@@ -333,7 +275,7 @@
 <2> The `Timer` metric includes the `Meter` fields (it is a superset of `Meter`).
 
 
-==== Reusing metrics
+==== Reusing Metrics
 
 You can share a metric across multiple endpoints by specifying the reusable field in the metric annotation as
 demonstrated below.
@@ -411,7 +353,7 @@
 ----
 <1> Notice that `specialEventCard` count is two, since you accessed `/cards/wedding` and `/cards/birthday`.
 
-==== Class-level metrics
+==== Class Level Metrics
 
 You can collect metrics at the class-level to aggregate data from all methods in that class using the same metric.
 The following example introduces a metric to count all card queries.  In the following example, the method-level metrics are not
@@ -485,7 +427,7 @@
 fully qualified.
 
 
-==== Field-level metrics
+==== Field Level Metrics
 
 Field level metrics can be injected into managed objects, but they need to be updated by the application code.
 This annotation can be used on fields of type `Meter`, `Timer`, `Counter`, and `Histogram`.
@@ -579,7 +521,7 @@
 ----
 <1> The cache was hit two times out of five queries.
 
-==== Gauge metric
+==== Gauge Metric
 
 The metrics you have tested so far are updated in response to an application REST request, i.e GET `/cards`.  These
 metrics can be declared in a request scoped class and Helidon will store the metric in the `MetricRegistry`, so the value persists
