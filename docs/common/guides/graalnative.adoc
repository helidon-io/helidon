--- conflicted
+++ resolved
@@ -28,17 +28,9 @@
 
 == What You Need
 
-<<<<<<< HEAD
 For this 10 minute tutorial, you will need the following:
 
 include::{common-page-prefix-inc}[tag=common-prereqs-graal]
-=======
-|===
-|About 10 minutes
-| <<about/03_prerequisites.adoc,Helidon Prerequisites>>
-| GraalVM CE https://github.com/graalvm/graalvm-ce-builds/releases/tag/vm-21.1.0[21.1.0]
-|===
->>>>>>> a9fed449
 
 == Install GraalVM and the Native Image Command
 
@@ -66,7 +58,7 @@
 $GRAALVM_HOME/bin/native-image --version
 ----
 
-== Generate The Project
+== Generate the Project
 
 Generate the project using the Helidon {helidon-uc-flavor} Quickstart Maven archetype.
 
@@ -150,7 +142,7 @@
 
 === Multi-stage Docker build
 
-Build the "native" Docker Image
+Build the "native" Docker image
 
 [source,bash,subs="attributes+"]
 ----
