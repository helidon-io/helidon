///////////////////////////////////////////////////////////////////////////////

    Copyright (c) 2019 Oracle and/or its affiliates. All rights reserved.

    Licensed under the Apache License, Version 2.0 (the "License");
    you may not use this file except in compliance with the License.
    You may obtain a copy of the License at

        http://www.apache.org/licenses/LICENSE-2.0

    Unless required by applicable law or agreed to in writing, software
    distributed under the License is distributed on an "AS IS" BASIS,
    WITHOUT WARRANTIES OR CONDITIONS OF ANY KIND, either express or implied.
    See the License for the specific language governing permissions and
    limitations under the License.

///////////////////////////////////////////////////////////////////////////////

= Overview
:description: Helidon guides
:keywords: helidon, java, microservices, microprofile, guides

== Getting Started

[PILLARS]
====
[CARD]
.Quickstart SE
[link=guides/02_quickstart-se.adoc]
--
Create your first Helidon SE application in under 5 minutes.
--

[CARD]
.Quickstart MP
[link=guides/03_quickstart-mp.adoc]
--
Create your first Helidon MP application in under 5 minutes.
--
====

== Basics

[PILLARS]
====
[CARD]
.MP Health Check Guide
[link=guides/07_health_mp_guide.adoc]
--
Learn how to use Helidon MP built-in and custom health checks.
--

[CARD]
.SE Health Check Guide
[link=guides/07_health_se_guide.adoc]
--
Learn how to use Helidon SE built-in and custom health checks.
--

[CARD]
.MP Metrics Guide
[link=guides/09_metrics_mp_guide.adoc]
--
Learn how to use Helidon MP built-in and application metrics.
--

[CARD]
.SE Metrics Guide
[link=guides/09_metrics_se_guide.adoc]
--
Learn how to use Helidon SE built-in and application metrics.
--

[CARD]
.MP Config Guide
[link=guides/11_config_mp_guide.adoc]
--
Learn how to configure a Helidon MP application.
--

[CARD]
.SE Config Guide
[link=guides/11_config_se_guide.adoc]
--
Learn how to configure a Helidon SE application.
--

[CARD]
<<<<<<< HEAD
.SE Tracing Guide
[link=guides/12_tracing_se_guide.adoc]
--
Learn how to trace a Helidon SE application.
=======
.MP Tracing Guide
[link=guides/12_tracing_mp_guide.adoc]
--
Learn how use Helidon MP tracing.
>>>>>>> 6ed25c37
--
====

== Persistence

[PILLARS]
====
[CARD]
.Using DataSources
[link=guides/20_datasource.adoc]
--
Learn how to configure and use DataSources
in your Helidon MP application.
--

[CARD]
.Using Transactions
[link=guides/22_jta.adoc]
--
Learn how to configure and use Java Transaction API (JTA)-compliant transactions
in your Helidon MP application.
--

[CARD]
.Using JPA
[link=guides/24_jpa.adoc]
--
Learn how to configure and use the Java Persistence API (JPA)
in your Helidon MP application.
--
====

== Build and Deploy

[PILLARS]
====
[CARD]
.Creating Docker Images
[link=guides/30_dockerfile.adoc]
--
Learn how to package your application and the necessary runtime dependencies as
 a Docker image.
--

[CARD]
.Building Container Images with Jib
[link=guides/32_jib.adoc]
--
Learn how to use Jib to create a container image without Docker.
--

[CARD]
.Deploying to OKE
[link=guides/34_Oracle_Kubernetes.adoc]
--
Learn how to deploy your application to Oracle Cloud Infrastructure Container
 Engine for Kubernetes (OKE).
--

[CARD]
.Building Native Images with GraalVM
[link=guides/36_graalnative.adoc]
--
Learn how to use GraalVM to build a native executable for your Helidon SE application.
--
====

== Tutorials

[PILLARS]
====
[CARD]
.Helidon MP Tutorial
[link=guides/91_mp-tutorial.adoc]
--
Learn how to build a Helidon MicroProfile (MP) application from scratch.
--
====<|MERGE_RESOLUTION|>--- conflicted
+++ resolved
@@ -86,17 +86,17 @@
 --
 
 [CARD]
-<<<<<<< HEAD
+.MP Tracing Guide
+[link=guides/12_tracing_mp_guide.adoc]
+--
+Learn how to trace a Helidon MP application.
+--
+
+[CARD]
 .SE Tracing Guide
 [link=guides/12_tracing_se_guide.adoc]
 --
 Learn how to trace a Helidon SE application.
-=======
-.MP Tracing Guide
-[link=guides/12_tracing_mp_guide.adoc]
---
-Learn how use Helidon MP tracing.
->>>>>>> 6ed25c37
 --
 ====
 
