///////////////////////////////////////////////////////////////////////////////

    Copyright (c) 2019 Oracle and/or its affiliates. All rights reserved.

    Licensed under the Apache License, Version 2.0 (the "License");
    you may not use this file except in compliance with the License.
    You may obtain a copy of the License at

        http://www.apache.org/licenses/LICENSE-2.0

    Unless required by applicable law or agreed to in writing, software
    distributed under the License is distributed on an "AS IS" BASIS,
    WITHOUT WARRANTIES OR CONDITIONS OF ANY KIND, either express or implied.
    See the License for the specific language governing permissions and
    limitations under the License.

///////////////////////////////////////////////////////////////////////////////

= Overview
:description: Helidon guides
:keywords: helidon, java, microservices, microprofile, guides

== Getting Started

[PILLARS]
====
[CARD]
.Quickstart SE
[link=guides/02_quickstart-se.adoc]
--
Quickly create your first Helidon SE application in under 5 minutes.
--

[CARD]
.Quickstart MP
[link=guides/03_quickstart-mp.adoc]
--
Quickly create your first Helidon MP application in under 5 minutes.
--
====

== More Guides

[PILLARS]
====
[CARD]
.Create Docker Images
[link=guides/04_dockerfile.adoc]
--
Learn how to package your application and the necessary runtime dependencies as
 a Docker image.
--

[CARD]
.Build Container Images with Jib
[link=guides/05_jib.adoc]
--
Learn how to use Jib to create a container image without Docker.
--

[CARD]
.Deploying to OKE
[link=guides/06_Oracle_Kubernetes.adoc]
--
Learn how to deploy your application to Oracle Cloud Infrastructure Container
 Engine for Kubernetes (OKE).
--

[CARD]
.MP Metrics Guide
[link=guides/09_metrics_mp_guide.adoc]
--
Learn how to use Helidon MP built-in and application metrics.
--

[CARD]
.SE Metrics Guide
[link=guides/09_metrics_se_guide.adoc]
--
Learn how to use Helidon SE built-in and application metrics.
--

[CARD]
.MP Health Check Guide
[link=guides/07_health_mp_guide.adoc]
--
Learn how to use Helidon MP built-in and custom health checks.
--

[CARD]
.SE Health Check Guide
[link=guides/07_health_se_guide.adoc]
--
Learn how to use Helidon SE built-in and custom health checks.
--

[CARD]
<<<<<<< HEAD
.SE Config Guide
[link=guides/11_config_se_guide.adoc]
--
Learn how to configure a Helidon SE application.
--


=======
.MP Config Guide
[link=guides/11_config_mp_guide.adoc]
--
Learn how to configure a Helidon MP application.
--

>>>>>>> 804e5a5d
[CARD]
.Build Native Images with GraalVM
[link=guides/15_graalnative.adoc]
--
Learn how to use GraalVM to build a native executable for your Helidon SE application.
--

====

== Tutorials

[PILLARS]
====

[CARD]
.Helidion MP Tutorial
[link=guides/91_mp-tutorial.adoc]
--
Learn how to build an Helidon MicroProfile (MP) application from scratch.
--
====<|MERGE_RESOLUTION|>--- conflicted
+++ resolved
@@ -95,22 +95,19 @@
 --
 
 [CARD]
-<<<<<<< HEAD
+.MP Config Guide
+[link=guides/11_config_mp_guide.adoc]
+--
+Learn how to configure a Helidon MP application.
+--
+
+[CARD]
 .SE Config Guide
 [link=guides/11_config_se_guide.adoc]
 --
 Learn how to configure a Helidon SE application.
 --
 
-
-=======
-.MP Config Guide
-[link=guides/11_config_mp_guide.adoc]
---
-Learn how to configure a Helidon MP application.
---
-
->>>>>>> 804e5a5d
 [CARD]
 .Build Native Images with GraalVM
 [link=guides/15_graalnative.adoc]
