--- conflicted
+++ resolved
@@ -67,12 +67,6 @@
 --
 
 [CARD]
-<<<<<<< HEAD
-.Build Native Images with GraalVM
-[link=guides/15_graalnative.adoc]
---
-Learn how to use GraalVM to build a native executable for your Helidon SE application.
-=======
 .MP Health Check Guide
 [link=guides/07_health_mp_guide.adoc]
 --
@@ -84,7 +78,13 @@
 [link=guides/07_health_se_guide.adoc]
 --
 Learn how to use Helidon SE built-in and custom health checks.
->>>>>>> 6e8f13c6
+--
+
+[CARD]
+.Build Native Images with GraalVM
+[link=guides/15_graalnative.adoc]
+--
+Learn how to use GraalVM to build a native executable for your Helidon SE application.
 --
 
 ====