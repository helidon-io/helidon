--- conflicted
+++ resolved
@@ -318,7 +318,24 @@
 
 For more details, read the https://docs.langchain4j.dev/tutorials/tools#high-level-tool-api[LangChain4J Documentation on Tools].
 
-<<<<<<< HEAD
+=== MCP Client
+In LangChain4J, an MCP (Model Context Protocol) client acts as a bridge between the language model and external services or resources that follow the MCP standard. Instead of directly embedding custom logic into the application, the MCP client enables the model to discover, connect to, and interact with external tools and data providers in a standardized way.
+
+To add MCP Clients to your AI Service, use the following:
+[source,java]
+----
+@Ai.Service
+@Ai.McpClients
+public interface ChatAiService {
+    String chat(String question);
+}
+----
+
+If you want to have your MCP clients created from the configuration, it should be placed under the `langchain4j.mcp-clients`.
+These are all the MCP Client configuration options currently supported:
+
+include::{rootdir}/config/io_helidon_integrations_langchain4j_McpClientConfig.adoc[leveloffset=+2,tag=config]
+
 === Observability (ChatModelListeners)
 
 While LangChain4J doesn't provide Observability out-of-box, it provides for user to supplement it using `ChatModelListener`. For more details, read the https://docs.langchain4j.dev/tutorials/observability/[LangChain4J Documentation on Observability].
@@ -339,26 +356,6 @@
         service-registry.named: "MetricsChatModelListener"
 ----
 
-=======
-=== MCP Client
-In LangChain4J, an MCP (Model Context Protocol) client acts as a bridge between the language model and external services or resources that follow the MCP standard. Instead of directly embedding custom logic into the application, the MCP client enables the model to discover, connect to, and interact with external tools and data providers in a standardized way.
-
-To add MCP Clients to your AI Service, use the following:
-[source,java]
-----
-@Ai.Service
-@Ai.McpClients
-public interface ChatAiService {
-    String chat(String question);
-}
-----
-
-If you want to have your MCP clients created from the configuration, it should be placed under the `langchain4j.mcp-clients`.
-These are all the MCP Client configuration options currently supported:
-
-include::{rootdir}/config/io_helidon_integrations_langchain4j_McpClientConfig.adoc[leveloffset=+2,tag=config]
-
->>>>>>> bf39e016
 == Additional Information
 
 * https://docs.langchain4j.dev/[LangChain4J documentation]
