<?xml version="1.0" encoding="UTF-8"?>
<!--

    Copyright (c) 2016, 2019 Oracle and/or its affiliates. All rights reserved.

    Licensed under the Apache License, Version 2.0 (the "License");
    you may not use this file except in compliance with the License.
    You may obtain a copy of the License at

        http://www.apache.org/licenses/LICENSE-2.0

    Unless required by applicable law or agreed to in writing, software
    distributed under the License is distributed on an "AS IS" BASIS,
    WITHOUT WARRANTIES OR CONDITIONS OF ANY KIND, either express or implied.
    See the License for the specific language governing permissions and
    limitations under the License.

-->

<project xmlns="http://maven.apache.org/POM/4.0.0"
         xmlns:xsi="http://www.w3.org/2001/XMLSchema-instance"
         xsi:schemaLocation="http://maven.apache.org/POM/4.0.0 http://maven.apache.org/xsd/maven-4.0.0.xsd">
<<<<<<< HEAD
    <modelVersion>4.0.0</modelVersion>

    <parent>
        <artifactId>helidon-project</artifactId>
        <groupId>io.helidon</groupId>
        <version>1.1.2-SNAPSHOT</version>
    </parent>

    <groupId>io.helidon.grpc</groupId>
    <artifactId>helidon-grpc-project</artifactId>
    <name>Helidon gRPC Project</name>
    <packaging>pom</packaging>

    <modules>
        <module>core</module>
        <module>server</module>
        <module>client</module>
        <module>metrics</module>
    </modules>
=======
  <modelVersion>4.0.0</modelVersion>

  <parent>
    <artifactId>helidon-project</artifactId>
    <groupId>io.helidon</groupId>
    <version>1.1.3-SNAPSHOT</version>
  </parent>

  <groupId>io.helidon.grpc</groupId>
  <artifactId>helidon-grpc-project</artifactId>
  <name>Helidon gRPC Project</name>
  <packaging>pom</packaging>

  <modules>
    <module>core</module>
    <module>server</module>
    <module>client</module>
    <module>metrics</module>
  </modules>

>>>>>>> f81694e9
</project><|MERGE_RESOLUTION|>--- conflicted
+++ resolved
@@ -20,13 +20,13 @@
 <project xmlns="http://maven.apache.org/POM/4.0.0"
          xmlns:xsi="http://www.w3.org/2001/XMLSchema-instance"
          xsi:schemaLocation="http://maven.apache.org/POM/4.0.0 http://maven.apache.org/xsd/maven-4.0.0.xsd">
-<<<<<<< HEAD
+
     <modelVersion>4.0.0</modelVersion>
 
     <parent>
         <artifactId>helidon-project</artifactId>
         <groupId>io.helidon</groupId>
-        <version>1.1.2-SNAPSHOT</version>
+        <version>1.1.3-SNAPSHOT</version>
     </parent>
 
     <groupId>io.helidon.grpc</groupId>
@@ -40,26 +40,4 @@
         <module>client</module>
         <module>metrics</module>
     </modules>
-=======
-  <modelVersion>4.0.0</modelVersion>
-
-  <parent>
-    <artifactId>helidon-project</artifactId>
-    <groupId>io.helidon</groupId>
-    <version>1.1.3-SNAPSHOT</version>
-  </parent>
-
-  <groupId>io.helidon.grpc</groupId>
-  <artifactId>helidon-grpc-project</artifactId>
-  <name>Helidon gRPC Project</name>
-  <packaging>pom</packaging>
-
-  <modules>
-    <module>core</module>
-    <module>server</module>
-    <module>client</module>
-    <module>metrics</module>
-  </modules>
-
->>>>>>> f81694e9
 </project>