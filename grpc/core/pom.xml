--- conflicted
+++ resolved
@@ -22,19 +22,11 @@
          xsi:schemaLocation="http://maven.apache.org/POM/4.0.0 http://maven.apache.org/xsd/maven-4.0.0.xsd">
     <modelVersion>4.0.0</modelVersion>
 
-<<<<<<< HEAD
     <parent>
-        <groupId>io.helidon.grpc</groupId>
-        <artifactId>helidon-grpc-project</artifactId>
-        <version>1.1.2-SNAPSHOT</version>
+      <groupId>io.helidon.grpc</groupId>
+      <artifactId>helidon-grpc-project</artifactId>
+      <version>1.1.3-SNAPSHOT</version>
     </parent>
-=======
-  <parent>
-    <groupId>io.helidon.grpc</groupId>
-    <artifactId>helidon-grpc-project</artifactId>
-    <version>1.1.3-SNAPSHOT</version>
-  </parent>
->>>>>>> f81694e9
 
     <artifactId>helidon-grpc-core</artifactId>
     <name>Helidon gRPC Core</name>
