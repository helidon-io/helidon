--- conflicted
+++ resolved
@@ -41,25 +41,13 @@
             <scope>provided</scope>
         </dependency>
         <dependency>
-            <groupId>org.eclipse.microprofile.metrics</groupId>
-            <artifactId>microprofile-metrics-api</artifactId>
-            <!-- specify older version for internal version-neutral client -->
-            <version>${version.lib.microprofile-metrics-api}</version>
-            <scope>provided</scope>
-        </dependency>
-        <dependency>
             <groupId>io.helidon.common</groupId>
             <artifactId>helidon-common-metrics</artifactId>
-            <version>${project.version}</version>
         </dependency>
         <dependency>
             <groupId>io.helidon.metrics</groupId>
             <artifactId>helidon-metrics</artifactId>
-<<<<<<< HEAD
-=======
-            <version>${project.version}</version>
             <scope>provided</scope>
->>>>>>> f6317709
         </dependency>
         <dependency>
             <groupId>org.junit.jupiter</groupId>
