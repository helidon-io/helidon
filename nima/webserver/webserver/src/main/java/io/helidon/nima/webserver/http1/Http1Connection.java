/*
 * Copyright (c) 2022, 2023 Oracle and/or its affiliates.
 *
 * Licensed under the Apache License, Version 2.0 (the "License");
 * you may not use this file except in compliance with the License.
 * You may obtain a copy of the License at
 *
 *     http://www.apache.org/licenses/LICENSE-2.0
 *
 * Unless required by applicable law or agreed to in writing, software
 * distributed under the License is distributed on an "AS IS" BASIS,
 * WITHOUT WARRANTIES OR CONDITIONS OF ANY KIND, either express or implied.
 * See the License for the specific language governing permissions and
 * limitations under the License.
 */

package io.helidon.nima.webserver.http1;

import java.io.UncheckedIOException;
import java.nio.charset.StandardCharsets;
import java.time.Duration;
import java.time.ZonedDateTime;
import java.util.Map;
import java.util.concurrent.CountDownLatch;
import java.util.concurrent.Semaphore;

import io.helidon.common.buffers.BufferData;
import io.helidon.common.buffers.DataReader;
import io.helidon.common.buffers.DataWriter;
import io.helidon.common.http.BadRequestException;
import io.helidon.common.http.DirectHandler;
import io.helidon.common.http.DirectHandler.EventType;
import io.helidon.common.http.Http;
import io.helidon.common.http.Http.Headers;
import io.helidon.common.http.HttpPrologue;
import io.helidon.common.http.InternalServerException;
import io.helidon.common.http.RequestException;
import io.helidon.common.http.ServerRequestHeaders;
import io.helidon.common.http.ServerResponseHeaders;
import io.helidon.common.http.WritableHeaders;
import io.helidon.common.mapper.MapperException;
import io.helidon.common.task.InterruptableTask;
import io.helidon.nima.http.encoding.ContentDecoder;
import io.helidon.nima.http.encoding.ContentEncodingContext;
import io.helidon.nima.webserver.CloseConnectionException;
import io.helidon.nima.webserver.ConnectionContext;
import io.helidon.nima.webserver.http.DirectTransportRequest;
import io.helidon.nima.webserver.http.HttpRouting;
import io.helidon.nima.webserver.http1.spi.Http1Upgrader;
import io.helidon.nima.webserver.spi.ServerConnection;

import static java.lang.System.Logger.Level.TRACE;
import static java.lang.System.Logger.Level.WARNING;

/**
 * HTTP/1.1 server connection.
 */
public class Http1Connection implements ServerConnection, InterruptableTask<Void> {
    private static final System.Logger LOGGER = System.getLogger(Http1Connection.class.getName());

    static final byte[] CONTINUE_100 = "HTTP/1.1 100 Continue\r\n\r\n".getBytes(StandardCharsets.UTF_8);

    private final ConnectionContext ctx;
    private final Http1Config http1Config;
    private final DataWriter writer;
    private final DataReader reader;
    private final Map<String, Http1Upgrader> upgradeProviderMap;
    private final boolean canUpgrade;
    private final Http1Headers http1headers;
    private final Http1Prologue http1prologue;
    private final ContentEncodingContext contentEncodingContext;
    private final HttpRouting routing;
    private final long maxPayloadSize;
    private final Http1ConnectionListener recvListener;
    private final Http1ConnectionListener sendListener;

    // overall connection
    private int requestId;
    private long currentEntitySize;
    private long currentEntitySizeRead;

    private volatile Thread myThread;
    private volatile boolean canRun = true;
    private volatile boolean currentlyReadingPrologue;
    private volatile ZonedDateTime lastRequestTimestamp;
    private volatile ServerConnection upgradeConnection;

    /**
     * Create a new connection.
     *
     * @param ctx                connection context
     * @param http1Config             connection provider configuration
     * @param upgradeProviderMap map of upgrade providers (protocol id to provider)
     */
    Http1Connection(ConnectionContext ctx,
                    Http1Config http1Config,
                    Map<String, Http1Upgrader> upgradeProviderMap) {
        this.ctx = ctx;
        this.writer = ctx.dataWriter();
        this.reader = ctx.dataReader();
        this.http1Config = http1Config;
        this.upgradeProviderMap = upgradeProviderMap;
        this.canUpgrade = !upgradeProviderMap.isEmpty();
        this.recvListener = http1Config.compositeReceiveListener();
        this.sendListener = http1Config.compositeSendListener();
        this.reader.listener(recvListener, ctx);
        this.http1headers = new Http1Headers(reader, http1Config.maxHeadersSize(), http1Config.validateRequestHeaders());
        this.http1prologue = new Http1Prologue(reader, http1Config.maxPrologueLength(), http1Config.validatePath());
        this.contentEncodingContext = ctx.listenerContext().contentEncodingContext();
        this.routing = ctx.router().routing(HttpRouting.class, HttpRouting.empty());
        this.maxPayloadSize = ctx.listenerContext().config().maxPayloadSize();
        this.lastRequestTimestamp = Http.DateTime.timestamp();
    }

    @Override
    public boolean canInterrupt() {
        if (upgradeConnection == null) {
            return currentlyReadingPrologue;
        }
        return true;
    }

    @Override
    public void handle(Semaphore requestSemaphore) throws InterruptedException {
        this.myThread = Thread.currentThread();
        try {
            // handle connection until an exception (or explicit connection close)
            while (canRun) {
                // prologue (first line of request)
                currentlyReadingPrologue = true;
                HttpPrologue prologue = http1prologue.readPrologue();
                currentlyReadingPrologue = false;
                lastRequestTimestamp = Http.DateTime.timestamp();
                recvListener.prologue(ctx, prologue);
                currentEntitySize = 0;
                currentEntitySizeRead = 0;

                WritableHeaders<?> headers = http1headers.readHeaders(prologue);
                recvListener.headers(ctx, headers);

                if (canUpgrade) {
                    if (headers.contains(Http.HeaderNames.UPGRADE)) {
                        Http1Upgrader upgrader = upgradeProviderMap.get(headers.get(Http.HeaderNames.UPGRADE).value());
                        if (upgrader != null) {
                            ServerConnection upgradeConnection = upgrader.upgrade(ctx, prologue, headers);
                            // upgrader may decide not to upgrade this connection
                            if (upgradeConnection != null) {
                                if (LOGGER.isLoggable(TRACE)) {
                                    LOGGER.log(TRACE, "Connection upgrade using " + upgradeConnection);
                                }
                                this.upgradeConnection = upgradeConnection;
                                // this will block until the connection terminates
                                upgradeConnection.handle(requestSemaphore);
                                return;
                            }
                        }
                    }
                }
                if (requestSemaphore.tryAcquire()) {
                    try {
                        this.lastRequestTimestamp = Http.DateTime.timestamp();
                        route(prologue, headers);
                        this.lastRequestTimestamp = Http.DateTime.timestamp();
                    } finally {
                        requestSemaphore.release();
                    }
                } else {
                    ctx.log(LOGGER, TRACE, "Too many concurrent requests, rejecting request and closing connection.");
                    throw RequestException.builder()
                            .setKeepAlive(false)
                            .status(Http.Status.SERVICE_UNAVAILABLE_503)
                            .type(EventType.OTHER)
                            .message("Too Many Concurrent Requests")
                            .build();
                }

            }
        } catch (CloseConnectionException | UncheckedIOException e) {
            throw e;
        } catch (BadRequestException e) {
            handleRequestException(RequestException.builder()
                                           .message(e.getMessage())
                                           .cause(e)
                                           .type(EventType.BAD_REQUEST)
                                           .status(e.status())
                                           .setKeepAlive(e.keepAlive())
                                           .build());
        } catch (RequestException e) {
            handleRequestException(e);
        } catch (Throwable e) {
            handleRequestException(RequestException.builder()
                                           .message("Internal error")
                                           .type(EventType.INTERNAL_ERROR)
                                           .cause(e)
                                           .build());
        }
    }

    @Override
    public Duration idleTime() {
        if (upgradeConnection == null) {
            return Duration.between(lastRequestTimestamp, Http.DateTime.timestamp());
        }
        return upgradeConnection.idleTime();
    }

    @Override
    public void close(boolean interrupt) {
        ctx.log(LOGGER, TRACE, "Requested connection close, interrupt: %s", interrupt);
        // either way, finish
        this.canRun = false;

        if (upgradeConnection == null) {
            if (interrupt) {
                // interrupt regardless of current state
                if (myThread != null) {
                    myThread.interrupt();
                }
            } else if (canInterrupt()) {
                // only interrupt when not processing a request (there is a chance of a race condition, this edge case
                // is ignored
                myThread.interrupt();
            }
        } else {
            upgradeConnection.close(interrupt);
        }
    }

    private BufferData readEntityFromPipeline(HttpPrologue prologue, WritableHeaders<?> headers) {
        if (currentEntitySize == -1) {
            // chunked
            return readNextChunk(prologue, headers);
        } else {
            // length
            return readLengthEntity();
        }
    }

    private BufferData readNextChunk(HttpPrologue prologue, WritableHeaders<?> headers) {
        // chunk length processing
        String hex = reader.readLine();
        int chunkLength = Integer.parseUnsignedInt(hex, 16);

        currentEntitySizeRead += chunkLength;
        if (maxPayloadSize != -1 && currentEntitySizeRead > maxPayloadSize) {
            throw RequestException.builder()
                    .type(EventType.BAD_REQUEST)
                    .status(Http.Status.REQUEST_ENTITY_TOO_LARGE_413)
                    .request(DirectTransportRequest.create(prologue, headers))
                    .setKeepAlive(false)
                    .build();
        }
        // read chunk
        if (chunkLength == 0) {
            String end = reader.readLine();
            if (!end.isEmpty()) {
                throw RequestException.builder()
                        .type(EventType.BAD_REQUEST)
                        .message("Invalid terminating chunk")
                        .build();
            }
            return null;
        }
        BufferData nextChunkData = reader.readBuffer(chunkLength);
        reader.skip(2); // skip \r\n after the chunk
        return nextChunkData;
    }

    private BufferData readLengthEntity() {
        long stillNeed = currentEntitySize - currentEntitySizeRead;
        if (stillNeed == 0) {
            return null;
        }

        reader.ensureAvailable();
        int toRead = (int) Math.min(reader.available(), stillNeed);
        BufferData buffer = reader.readBuffer(toRead);
        this.currentEntitySizeRead += toRead;
        return buffer;
    }

    private void route(HttpPrologue prologue, WritableHeaders<?> headers) {
        EntityStyle entity = EntityStyle.NONE;

        if (headers.contains(Headers.TRANSFER_ENCODING_CHUNKED)) {
            entity = EntityStyle.CHUNKED;
            this.currentEntitySize = -1;
        } else if (headers.contains(Http.HeaderNames.CONTENT_LENGTH)) {
            try {
                this.currentEntitySize = headers.get(Http.HeaderNames.CONTENT_LENGTH).value(long.class);
                if (maxPayloadSize != -1 && currentEntitySize > maxPayloadSize) {
                    throw RequestException.builder()
                            .type(EventType.BAD_REQUEST)
                            .status(Http.Status.REQUEST_ENTITY_TOO_LARGE_413)
                            .request(DirectTransportRequest.create(prologue, headers))
                            .setKeepAlive(false)
                            .build();
                }
                entity = currentEntitySize == 0 ? EntityStyle.NONE : EntityStyle.LENGTH;
            } catch (MapperException e) {
                throw RequestException.builder()
                        .type(EventType.BAD_REQUEST)
                        .request(DirectTransportRequest.create(prologue, headers))
                        .message("Content length is not a number")
                        .cause(e)
                        .build();
            }
        }
        requestId++;

        if (entity == EntityStyle.NONE) {
            Http1ServerRequest request = Http1ServerRequest.create(ctx,
                                                                   routing.security(),
                                                                   prologue,
                                                                   headers,
                                                                   requestId);
            Http1ServerResponse response = new Http1ServerResponse(ctx,
                                                                   sendListener,
                                                                   writer,
                                                                   request,
                                                                   !request.headers()
<<<<<<< HEAD
                                                                           .contains(HeaderValues.CONNECTION_CLOSE),
                                                                   http1Config.validateResponseHeaders());
=======
                                                                           .contains(Headers.CONNECTION_CLOSE));
>>>>>>> 8cefd76b

            routing.route(ctx, request, response);
            // we have handled a request without request entity
            return;
        }

        boolean expectContinue = false;

        // Expect: 100-continue
        if (headers.contains(Headers.EXPECT_100)) {
            if (this.http1Config.continueImmediately()) {
                writer.writeNow(BufferData.create(CONTINUE_100));
            }
            expectContinue = true;
        }

        ContentDecoder decoder;
        if (contentEncodingContext.contentDecodingEnabled()) {
            // there may be some decoder used
            if (headers.contains(Http.HeaderNames.CONTENT_ENCODING)) {
                String contentEncoding = headers.get(Http.HeaderNames.CONTENT_ENCODING).value();
                if (contentEncodingContext.contentDecodingSupported(contentEncoding)) {
                    decoder = contentEncodingContext.decoder(contentEncoding);
                } else {
                    throw RequestException.builder()
                            .type(EventType.BAD_REQUEST)
                            .request(DirectTransportRequest.create(prologue, headers))
                            .message("Unsupported content encoding")
                            .build();
                }
            } else {
                decoder = ContentDecoder.NO_OP;
            }
        } else {
            // Check whether Content-Encoding header is present when headers validation is enabled
<<<<<<< HEAD
            if (http1Config.validateRequestHeaders() && headers.contains(Http.Header.CONTENT_ENCODING)) {
=======
            if (http1Config.validateHeaders() && headers.contains(Http.HeaderNames.CONTENT_ENCODING)) {
>>>>>>> 8cefd76b
                throw RequestException.builder()
                        .type(EventType.BAD_REQUEST)
                        .request(DirectTransportRequest.create(prologue, headers))
                        .message("Content-Encoding header present when content encoding is disabled")
                        .build();
            }
            decoder = ContentDecoder.NO_OP;
        }

        CountDownLatch entityReadLatch = new CountDownLatch(1);
        Http1ServerRequest request = Http1ServerRequest.create(ctx,
                                                               this,
                                                               http1Config,
                                                               routing.security(),
                                                               prologue,
                                                               ServerRequestHeaders.create(headers),
                                                               decoder,
                                                               requestId,
                                                               expectContinue,
                                                               entityReadLatch,
                                                               () -> this.readEntityFromPipeline(prologue, headers));
        Http1ServerResponse response = new Http1ServerResponse(ctx,
                                                               sendListener,
                                                               writer,
                                                               request,
                                                               !request.headers()
<<<<<<< HEAD
                                                                       .contains(HeaderValues.CONNECTION_CLOSE),
                                                               http1Config.validateResponseHeaders());
=======
                                                                       .contains(Headers.CONNECTION_CLOSE));
>>>>>>> 8cefd76b

        routing.route(ctx, request, response);

        consumeEntity(request, response);
        try {
            entityReadLatch.await();
        } catch (InterruptedException e) {
            throw RequestException.builder()
                    .type(EventType.INTERNAL_ERROR)
                    .request(DirectTransportRequest.create(prologue, headers))
                    .message("Failed to wait for pipeline")
                    .cause(e)
                    .build();
        }
    }

    private void consumeEntity(Http1ServerRequest request, Http1ServerResponse response) {
        if (response.headers().contains(Headers.CONNECTION_CLOSE) || request.content().consumed()) {
            // we do not care about request entity if connection is getting closed
            return;
        }
        // consume the entity if not consumed by routing
        try {
            request.content().consume();
        } catch (Exception e) {
            boolean keepAlive = request.content().consumed() && response.headers().contains(Headers.CONNECTION_KEEP_ALIVE);
            // we must close connection, as we could not consume request
            if (!response.isSent()) {
                throw new InternalServerException(e.getMessage(), e, keepAlive);
            }
            throw new CloseConnectionException("Failed to consume request entity, must close", e);
        }
    }

    private void handleRequestException(RequestException e) {
        DirectHandler handler = ctx.listenerContext()
                .directHandlers()
                .handler(e.eventType());
        DirectHandler.TransportResponse response = handler.handle(e.request(),
                                                                  e.eventType(),
                                                                  e.status(),
                                                                  e.responseHeaders(),
                                                                  e,
                                                                  LOGGER);

        BufferData buffer = BufferData.growing(128);
        ServerResponseHeaders headers = response.headers();
        if (!e.keepAlive()) {
            headers.set(Http.Headers.CONNECTION_CLOSE);
        }
        byte[] message = response.entity().orElse(BufferData.EMPTY_BYTES);
        headers.set(Headers.create(Http.HeaderNames.CONTENT_LENGTH, String.valueOf(message.length)));

        Http1ServerResponse.nonEntityBytes(headers, response.status(), buffer, response.keepAlive(),
                                           http1Config.validateResponseHeaders());
        if (message.length != 0) {
            buffer.write(message);
        }

        sendListener.headers(ctx, headers);
        sendListener.data(ctx, buffer);
        writer.write(buffer);

        if (response.status() == Http.Status.INTERNAL_SERVER_ERROR_500) {
            LOGGER.log(WARNING, "Internal server error", e);
        }
    }

    void reset() {
        currentEntitySize = 0;
        currentEntitySizeRead = 0;
    }
}<|MERGE_RESOLUTION|>--- conflicted
+++ resolved
@@ -319,12 +319,8 @@
                                                                    writer,
                                                                    request,
                                                                    !request.headers()
-<<<<<<< HEAD
-                                                                           .contains(HeaderValues.CONNECTION_CLOSE),
+                                                                           .contains(Headers.CONNECTION_CLOSE),
                                                                    http1Config.validateResponseHeaders());
-=======
-                                                                           .contains(Headers.CONNECTION_CLOSE));
->>>>>>> 8cefd76b
 
             routing.route(ctx, request, response);
             // we have handled a request without request entity
@@ -360,11 +356,7 @@
             }
         } else {
             // Check whether Content-Encoding header is present when headers validation is enabled
-<<<<<<< HEAD
-            if (http1Config.validateRequestHeaders() && headers.contains(Http.Header.CONTENT_ENCODING)) {
-=======
-            if (http1Config.validateHeaders() && headers.contains(Http.HeaderNames.CONTENT_ENCODING)) {
->>>>>>> 8cefd76b
+            if (http1Config.validateRequestHeaders() && headers.contains(Http.HeaderNames.CONTENT_ENCODING)) {
                 throw RequestException.builder()
                         .type(EventType.BAD_REQUEST)
                         .request(DirectTransportRequest.create(prologue, headers))
@@ -391,12 +383,8 @@
                                                                writer,
                                                                request,
                                                                !request.headers()
-<<<<<<< HEAD
-                                                                       .contains(HeaderValues.CONNECTION_CLOSE),
+                                                                       .contains(Headers.CONNECTION_CLOSE),
                                                                http1Config.validateResponseHeaders());
-=======
-                                                                       .contains(Headers.CONNECTION_CLOSE));
->>>>>>> 8cefd76b
 
         routing.route(ctx, request, response);
 
