--- conflicted
+++ resolved
@@ -33,15 +33,14 @@
             <artifactId>helidon-common-buffers</artifactId>
         </dependency>
         <dependency>
-<<<<<<< HEAD
             <groupId>io.helidon.common</groupId>
             <artifactId>helidon-common-http</artifactId>
-=======
+         </dependency>
+         <dependency>
             <groupId>io.helidon.common.features</groupId>
             <artifactId>helidon-common-features-api</artifactId>
             <scope>provided</scope>
             <optional>true</optional>
->>>>>>> 65224349
         </dependency>
         <dependency>
             <groupId>org.junit.jupiter</groupId>
