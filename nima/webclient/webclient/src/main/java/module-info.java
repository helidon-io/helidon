--- conflicted
+++ resolved
@@ -48,15 +48,10 @@
     requires transitive io.helidon.common.configurable;
     requires transitive io.helidon.common.socket;
     requires transitive io.helidon.common.uri;
-    requires transitive io.helidon.config;
     requires transitive io.helidon.nima.common.tls;
     requires transitive io.helidon.nima.http.encoding;
     requires transitive io.helidon.nima.http.media;
-<<<<<<< HEAD
-=======
-    requires transitive io.helidon.common.context;
     requires transitive io.helidon.common.config;
->>>>>>> 48862dc9
 
     exports io.helidon.nima.webclient;
     exports io.helidon.nima.webclient.spi;
