/*
 * Copyright (c) 2023 Oracle and/or its affiliates.
 *
 * Licensed under the Apache License, Version 2.0 (the "License");
 * you may not use this file except in compliance with the License.
 * You may obtain a copy of the License at
 *
 *     http://www.apache.org/licenses/LICENSE-2.0
 *
 * Unless required by applicable law or agreed to in writing, software
 * distributed under the License is distributed on an "AS IS" BASIS,
 * WITHOUT WARRANTIES OR CONDITIONS OF ANY KIND, either express or implied.
 * See the License for the specific language governing permissions and
 * limitations under the License.
 */

package io.helidon.nima.webclient.http1;

import java.io.ByteArrayOutputStream;
import java.util.concurrent.CompletableFuture;

import io.helidon.common.GenericType;
import io.helidon.common.buffers.BufferData;
import io.helidon.common.buffers.DataReader;
import io.helidon.common.buffers.DataWriter;
import io.helidon.common.http.ClientRequestHeaders;
import io.helidon.common.http.ClientResponseHeaders;
import io.helidon.common.http.Http;
import io.helidon.nima.common.tls.Tls;
import io.helidon.nima.http.media.EntityWriter;
import io.helidon.nima.webclient.ClientConnection;
import io.helidon.nima.webclient.Proxy;
import io.helidon.nima.webclient.WebClientServiceRequest;
import io.helidon.nima.webclient.WebClientServiceResponse;

class HttpCallEntityChain extends HttpCallChainBase {

    private final ClientRequestImpl request;
    private final Http1ClientConfig clientConfig;
    private final CompletableFuture<WebClientServiceRequest> whenSent;
    private final CompletableFuture<WebClientServiceResponse> whenComplete;
    private final Object entity;

    HttpCallEntityChain(ClientRequestImpl request,
                        Http1ClientConfig clientConfig,
                        ClientConnection connection,
                        Tls tls,
                        Proxy proxy,
                        CompletableFuture<WebClientServiceRequest> whenSent,
                        CompletableFuture<WebClientServiceResponse> whenComplete,
                        Object entity) {
<<<<<<< HEAD
        super(clientConfig, connection, tls, proxy);
=======
        super(clientConfig, connection, tls, request.keepAlive());
        this.request = request;
>>>>>>> 39bd2aa0
        this.clientConfig = clientConfig;
        this.whenSent = whenSent;
        this.whenComplete = whenComplete;
        this.entity = entity;
    }

    @Override
    public WebClientServiceResponse doProceed(ClientConnection connection,
                                              WebClientServiceRequest serviceRequest,
                                              ClientRequestHeaders headers,
                                              DataWriter writer,
                                              DataReader reader,
                                              BufferData writeBuffer) {
        byte[] entityBytes;
        if (entity == BufferData.EMPTY_BYTES) {
            entityBytes = BufferData.EMPTY_BYTES;
        } else {
            entityBytes = entityBytes(entity, headers);
        }
        connection.readTimeout(request.readTimeout());

        headers.set(Http.Header.create(Http.Header.CONTENT_LENGTH, entityBytes.length));

        writeHeaders(headers, writeBuffer, clientConfig.validateHeaders());
        // we have completed writing the headers
        whenSent.complete(serviceRequest);

        if (entityBytes.length > 0) {
            writeBuffer.write(entityBytes);
        }
        writer.write(writeBuffer);

        Http.Status responseStatus = Http1StatusParser.readStatus(reader, clientConfig.maxStatusLineLength());
        ClientResponseHeaders responseHeaders = readHeaders(reader);

        return WebClientServiceResponse.builder()
                .connection(connection)
                .reader(reader)
                .headers(responseHeaders)
                .status(responseStatus)
                .whenComplete(whenComplete)
                .serviceRequest(serviceRequest)
                .build();
    }

    byte[] entityBytes(Object entity, ClientRequestHeaders headers) {
        if (entity instanceof byte[]) {
            return (byte[]) entity;
        }
        GenericType<Object> genericType = GenericType.create(entity);
        EntityWriter<Object> writer = clientConfig.mediaContext().writer(genericType, headers);

        // todo this should use output stream of client, but that would require delaying header write
        // to first byte written
        ByteArrayOutputStream bos = new ByteArrayOutputStream();
        writer.write(genericType, entity, bos, headers);
        return bos.toByteArray();
    }
}<|MERGE_RESOLUTION|>--- conflicted
+++ resolved
@@ -49,12 +49,8 @@
                         CompletableFuture<WebClientServiceRequest> whenSent,
                         CompletableFuture<WebClientServiceResponse> whenComplete,
                         Object entity) {
-<<<<<<< HEAD
-        super(clientConfig, connection, tls, proxy);
-=======
-        super(clientConfig, connection, tls, request.keepAlive());
+        super(clientConfig, connection, tls, proxy, request.keepAlive());
         this.request = request;
->>>>>>> 39bd2aa0
         this.clientConfig = clientConfig;
         this.whenSent = whenSent;
         this.whenComplete = whenComplete;
