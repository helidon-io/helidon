/*
 * Copyright (c) 2023 Oracle and/or its affiliates.
 *
 * Licensed under the Apache License, Version 2.0 (the "License");
 * you may not use this file except in compliance with the License.
 * You may obtain a copy of the License at
 *
 *     http://www.apache.org/licenses/LICENSE-2.0
 *
 * Unless required by applicable law or agreed to in writing, software
 * distributed under the License is distributed on an "AS IS" BASIS,
 * WITHOUT WARRANTIES OR CONDITIONS OF ANY KIND, either express or implied.
 * See the License for the specific language governing permissions and
 * limitations under the License.
 */

package io.helidon.nima.webclient.http1;

import java.io.ByteArrayOutputStream;
import java.util.concurrent.CompletableFuture;

import io.helidon.common.GenericType;
import io.helidon.common.buffers.BufferData;
import io.helidon.common.buffers.DataReader;
import io.helidon.common.buffers.DataWriter;
import io.helidon.common.http.ClientRequestHeaders;
import io.helidon.common.http.ClientResponseHeaders;
import io.helidon.common.http.Http;
import io.helidon.nima.common.tls.Tls;
import io.helidon.nima.http.media.EntityWriter;
import io.helidon.nima.webclient.ClientConnection;
import io.helidon.nima.webclient.Proxy;
import io.helidon.nima.webclient.WebClientServiceRequest;
import io.helidon.nima.webclient.WebClientServiceResponse;

class HttpCallEntityChain extends HttpCallChainBase {

    private final Http1ClientConfig clientConfig;
    private final CompletableFuture<WebClientServiceRequest> whenSent;
    private final CompletableFuture<WebClientServiceResponse> whenComplete;
    private final Object entity;

    HttpCallEntityChain(Http1ClientConfig clientConfig,
                        ClientConnection connection,
                        Tls tls,
                        Proxy proxy,
                        CompletableFuture<WebClientServiceRequest> whenSent,
                        CompletableFuture<WebClientServiceResponse> whenComplete,
                        Object entity) {
<<<<<<< HEAD
        super(clientConfig, connection, tls, proxy);
        this.mediaContext = clientConfig.mediaContext();
        this.maxStatusLineLength = clientConfig.maxStatusLineLength();
=======
        super(clientConfig, connection, tls);
        this.clientConfig = clientConfig;
>>>>>>> 48862dc9
        this.whenSent = whenSent;
        this.whenComplete = whenComplete;
        this.entity = entity;
    }

    @Override
    public WebClientServiceResponse doProceed(ClientConnection connection,
                                              WebClientServiceRequest serviceRequest,
                                              ClientRequestHeaders headers,
                                              DataWriter writer,
                                              DataReader reader,
                                              BufferData writeBuffer) {
        byte[] entityBytes;
        if (entity == BufferData.EMPTY_BYTES) {
            entityBytes = BufferData.EMPTY_BYTES;
        } else {
            entityBytes = entityBytes(entity, headers);
        }

        headers.set(Http.Header.create(Http.Header.CONTENT_LENGTH, entityBytes.length));

        writeHeaders(headers, writeBuffer, clientConfig.validateHeaders());
        // we have completed writing the headers
        whenSent.complete(serviceRequest);

        if (entityBytes.length > 0) {
            writeBuffer.write(entityBytes);
        }
        writer.write(writeBuffer);

        Http.Status responseStatus = Http1StatusParser.readStatus(reader, clientConfig.maxStatusLineLength());
        ClientResponseHeaders responseHeaders = readHeaders(reader);

        return WebClientServiceResponse.builder()
                .connection(connection)
                .reader(reader)
                .headers(responseHeaders)
                .status(responseStatus)
                .whenComplete(whenComplete)
                .serviceRequest(serviceRequest)
                .build();
    }

    byte[] entityBytes(Object entity, ClientRequestHeaders headers) {
        if (entity instanceof byte[]) {
            return (byte[]) entity;
        }
        GenericType<Object> genericType = GenericType.create(entity);
        EntityWriter<Object> writer = clientConfig.mediaContext().writer(genericType, headers);

        // todo this should use output stream of client, but that would require delaying header write
        // to first byte written
        ByteArrayOutputStream bos = new ByteArrayOutputStream();
        writer.write(genericType, entity, bos, headers);
        return bos.toByteArray();
    }
}<|MERGE_RESOLUTION|>--- conflicted
+++ resolved
@@ -47,14 +47,8 @@
                         CompletableFuture<WebClientServiceRequest> whenSent,
                         CompletableFuture<WebClientServiceResponse> whenComplete,
                         Object entity) {
-<<<<<<< HEAD
         super(clientConfig, connection, tls, proxy);
-        this.mediaContext = clientConfig.mediaContext();
-        this.maxStatusLineLength = clientConfig.maxStatusLineLength();
-=======
-        super(clientConfig, connection, tls);
         this.clientConfig = clientConfig;
->>>>>>> 48862dc9
         this.whenSent = whenSent;
         this.whenComplete = whenComplete;
         this.entity = entity;
