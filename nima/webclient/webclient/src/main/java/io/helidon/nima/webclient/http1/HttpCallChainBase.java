/*
 * Copyright (c) 2023 Oracle and/or its affiliates.
 *
 * Licensed under the Apache License, Version 2.0 (the "License");
 * you may not use this file except in compliance with the License.
 * You may obtain a copy of the License at
 *
 *     http://www.apache.org/licenses/LICENSE-2.0
 *
 * Unless required by applicable law or agreed to in writing, software
 * distributed under the License is distributed on an "AS IS" BASIS,
 * WITHOUT WARRANTIES OR CONDITIONS OF ANY KIND, either express or implied.
 * See the License for the specific language governing permissions and
 * limitations under the License.
 */

package io.helidon.nima.webclient.http1;

import io.helidon.common.buffers.BufferData;
import io.helidon.common.buffers.Bytes;
import io.helidon.common.buffers.DataReader;
import io.helidon.common.buffers.DataWriter;
import io.helidon.common.http.ClientRequestHeaders;
import io.helidon.common.http.ClientResponseHeaders;
import io.helidon.common.http.Headers;
import io.helidon.common.http.Http;
import io.helidon.common.http.Http1HeadersParser;
import io.helidon.common.http.WritableHeaders;
import io.helidon.nima.common.tls.Tls;
import io.helidon.nima.webclient.ClientConnection;
import io.helidon.nima.webclient.Proxy;
import io.helidon.nima.webclient.UriHelper;
import io.helidon.nima.webclient.WebClientServiceRequest;
import io.helidon.nima.webclient.WebClientServiceResponse;
import io.helidon.nima.webclient.spi.WebClientService;

abstract class HttpCallChainBase implements WebClientService.Chain {
    private final BufferData writeBuffer = BufferData.growing(128);
    private final Http1ClientConfig clientConfig;
    private final ClientConnection connection;
    private final Tls tls;
<<<<<<< HEAD
    private final Proxy proxy;
=======
    private final boolean keepAlive;
>>>>>>> 39bd2aa0

    HttpCallChainBase(Http1ClientConfig clientConfig,
                      ClientConnection connection,
                      Tls tls,
<<<<<<< HEAD
                      Proxy proxy) {
        this.clientConfig = clientConfig;
        this.connection = connection;
        this.tls = tls;
        this.proxy = proxy;
=======
                      boolean keepAlive) {
        this.clientConfig = clientConfig;
        this.connection = connection;
        this.tls = tls;
        this.keepAlive = keepAlive;
>>>>>>> 39bd2aa0
    }

    static void writeHeaders(Headers headers, BufferData bufferData, boolean validate) {
        for (Http.HeaderValue header : headers) {
            if (validate) {
                header.validate();
            }
            header.writeHttp1Header(bufferData);
        }
        bufferData.write(Bytes.CR_BYTE);
        bufferData.write(Bytes.LF_BYTE);
    }

    @Override
    public WebClientServiceResponse proceed(WebClientServiceRequest serviceRequest) {
        // either use the explicit connection, or obtain one (keep alive or one-off)
        ClientConnection effectiveConnection = connection == null ? obtainConnection(serviceRequest) : connection;
        DataWriter writer = effectiveConnection.writer();
        DataReader reader = effectiveConnection.reader();
        UriHelper uri = serviceRequest.uri();
        ClientRequestHeaders headers = serviceRequest.headers();

        writeBuffer.clear();
        prologue(writeBuffer, serviceRequest, uri);
        headers.setIfAbsent(Http.Header.create(Http.Header.HOST, uri.authority()));

        return doProceed(effectiveConnection, serviceRequest, headers, writer, reader, writeBuffer);
    }

    abstract WebClientServiceResponse doProceed(ClientConnection connection,
                                                WebClientServiceRequest request,
                                                ClientRequestHeaders headers,
                                                DataWriter writer,
                                                DataReader reader,
                                                BufferData writeBuffer);

    void prologue(BufferData nonEntityData, WebClientServiceRequest request, UriHelper uri) {
        // TODO When proxy is implemented, change default value of Http1ClientConfig.relativeUris to false
        //  and below conditional statement to:
        //  proxy == Proxy.noProxy() || proxy.noProxyPredicate().apply(finalUri) || clientConfig.relativeUris
        String schemeHostPort = clientConfig.relativeUris() ? "" : uri.scheme() + "://" + uri.host() + ":" + uri.port();
        nonEntityData.writeAscii(request.method().text()
                                         + " "
                                         + schemeHostPort
                                         + uri.pathWithQueryAndFragment(request.query(), request.fragment())
                                         + " HTTP/1.1\r\n");
    }

    ClientResponseHeaders readHeaders(DataReader reader) {
        WritableHeaders<?> writable = Http1HeadersParser.readHeaders(reader,
                                                                     clientConfig.maxHeaderSize(),
                                                                     clientConfig.validateHeaders());

        return ClientResponseHeaders.create(writable, clientConfig.mediaTypeParserMode());
    }

    private ClientConnection obtainConnection(WebClientServiceRequest request) {
        return ConnectionCache.connection(clientConfig,
                                          tls,
                                          proxy,
                                          request.uri(),
                                          request.headers(),
                                          keepAlive);
    }
}<|MERGE_RESOLUTION|>--- conflicted
+++ resolved
@@ -39,28 +39,19 @@
     private final Http1ClientConfig clientConfig;
     private final ClientConnection connection;
     private final Tls tls;
-<<<<<<< HEAD
     private final Proxy proxy;
-=======
     private final boolean keepAlive;
->>>>>>> 39bd2aa0
 
     HttpCallChainBase(Http1ClientConfig clientConfig,
                       ClientConnection connection,
                       Tls tls,
-<<<<<<< HEAD
-                      Proxy proxy) {
+                      Proxy proxy,
+                      boolean keepAlive) {
         this.clientConfig = clientConfig;
         this.connection = connection;
         this.tls = tls;
         this.proxy = proxy;
-=======
-                      boolean keepAlive) {
-        this.clientConfig = clientConfig;
-        this.connection = connection;
-        this.tls = tls;
         this.keepAlive = keepAlive;
->>>>>>> 39bd2aa0
     }
 
     static void writeHeaders(Headers headers, BufferData bufferData, boolean validate) {
