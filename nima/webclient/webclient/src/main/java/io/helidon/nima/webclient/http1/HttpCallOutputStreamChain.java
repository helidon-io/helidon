--- conflicted
+++ resolved
@@ -51,11 +51,7 @@
                               CompletableFuture<WebClientServiceRequest> whenSent,
                               CompletableFuture<WebClientServiceResponse> whenComplete,
                               ClientRequest.OutputStreamHandler osHandler) {
-<<<<<<< HEAD
-        super(clientConfig, connection, tls, proxy);
-=======
-        super(clientConfig, connection, tls, clientRequest.keepAlive());
->>>>>>> 39bd2aa0
+        super(clientConfig, connection, tls, proxy, clientRequest.keepAlive());
         this.clientConfig = clientConfig;
         this.whenSent = whenSent;
         this.whenComplete = whenComplete;
