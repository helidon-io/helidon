/*
 * Copyright (c) 2022, 2023 Oracle and/or its affiliates.
 *
 * Licensed under the Apache License, Version 2.0 (the "License");
 * you may not use this file except in compliance with the License.
 * You may obtain a copy of the License at
 *
 *     http://www.apache.org/licenses/LICENSE-2.0
 *
 * Unless required by applicable law or agreed to in writing, software
 * distributed under the License is distributed on an "AS IS" BASIS,
 * WITHOUT WARRANTIES OR CONDITIONS OF ANY KIND, either express or implied.
 * See the License for the specific language governing permissions and
 * limitations under the License.
 */

package io.helidon.nima.webclient.http1;

import java.net.URI;
import java.util.HashMap;
import java.util.List;
import java.util.ListIterator;
import java.util.Map;
import java.util.concurrent.CompletableFuture;
import java.util.concurrent.atomic.AtomicLong;
import java.util.function.Function;

import io.helidon.common.buffers.BufferData;
import io.helidon.common.context.Context;
import io.helidon.common.http.ClientRequestHeaders;
import io.helidon.common.http.Http;
import io.helidon.common.http.Http.HeaderValue;
import io.helidon.common.http.WritableHeaders;
import io.helidon.common.uri.UriEncoding;
import io.helidon.common.uri.UriFragment;
import io.helidon.common.uri.UriQueryWriteable;
import io.helidon.nima.common.tls.Tls;
import io.helidon.nima.webclient.ClientConnection;
<<<<<<< HEAD
import io.helidon.nima.webclient.ConnectionKey;
import io.helidon.nima.webclient.Proxy;
=======
>>>>>>> 5d7400d1
import io.helidon.nima.webclient.UriHelper;
import io.helidon.nima.webclient.WebClientServiceRequest;
import io.helidon.nima.webclient.WebClientServiceResponse;
import io.helidon.nima.webclient.spi.WebClientService;

class ClientRequestImpl implements Http1ClientRequest {
    private static final AtomicLong COUNTER = new AtomicLong();

    private final UriQueryWriteable query;
    private final Map<String, String> pathParams = new HashMap<>();
    private final Http.Method method;
    private final UriHelper uri;
    private final String requestId;
    private final Http1ClientConfig clientConfig;

    private WritableHeaders<?> explicitHeaders = WritableHeaders.create();
    private Tls tls;
    private String uriTemplate;
    private ClientConnection connection;
<<<<<<< HEAD
    private Proxy proxy;
=======
    private UriFragment fragment;
>>>>>>> 5d7400d1

    ClientRequestImpl(Http1ClientConfig clientConfig,
                      Http.Method method,
                      UriHelper helper,
                      UriQueryWriteable query) {
        this.method = method;
        this.uri = helper;

        this.clientConfig = clientConfig;
        this.tls = clientConfig.tls().orElse(null);
        this.query = query;

        this.requestId = "http1-client-" + COUNTER.getAndIncrement();
    }

    @Override
    public Http1ClientRequest uri(String uri) {
        if (uri.indexOf('{') > -1) {
            this.uriTemplate = uri;
        } else {
            uri(URI.create(UriEncoding.encodeUri(uri)));
        }

        return this;
    }

    @Override
    public Http1ClientRequest tls(Tls tls) {
        this.tls = tls;
        return this;
    }

    @Override
    public Http1ClientRequest uri(URI uri) {
        this.uriTemplate = null;
        this.uri.resolve(uri, query);
        return this;
    }

    @Override
    public Http1ClientRequest header(HeaderValue header) {
        this.explicitHeaders.set(header);
        return this;
    }

    @Override
    public Http1ClientRequest headers(Function<ClientRequestHeaders, WritableHeaders<?>> headersConsumer) {
        this.explicitHeaders = headersConsumer.apply(ClientRequestHeaders.create(explicitHeaders));
        return this;
    }

    @Override
    public Http1ClientRequest pathParam(String name, String value) {
        pathParams.put(name, value);
        return this;
    }

    @Override
    public Http1ClientRequest queryParam(String name, String... values) {
        query.set(name, values);
        return this;
    }

    @Override
    public Http1ClientRequest fragment(String fragment) {
        this.fragment = UriFragment.createFromDecoded(fragment);
        return this;
    }

    @Override
    public Http1ClientResponse request() {
        return submit(BufferData.EMPTY_BYTES);
    }

    @Override
    public Http1ClientResponse submit(Object entity) {
        if (entity != BufferData.EMPTY_BYTES) {
            rejectHeadWithEntity();
        }

        CompletableFuture<WebClientServiceRequest> whenSent = new CompletableFuture<>();
        CompletableFuture<WebClientServiceResponse> whenComplete = new CompletableFuture<>();
        WebClientService.Chain callChain = new HttpCallEntityChain(clientConfig,
                                                                   connection,
                                                                   tls,
                                                                   whenSent,
                                                                   whenComplete,
                                                                   entity);

        return invokeServices(callChain, whenSent, whenComplete);
    }

    @Override
    public Http1ClientResponse outputStream(OutputStreamHandler streamHandler) {
        rejectHeadWithEntity();

        CompletableFuture<WebClientServiceRequest> whenSent = new CompletableFuture<>();
        CompletableFuture<WebClientServiceResponse> whenComplete = new CompletableFuture<>();
        WebClientService.Chain callChain = new HttpCallOutputStreamChain(clientConfig,
                                                                         connection,
                                                                         tls,
                                                                         whenSent,
                                                                         whenComplete,
                                                                         streamHandler);

        return invokeServices(callChain, whenSent, whenComplete);
    }

    @Override
    public URI resolvedUri() {
        if (uriTemplate != null) {
            String resolved = resolvePathParams(uriTemplate);
            this.uri.resolve(URI.create(UriEncoding.encodeUri(resolved)), query);
        }
        return URI.create(this.uri.scheme() + "://"
                                  + uri.authority()
                                  + uri.pathWithQueryAndFragment(query, fragment));

    }

    @Override
    public Http1ClientRequest connection(ClientConnection connection) {
        this.connection = connection;
        return this;
    }

    Http1ClientConfig clientConfig() {
        return clientConfig;
    }

    UriHelper uri() {
        return uri;
    }

    ClientRequestHeaders headers() {
        return ClientRequestHeaders.create(explicitHeaders);
    }

    private ClientResponseImpl invokeServices(WebClientService.Chain callChain,
                                              CompletableFuture<WebClientServiceRequest> whenSent,
                                              CompletableFuture<WebClientServiceResponse> whenComplete) {
        if (uriTemplate != null) {
            String resolved = resolvePathParams(uriTemplate);
            this.uri.resolve(URI.create(UriEncoding.encodeUri(resolved)), query);
        }

        ClientRequestHeaders headers = ClientRequestHeaders.create(explicitHeaders);

        Map<String, String> properties = new HashMap<>();

        WebClientServiceRequest serviceRequest = new ServiceRequestImpl(uri,
                                                                        method,
                                                                        Http.Version.V1_1,
                                                                        query,
                                                                        UriFragment.empty(),
                                                                        headers,
                                                                        Context.create(),
                                                                        requestId,
                                                                        whenComplete,
                                                                        whenSent,
                                                                        properties);

        WebClientService.Chain last = callChain;

        List<WebClientService> services = clientConfig.services();
        ListIterator<WebClientService> serviceIterator = services.listIterator(services.size());
        while (serviceIterator.hasPrevious()) {
            last = new ServiceChainImpl(last, serviceIterator.previous());
        }

        WebClientServiceResponse serviceResponse = last.proceed(serviceRequest);

        CompletableFuture<Void> complete = new CompletableFuture<>();
        complete.thenAccept(ignored -> serviceResponse.whenComplete().complete(serviceResponse))
                .exceptionally(throwable -> {
                    serviceResponse.whenComplete().completeExceptionally(throwable);
                    return null;
                });

        return new ClientResponseImpl(serviceResponse.status(),
                                      serviceResponse.serviceRequest().headers(),
                                      serviceResponse.headers(),
                                      serviceResponse.connection(),
                                      serviceResponse.reader(),
                                      complete);
    }

    private String resolvePathParams(String path) {
        String result = path;
        for (Map.Entry<String, String> entry : pathParams.entrySet()) {
            String name = entry.getKey();
            String value = entry.getValue();

            result = result.replace("{" + name + "}", value);
        }

        if (result.contains("{")) {
            throw new IllegalArgumentException("Not all path parameters are defined. Template after resolving parameters: "
                                                       + result);
        }

        return result;
    }

<<<<<<< HEAD
    private Http1ClientResponse readResponse(ClientRequestHeaders usedHeaders, ClientConnection connection, DataReader reader) {
        Http.Status responseStatus = Http1StatusParser.readStatus(reader, maxStatusLineLength);
        ClientResponseHeaders responseHeaders = readHeaders(reader);

        return new ClientResponseImpl(responseStatus, usedHeaders, responseHeaders, connection, reader);
    }

    private ClientResponseHeaders readHeaders(DataReader reader) {
        WritableHeaders<?> writable = Http1HeadersParser.readHeaders(reader, maxHeaderSize, validateHeaders);

        return ClientResponseHeaders.create(writable);
    }

    private boolean handleKeepAlive(WritableHeaders<?> headers) {
        if (headers.contains(HeaderValues.CONNECTION_CLOSE)) {
            return false;
        }
        if (defaultKeepAlive) {
            headers.setIfAbsent(HeaderValues.CONNECTION_KEEP_ALIVE);
            return true;
        }
        if (headers.contains(HeaderValues.CONNECTION_KEEP_ALIVE)) {
            return true;
        }
        headers.set(HeaderValues.CONNECTION_CLOSE);
        return false;
    }

    ClientConnection getConnection(boolean keepAlive) {
        if (this.connection != null) {
            return this.connection;
        }

        Http1ClientConnection connection;
        Tls tls;
        if (uri.scheme().equals(HTTPS)) {
            tls = this.tls;
        } else {
            tls = null;
        }

        if (keepAlive) {
            KeepAliveKey keepAliveKey = new KeepAliveKey(uri.scheme(), uri.authority(), tls,
                                                         channelOptions.connectTimeout(), channelOptions.readTimeout(), proxy);
            var connectionQueue = CHANNEL_CACHE.computeIfAbsent(keepAliveKey,
                                                                it -> new LinkedBlockingDeque<>(connectionQueueSize));

            while ((connection = connectionQueue.poll()) != null && !connection.isConnected()) {
            }

            if (connection == null) {
                connection = new Http1ClientConnection(channelOptions,
                                                       connectionQueue,
                                                       new ConnectionKey(uri.scheme(),
                                                                         uri.host(),
                                                                         uri.port(),
                                                                         tls,
                                                                         client.dnsResolver(),
                                                                         client.dnsAddressLookup(),
                                                                         proxy)).connect();
            } else {
                if (LOGGER.isLoggable(DEBUG)) {
                    LOGGER.log(DEBUG, String.format("[%s] client connection obtained %s",
                                                    connection.channelId(),
                                                    Thread.currentThread().getName()));
                }
            }
        } else {
            connection = new Http1ClientConnection(channelOptions, new ConnectionKey(uri.scheme(),
                                                                                     uri.host(),
                                                                                     uri.port(),
                                                                                     tls,
                                                                                     client.dnsResolver(),
                                                                                     client.dnsAddressLookup(),
                                                                                     proxy)).connect();
        }
        return connection;
    }

=======
>>>>>>> 5d7400d1
    private void rejectHeadWithEntity() {
        if (this.method.equals(Http.Method.HEAD)) {
            throw new IllegalArgumentException("Payload in method '" + Http.Method.HEAD + "' has no defined semantics");
        }
    }
<<<<<<< HEAD

    private byte[] entityBytes(Object entity, ClientRequestHeaders headers) {
        if (entity instanceof byte[]) {
            return (byte[]) entity;
        }
        GenericType<Object> genericType = GenericType.create(entity);
        EntityWriter<Object> writer = mediaContext.writer(genericType, headers);

        // todo this should use output stream of client, but that would require delaying header write
        // to first byte written
        ByteArrayOutputStream bos = new ByteArrayOutputStream();
        writer.write(genericType, entity, bos, headers);
        return bos.toByteArray();
    }

    private record KeepAliveKey(String scheme, String authority, Tls tlsConfig, Duration connectTimeout, Duration readTimeout, Proxy proxy) {
    }

    private static class ClientConnectionOutputStream extends OutputStream {
        private final DataWriter writer;
        private final DataReader reader;
        private boolean chunked;
        private WritableHeaders<?> headers;
        private BufferData firstPacket;
        private BufferData prologue;
        private int maxStatusLineLength;
        private boolean sendExpect100Continue;
        private long bytesWritten;
        private long contentLength;
        private boolean noData = true;
        private boolean closed;

        private ClientConnectionOutputStream(DataWriter writer, DataReader reader, BufferData prologue,
                                             WritableHeaders<?> headers, int maxStatusLineLength, boolean sendExpect100Continue) {
            this.writer = writer;
            this.reader = reader;
            this.headers = headers;
            this.prologue = prologue;
            this.maxStatusLineLength = maxStatusLineLength;
            this.sendExpect100Continue = sendExpect100Continue;
            this.contentLength = headers.contentLength().orElse(-1);
            this.chunked = contentLength == -1 || headers.contains(HeaderValues.TRANSFER_ENCODING_CHUNKED);
        }

        @Override
        public void write(int b) throws IOException {
            // this method should not be called, as we are wrapped with a buffered stream
            byte[] data = {(byte) b};
            write(data, 0, 1);
        }

        @Override
        public void write(byte[] b, int off, int len) throws IOException {
            if (closed) {
                throw new IOException("Output stream already closed");
            }

            BufferData data = BufferData.create(b, off, len);

            if (!chunked) {
                if (firstPacket == null) {
                    firstPacket = data;
                } else {
                    chunked = true;
                    sendFirstChunk();
                }
                noData = false;
            }

            if (chunked) {
                if (noData) {
                    noData = false;
                    sendPrologueAndHeader();
                }
                writeChunked(data);
            }
        }

        @Override
        public void close() throws IOException {
            if (closed) {
                return;
            }
            this.closed = true;
            if (chunked) {
                if (firstPacket != null) {
                    sendFirstChunk();
                }
                writer.write(BufferData.create(TERMINATING_CHUNK));
            } else {
                headers.remove(Http.Header.TRANSFER_ENCODING);
                if (noData) {
                    headers.set(HeaderValues.CONTENT_LENGTH_ZERO);
                    contentLength = 0;
                }
                if (noData || firstPacket != null) {
                    sendPrologueAndHeader();
                }
                if (firstPacket != null) {
                    writeContent(firstPacket);
                }
            }
            super.close();
        }

        boolean closed() {
            return closed;
        }

        private void writeChunked(BufferData buffer) {
            int available = buffer.available();
            byte[] hex = Integer.toHexString(available).getBytes(StandardCharsets.UTF_8);

            BufferData toWrite = BufferData.create(available + hex.length + 4); // \r\n after size, another after chunk
            toWrite.write(hex);
            toWrite.write(Bytes.CR_BYTE);
            toWrite.write(Bytes.LF_BYTE);
            toWrite.write(buffer);
            toWrite.write(Bytes.CR_BYTE);
            toWrite.write(Bytes.LF_BYTE);

            writer.writeNow(toWrite);
        }

        private void writeContent(BufferData buffer) throws IOException {
            bytesWritten += buffer.available();
            if (contentLength != -1 && bytesWritten > contentLength) {
                throw new IOException("Content length was set to " + contentLength
                                              + ", but you are writing additional " + (bytesWritten - contentLength) + " "
                                              + "bytes");
            }

            writer.writeNow(buffer);
        }

        private void sendPrologueAndHeader() {
            boolean expects100Continue = sendExpect100Continue && chunked && !noData;
            if (expects100Continue) {
                headers.add(HeaderValues.EXPECT_100);
            }

            if (chunked) {
                // Add chunked encoding, if there is no other transfer-encoding headers
                if (!headers.contains(Http.Header.TRANSFER_ENCODING)) {
                    headers.set(HeaderValues.TRANSFER_ENCODING_CHUNKED);
                } else {
                    // Add chunked encoding, if it's not part of existing transfer-encoding headers
                    if (!headers.contains(HeaderValues.TRANSFER_ENCODING_CHUNKED)) {
                        headers.add(HeaderValues.TRANSFER_ENCODING_CHUNKED);
                    }
                }
                headers.remove(Header.CONTENT_LENGTH);
            }

            writer.writeNow(prologue);

            // todo validate request headers
            BufferData headerBuffer = BufferData.growing(128);
            writeHeaders(headers, headerBuffer);
            writer.writeNow(headerBuffer);

            if (expects100Continue) {
                Http.Status responseStatus = Http1StatusParser.readStatus(reader, maxStatusLineLength);
                if (responseStatus != Http.Status.CONTINUE_100) {
                    throw new IllegalStateException("Expected a status of '100 Continue' but received a '"
                                                            + responseStatus + "' instead");
                }
                // Discard any remaining data from the response
                reader.skip(reader.available());
            }
        }

        private void sendFirstChunk() {
            sendPrologueAndHeader();
            writeChunked(firstPacket);
            firstPacket = null;
        }
    }

    @Override
    public Http1ClientRequest proxy(Proxy proxy) {
        this.proxy = proxy;
        return this;
    }
=======
>>>>>>> 5d7400d1
}<|MERGE_RESOLUTION|>--- conflicted
+++ resolved
@@ -36,11 +36,6 @@
 import io.helidon.common.uri.UriQueryWriteable;
 import io.helidon.nima.common.tls.Tls;
 import io.helidon.nima.webclient.ClientConnection;
-<<<<<<< HEAD
-import io.helidon.nima.webclient.ConnectionKey;
-import io.helidon.nima.webclient.Proxy;
-=======
->>>>>>> 5d7400d1
 import io.helidon.nima.webclient.UriHelper;
 import io.helidon.nima.webclient.WebClientServiceRequest;
 import io.helidon.nima.webclient.WebClientServiceResponse;
@@ -60,11 +55,7 @@
     private Tls tls;
     private String uriTemplate;
     private ClientConnection connection;
-<<<<<<< HEAD
-    private Proxy proxy;
-=======
     private UriFragment fragment;
->>>>>>> 5d7400d1
 
     ClientRequestImpl(Http1ClientConfig clientConfig,
                       Http.Method method,
@@ -269,278 +260,9 @@
         return result;
     }
 
-<<<<<<< HEAD
-    private Http1ClientResponse readResponse(ClientRequestHeaders usedHeaders, ClientConnection connection, DataReader reader) {
-        Http.Status responseStatus = Http1StatusParser.readStatus(reader, maxStatusLineLength);
-        ClientResponseHeaders responseHeaders = readHeaders(reader);
-
-        return new ClientResponseImpl(responseStatus, usedHeaders, responseHeaders, connection, reader);
-    }
-
-    private ClientResponseHeaders readHeaders(DataReader reader) {
-        WritableHeaders<?> writable = Http1HeadersParser.readHeaders(reader, maxHeaderSize, validateHeaders);
-
-        return ClientResponseHeaders.create(writable);
-    }
-
-    private boolean handleKeepAlive(WritableHeaders<?> headers) {
-        if (headers.contains(HeaderValues.CONNECTION_CLOSE)) {
-            return false;
-        }
-        if (defaultKeepAlive) {
-            headers.setIfAbsent(HeaderValues.CONNECTION_KEEP_ALIVE);
-            return true;
-        }
-        if (headers.contains(HeaderValues.CONNECTION_KEEP_ALIVE)) {
-            return true;
-        }
-        headers.set(HeaderValues.CONNECTION_CLOSE);
-        return false;
-    }
-
-    ClientConnection getConnection(boolean keepAlive) {
-        if (this.connection != null) {
-            return this.connection;
-        }
-
-        Http1ClientConnection connection;
-        Tls tls;
-        if (uri.scheme().equals(HTTPS)) {
-            tls = this.tls;
-        } else {
-            tls = null;
-        }
-
-        if (keepAlive) {
-            KeepAliveKey keepAliveKey = new KeepAliveKey(uri.scheme(), uri.authority(), tls,
-                                                         channelOptions.connectTimeout(), channelOptions.readTimeout(), proxy);
-            var connectionQueue = CHANNEL_CACHE.computeIfAbsent(keepAliveKey,
-                                                                it -> new LinkedBlockingDeque<>(connectionQueueSize));
-
-            while ((connection = connectionQueue.poll()) != null && !connection.isConnected()) {
-            }
-
-            if (connection == null) {
-                connection = new Http1ClientConnection(channelOptions,
-                                                       connectionQueue,
-                                                       new ConnectionKey(uri.scheme(),
-                                                                         uri.host(),
-                                                                         uri.port(),
-                                                                         tls,
-                                                                         client.dnsResolver(),
-                                                                         client.dnsAddressLookup(),
-                                                                         proxy)).connect();
-            } else {
-                if (LOGGER.isLoggable(DEBUG)) {
-                    LOGGER.log(DEBUG, String.format("[%s] client connection obtained %s",
-                                                    connection.channelId(),
-                                                    Thread.currentThread().getName()));
-                }
-            }
-        } else {
-            connection = new Http1ClientConnection(channelOptions, new ConnectionKey(uri.scheme(),
-                                                                                     uri.host(),
-                                                                                     uri.port(),
-                                                                                     tls,
-                                                                                     client.dnsResolver(),
-                                                                                     client.dnsAddressLookup(),
-                                                                                     proxy)).connect();
-        }
-        return connection;
-    }
-
-=======
->>>>>>> 5d7400d1
     private void rejectHeadWithEntity() {
         if (this.method.equals(Http.Method.HEAD)) {
             throw new IllegalArgumentException("Payload in method '" + Http.Method.HEAD + "' has no defined semantics");
         }
     }
-<<<<<<< HEAD
-
-    private byte[] entityBytes(Object entity, ClientRequestHeaders headers) {
-        if (entity instanceof byte[]) {
-            return (byte[]) entity;
-        }
-        GenericType<Object> genericType = GenericType.create(entity);
-        EntityWriter<Object> writer = mediaContext.writer(genericType, headers);
-
-        // todo this should use output stream of client, but that would require delaying header write
-        // to first byte written
-        ByteArrayOutputStream bos = new ByteArrayOutputStream();
-        writer.write(genericType, entity, bos, headers);
-        return bos.toByteArray();
-    }
-
-    private record KeepAliveKey(String scheme, String authority, Tls tlsConfig, Duration connectTimeout, Duration readTimeout, Proxy proxy) {
-    }
-
-    private static class ClientConnectionOutputStream extends OutputStream {
-        private final DataWriter writer;
-        private final DataReader reader;
-        private boolean chunked;
-        private WritableHeaders<?> headers;
-        private BufferData firstPacket;
-        private BufferData prologue;
-        private int maxStatusLineLength;
-        private boolean sendExpect100Continue;
-        private long bytesWritten;
-        private long contentLength;
-        private boolean noData = true;
-        private boolean closed;
-
-        private ClientConnectionOutputStream(DataWriter writer, DataReader reader, BufferData prologue,
-                                             WritableHeaders<?> headers, int maxStatusLineLength, boolean sendExpect100Continue) {
-            this.writer = writer;
-            this.reader = reader;
-            this.headers = headers;
-            this.prologue = prologue;
-            this.maxStatusLineLength = maxStatusLineLength;
-            this.sendExpect100Continue = sendExpect100Continue;
-            this.contentLength = headers.contentLength().orElse(-1);
-            this.chunked = contentLength == -1 || headers.contains(HeaderValues.TRANSFER_ENCODING_CHUNKED);
-        }
-
-        @Override
-        public void write(int b) throws IOException {
-            // this method should not be called, as we are wrapped with a buffered stream
-            byte[] data = {(byte) b};
-            write(data, 0, 1);
-        }
-
-        @Override
-        public void write(byte[] b, int off, int len) throws IOException {
-            if (closed) {
-                throw new IOException("Output stream already closed");
-            }
-
-            BufferData data = BufferData.create(b, off, len);
-
-            if (!chunked) {
-                if (firstPacket == null) {
-                    firstPacket = data;
-                } else {
-                    chunked = true;
-                    sendFirstChunk();
-                }
-                noData = false;
-            }
-
-            if (chunked) {
-                if (noData) {
-                    noData = false;
-                    sendPrologueAndHeader();
-                }
-                writeChunked(data);
-            }
-        }
-
-        @Override
-        public void close() throws IOException {
-            if (closed) {
-                return;
-            }
-            this.closed = true;
-            if (chunked) {
-                if (firstPacket != null) {
-                    sendFirstChunk();
-                }
-                writer.write(BufferData.create(TERMINATING_CHUNK));
-            } else {
-                headers.remove(Http.Header.TRANSFER_ENCODING);
-                if (noData) {
-                    headers.set(HeaderValues.CONTENT_LENGTH_ZERO);
-                    contentLength = 0;
-                }
-                if (noData || firstPacket != null) {
-                    sendPrologueAndHeader();
-                }
-                if (firstPacket != null) {
-                    writeContent(firstPacket);
-                }
-            }
-            super.close();
-        }
-
-        boolean closed() {
-            return closed;
-        }
-
-        private void writeChunked(BufferData buffer) {
-            int available = buffer.available();
-            byte[] hex = Integer.toHexString(available).getBytes(StandardCharsets.UTF_8);
-
-            BufferData toWrite = BufferData.create(available + hex.length + 4); // \r\n after size, another after chunk
-            toWrite.write(hex);
-            toWrite.write(Bytes.CR_BYTE);
-            toWrite.write(Bytes.LF_BYTE);
-            toWrite.write(buffer);
-            toWrite.write(Bytes.CR_BYTE);
-            toWrite.write(Bytes.LF_BYTE);
-
-            writer.writeNow(toWrite);
-        }
-
-        private void writeContent(BufferData buffer) throws IOException {
-            bytesWritten += buffer.available();
-            if (contentLength != -1 && bytesWritten > contentLength) {
-                throw new IOException("Content length was set to " + contentLength
-                                              + ", but you are writing additional " + (bytesWritten - contentLength) + " "
-                                              + "bytes");
-            }
-
-            writer.writeNow(buffer);
-        }
-
-        private void sendPrologueAndHeader() {
-            boolean expects100Continue = sendExpect100Continue && chunked && !noData;
-            if (expects100Continue) {
-                headers.add(HeaderValues.EXPECT_100);
-            }
-
-            if (chunked) {
-                // Add chunked encoding, if there is no other transfer-encoding headers
-                if (!headers.contains(Http.Header.TRANSFER_ENCODING)) {
-                    headers.set(HeaderValues.TRANSFER_ENCODING_CHUNKED);
-                } else {
-                    // Add chunked encoding, if it's not part of existing transfer-encoding headers
-                    if (!headers.contains(HeaderValues.TRANSFER_ENCODING_CHUNKED)) {
-                        headers.add(HeaderValues.TRANSFER_ENCODING_CHUNKED);
-                    }
-                }
-                headers.remove(Header.CONTENT_LENGTH);
-            }
-
-            writer.writeNow(prologue);
-
-            // todo validate request headers
-            BufferData headerBuffer = BufferData.growing(128);
-            writeHeaders(headers, headerBuffer);
-            writer.writeNow(headerBuffer);
-
-            if (expects100Continue) {
-                Http.Status responseStatus = Http1StatusParser.readStatus(reader, maxStatusLineLength);
-                if (responseStatus != Http.Status.CONTINUE_100) {
-                    throw new IllegalStateException("Expected a status of '100 Continue' but received a '"
-                                                            + responseStatus + "' instead");
-                }
-                // Discard any remaining data from the response
-                reader.skip(reader.available());
-            }
-        }
-
-        private void sendFirstChunk() {
-            sendPrologueAndHeader();
-            writeChunked(firstPacket);
-            firstPacket = null;
-        }
-    }
-
-    @Override
-    public Http1ClientRequest proxy(Proxy proxy) {
-        this.proxy = proxy;
-        return this;
-    }
-=======
->>>>>>> 5d7400d1
 }