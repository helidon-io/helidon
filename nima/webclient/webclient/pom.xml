<?xml version="1.0" encoding="UTF-8"?>
<!--
    Copyright (c) 2022, 2023 Oracle and/or its affiliates.

    Licensed under the Apache License, Version 2.0 (the "License");
    you may not use this file except in compliance with the License.
    You may obtain a copy of the License at

        http://www.apache.org/licenses/LICENSE-2.0

    Unless required by applicable law or agreed to in writing, software
    distributed under the License is distributed on an "AS IS" BASIS,
    WITHOUT WARRANTIES OR CONDITIONS OF ANY KIND, either express or implied.
    See the License for the specific language governing permissions and
    limitations under the License.
  -->
<project xmlns:xsi="http://www.w3.org/2001/XMLSchema-instance"
        xmlns="http://maven.apache.org/POM/4.0.0"
        xsi:schemaLocation="http://maven.apache.org/POM/4.0.0 https://maven.apache.org/xsd/maven-4.0.0.xsd">
    <modelVersion>4.0.0</modelVersion>
    <parent>
        <groupId>io.helidon.nima.webclient</groupId>
        <artifactId>helidon-nima-webclient-project</artifactId>
        <version>4.0.0-SNAPSHOT</version>
    </parent>

    <artifactId>helidon-nima-webclient</artifactId>
    <name>Helidon Níma WebClient</name>

    <properties>
        <spotbugs.exclude>etc/spotbugs/exclude.xml</spotbugs.exclude>
    </properties>

    <dependencies>
        <dependency>
            <groupId>io.helidon.common</groupId>
            <artifactId>helidon-common-http</artifactId>
        </dependency>
        <dependency>
            <groupId>io.helidon.common</groupId>
            <artifactId>helidon-common-socket</artifactId>
        </dependency>
        <dependency>
            <groupId>io.helidon.common</groupId>
            <artifactId>helidon-common-key-util</artifactId>
        </dependency>
        <dependency>
            <groupId>io.helidon.nima.common</groupId>
            <artifactId>helidon-nima-common-tls</artifactId>
        </dependency>
        <dependency>
            <groupId>io.helidon.nima.http.media</groupId>
            <artifactId>helidon-nima-http-media</artifactId>
        </dependency>
        <dependency>
            <groupId>io.helidon.nima.http.encoding</groupId>
            <artifactId>helidon-nima-http-encoding</artifactId>
        </dependency>
        <dependency>
            <groupId>io.helidon.common</groupId>
            <artifactId>helidon-common-context</artifactId>
        </dependency>
        <dependency>
            <groupId>io.helidon.common.features</groupId>
            <artifactId>helidon-common-features-api</artifactId>
            <optional>true</optional>
        </dependency>
        <dependency>
            <groupId>io.helidon.config</groupId>
            <artifactId>helidon-config-metadata</artifactId>
            <optional>true</optional>
        </dependency>
        <dependency>
            <groupId>io.helidon.config</groupId>
            <artifactId>helidon-config-metadata-processor</artifactId>
<<<<<<< HEAD
=======
            <optional>true</optional>
        </dependency>
        <dependency>
            <groupId>io.helidon.builder</groupId>
            <artifactId>helidon-builder</artifactId>
        </dependency>
        <dependency>
            <groupId>io.helidon.builder</groupId>
            <artifactId>helidon-builder-config</artifactId>
>>>>>>> 7c7cd613
            <optional>true</optional>
        </dependency>
        <dependency>
            <groupId>org.junit.jupiter</groupId>
            <artifactId>junit-jupiter-api</artifactId>
            <scope>test</scope>
        </dependency>
        <dependency>
            <groupId>org.hamcrest</groupId>
            <artifactId>hamcrest-all</artifactId>
            <scope>test</scope>
        </dependency>
        <dependency>
            <groupId>io.helidon.common.testing</groupId>
            <artifactId>helidon-common-testing-http-junit5</artifactId>
            <scope>test</scope>
        </dependency>
    </dependencies>

    <build>
        <plugins>
            <plugin>
                <groupId>org.apache.maven.plugins</groupId>
                <artifactId>maven-compiler-plugin</artifactId>
                <configuration>
                    <annotationProcessorPaths>
                        <path>
                            <groupId>io.helidon.common.features</groupId>
                            <artifactId>helidon-common-features-processor</artifactId>
                            <version>${helidon.version}</version>
                        </path>
                        <path>
                            <groupId>io.helidon.builder</groupId>
                            <artifactId>helidon-builder-processor</artifactId>
                            <version>${helidon.version}</version>
                        </path>
                        <path>
                            <groupId>io.helidon.builder</groupId>
                            <artifactId>helidon-builder-config-processor</artifactId>
                            <version>${helidon.version}</version>
                        </path>
                    </annotationProcessorPaths>
                </configuration>
            </plugin>
        </plugins>
    </build>
</project><|MERGE_RESOLUTION|>--- conflicted
+++ resolved
@@ -73,8 +73,6 @@
         <dependency>
             <groupId>io.helidon.config</groupId>
             <artifactId>helidon-config-metadata-processor</artifactId>
-<<<<<<< HEAD
-=======
             <optional>true</optional>
         </dependency>
         <dependency>
@@ -84,7 +82,6 @@
         <dependency>
             <groupId>io.helidon.builder</groupId>
             <artifactId>helidon-builder-config</artifactId>
->>>>>>> 7c7cd613
             <optional>true</optional>
         </dependency>
         <dependency>
