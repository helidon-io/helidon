--- conflicted
+++ resolved
@@ -39,10 +39,6 @@
         <module>media</module>
         <module>observe</module>
         <module>logging</module>
-<<<<<<< HEAD
-        <module>webclient</module>
-=======
         <module>sse</module>
->>>>>>> 9bea0162
     </modules>
 </project>