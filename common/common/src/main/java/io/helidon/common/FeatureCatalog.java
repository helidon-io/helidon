/*
 * Copyright (c) 2020 Oracle and/or its affiliates.
 *
 * Licensed under the Apache License, Version 2.0 (the "License");
 * you may not use this file except in compliance with the License.
 * You may obtain a copy of the License at
 *
 *     http://www.apache.org/licenses/LICENSE-2.0
 *
 * Unless required by applicable law or agreed to in writing, software
 * distributed under the License is distributed on an "AS IS" BASIS,
 * WITHOUT WARRANTIES OR CONDITIONS OF ANY KIND, either express or implied.
 * See the License for the specific language governing permissions and
 * limitations under the License.
 */

package io.helidon.common;

import java.util.HashMap;
import java.util.HashSet;
import java.util.Map;
import java.util.Set;
import java.util.function.Supplier;

/**
 * When updating this class, please keep the grouping (SE/MP/both/excludes) and keep
 * alphabetical order of packages.
 */
final class FeatureCatalog {
    // package name to list of features
    private static final Map<String, Set<FeatureDescriptor>> FEATURES = new HashMap<>();
    private static final Set<String> EXCLUDED = new HashSet<>();

    static {
        /*
         * SE modules
         */
        addSe("io.helidon.config",
              "Config",
              "Configuration module",
              "Config");
        add("io.helidon.grpc.server",
            FeatureDescriptor.builder()
                    .name("gRPC Server")
                    .description("Server for gRPC services")
                    .path("grpc")
                    .flavor(HelidonFlavor.SE)
                    .nativeSupported(false));
        add("io.helidon.grpc.client",
            FeatureDescriptor.builder()
                    .name("gRPC Client")
                    .description("Client for gRPC services")
                    .path("grpcClient")
                    .flavor(HelidonFlavor.SE)
                    .nativeSupported(false));
        addSe("io.helidon.grpc.metrics",
              "Metrics",
              "Metrics for gRPC services",
              "grpc", "Metrics");
        addSe("io.helidon.grpc.metrics",
              "Metrics",
              "Metrics for gRPC client",
              "grpcClient", "Metrics");
        addSe("io.helidon.health",
              "Health",
              "Health checks support",
              "Health");
        addSe("io.helidon.media.jsonp",
              "JSON-P",
              "Media support for Jakarta JSON Processing",
              "WebServer", "Jsonp");
        addSe("io.helidon.media.jsonp",
              "JSON-P",
              "Media support for Jakarta JSON Processing",
              "WebClient", "Jsonp");
        addSe("io.helidon.media.jsonb",
              "JSON-B",
              "Media support for Jakarta JSON Binding",
              "WebServer", "Jsonb");
        addSe("io.helidon.media.jsonb",
              "JSON-B",
              "Media support for Jakarta JSON Binding",
              "WebClient", "Jsonb");
        addSe("io.helidon.media.jackson",
              "Jackson",
              "Media support for Jackson",
              "WebServer", "Jackson");
        addSe("io.helidon.media.jackson",
              "Jackson",
              "Media support for Jackson",
              "WebClient", "Jackson");
        addSe("io.helidon.media.multipart",
              "Multi-part",
              "Media support for Multi-part entities",
              "WebServer", "Multipart");
        addSe("io.helidon.media.multipart",
              "Multi-part",
              "Media support for Multi-part entities",
              "WebClient", "Multipart");
        add("io.helidon.messaging",
            FeatureDescriptor.builder()
                    .name("Messaging")
                    .description("Reactive messaging support")
                    .path("Messaging")
                    .flavor(HelidonFlavor.SE)
                    .experimental(true));
        addSe("io.helidon.metrics",
              "Metrics",
              "Metrics support",
              "Metrics");
        add("io.helidon.metrics.prometheus",
            FeatureDescriptor.builder()
                    .name("Prometheus")
                    .description("Metrics support for Prometheus")
                    .path("WebServer", "Prometheus")
                    .nativeSupported(false)
                    .flavor(HelidonFlavor.SE)
        );
        addSe("io.helidon.openapi",
              "OpenAPI",
              "Open API support",
              "OpenAPI");
        addSe("io.helidon.security",
              "Security",
              "Security support",
              "Security");
        addSe("io.helidon.tracing",
              "Tracing",
              "Tracing support",
              "Tracing");
        addSe("io.helidon.webserver",
              "WebServer",
              "Helidon WebServer",
              "WebServer");
        addSe("io.helidon.webserver.accesslog",
              "Access Log",
              "Access log support",
              "WebServer", "AccessLog");
        addSe("io.helidon.webserver.cors",
              "CORS",
              "CORS support for WebServer",
              "WebServer", "CORS");
        addSe("io.helidon.webserver.jersey",
              "Jersey",
              "WebServer integration with Jersey",
              "WebServer", "Jersey");
        add("io.helidon.webserver.tyrus",
            FeatureDescriptor.builder()
                    .flavor(HelidonFlavor.SE)
                    .name("Websocket")
                    .description("Jakarta Websocket implementation")
                    .path("WebServer", "Websocket")
                    .nativeSupported(true)
                    .nativeDescription("Server only"));

        /*
         * MP Modules
         */
        add("io.helidon.integrations.cdi.eclipselink",
            FeatureDescriptor.builder()
                    .name("EclipseLink")
                    .description("EclipseLink support for Helidon MP")
                    .path("JPA", "EclipseLink")
                    .flavor(HelidonFlavor.MP)
                    .nativeSupported(false));
        add("io.helidon.integrations.cdi.hibernate",
            FeatureDescriptor.builder()
                    .name("Hibernate")
                    .description("Hibernate support for Helidon MP")
                    .path("JPA", "Hibernate")
                    .flavor(HelidonFlavor.MP)
                    .nativeDescription("Experimental support, tested on limited use cases"));
        add("io.helidon.integrations.cdi.jpa",
            FeatureDescriptor.builder()
                    .name("JPA")
                    .description("Jakarta persistence API support for Helidon MP")
                    .flavor(HelidonFlavor.MP)
                    .path("JPA"));
        add("io.helidon.integrations.jta.cdi",
            FeatureDescriptor.builder()
                    .name("JTA")
                    .description("Jakarta transaction API support for Helidon MP")
                    .path("JTA")
                    .flavor(HelidonFlavor.MP)
                    .nativeDescription("Experimental support, tested on limited use cases"));
        addMp("io.helidon.microprofile.accesslog",
              "Access Log",
              "Access log support",
              "Server", "AccessLog");
        addMp("io.helidon.microprofile.cdi",
              "CDI",
              "Jakarta CDI implementation",
              "CDI");
        addMp("io.helidon.microprofile.config",
              "Config",
              "MicroProfile configuration spec implementation",
              "Config");
        addMp("io.helidon.microprofile.cors",
              "CORS",
              "CORS support for Server",
              "Server", "CORS");
        addMp("io.helidon.microprofile.faulttolerance",
              "Fault Tolerance",
              "MicroProfile Fault Tolerance spec implementation",
              "FT");
        add("io.helidon.microprofile.grpc.server",
            FeatureDescriptor.builder()
                    .name("gRPC Server")
                    .description("Server for gRPC services")
                    .path("grpc")
                    .flavor(HelidonFlavor.MP)
                    .nativeSupported(false));
        add("io.helidon.microprofile.grpc.client",
            FeatureDescriptor.builder()
                    .name("gRPC Client")
                    .description("Client for gRPC services")
                    .path("grpcClient")
                    .flavor(HelidonFlavor.MP)
                    .nativeSupported(false));
        addMp("io.helidon.microprofile.grpc.metrics",
              "Metrics",
              "Metrics for gRPC client",
              "grpcClient", "Metrics"
        );
        addMp("io.helidon.microprofile.grpc.metrics",
              "Metrics",
              "Metrics for gRPC server",
              "grpcServer", "Metrics"
        );
        addMp("io.helidon.microprofile.health",
              "Health",
              "MicroProfile Health spec implementation",
              "Health");
        addMp("io.helidon.microprofile.jwt.auth",
              "JWT Auth",
              "MicroProfile JWT Auth spec implementation",
              "Security", "JWTAuth");
        add("io.helidon.microprofile.messaging",
            FeatureDescriptor.builder()
                    .name("Messaging")
                    .description("MicroProfile Reactive Messaging spec implementation")
                    .path("Messaging")
                    .flavor(HelidonFlavor.MP)
                    .experimental(true));
        addMp("io.helidon.microprofile.metrics",
              "Metrics",
              "MicroProfile metrics spec implementation",
              "Metrics");
        addMp("io.helidon.microprofile.openapi",
              "Open API",
              "MicroProfile Open API spec implementation",
              "OpenAPI");
        add("io.helidon.microprofile.reactive",
            FeatureDescriptor.builder()
                    .name("Reactive")
                    .description("MicroProfile Reactive Stream operators")
                    .path("Reactive")
                    .flavor(HelidonFlavor.MP)
                    .experimental(true));
        addMp("io.helidon.microprofile.security",
              "Security",
              "Security support",
              "Security");
        addMp("io.helidon.microprofile.server",
              "Server",
              "Server for Helidon MP",
              "Server");
        addMp("io.helidon.microprofile.server",
              "JAX-RS",
              "Jakarta JAX-RS implementation (Jersey)",
              "JAX-RS");
        addMp("io.helidon.microprofile.tracing",
              "Tracing",
              "MicroProfile tracing spec implementation",
              "Tracing");

        add("io.helidon.microprofile.tyrus",
            FeatureDescriptor.builder()
                    .flavor(HelidonFlavor.MP)
                    .name("Websocket")
                    .description("Jakarta Websocket implementation")
                    .path("Websocket")
                    .nativeSupported(false));

        add("io.helidon.microprofile.restclient",
            FeatureDescriptor.builder()
                    .name("REST Client")
                    .description("MicroProfile REST client spec implementation")
                    .path("RESTClient")
                    .flavor(HelidonFlavor.MP)
                    .nativeDescription("Does not support execution of default methods on interfaces."));

        add("io.helidon.integrations.micronaut.cdi",
            FeatureDescriptor.builder()
                    .name("Micronaut")
                    .description("Micronaut integration")
                    .path("CDI", "Micronaut")
                    .flavor(HelidonFlavor.MP)
                    .experimental(true)
        );

        add("io.helidon.integrations.micronaut.cdi.data",
            FeatureDescriptor.builder()
                    .name("Micronaut Data")
                    .description("Micronaut Data integration")
                    .path("CDI", "Micronaut", "Data")
                    .flavor(HelidonFlavor.MP)
                    .experimental(true)
        );

        /*
         * Common modules
         */
        add("io.helidon.config.encryption",
            "Encryption",
            "Support for secret encryption in config",
            "Config", "Encryption");
        add("io.helidon.config.etcd",
            FeatureDescriptor.builder()
                    .name("etcd")
                    .description("Config source based on etcd")
                    .path("Config", "etcd")
                    .nativeSupported(false));
        add("io.helidon.config.git",
            "git",
            "Config source based on a git repository",
            "Config", "git");
        add("io.helidon.config.hocon",
            "HOCON",
            "HOCON media type support for config",
            "Config", "HOCON");
        add("io.helidon.config.objectmapping",
            "Object Mapping",
            "Object mapping support for Config",
            "Config", "ObjectMapping");
        add("io.helidon.config.yaml",
            "YAML",
            "YAML media type support for config",
            "Config", "YAML");
        add("io.helidon.dbclient",
            FeatureDescriptor.builder()
                    .name("Db Client")
                    .description("Reactive database client")
                    .path("DbClient")
                    .experimental(true));
        add("io.helidon.dbclient.health",
            "Health Check",
            "Reactive database client health check support",
            "DbClient", "Health");
        add("io.helidon.dbclient.jsonp",
            "JSON-P",
            "JSON Processing mapping DbRow",
            "DbClient", "JSON-P");
        add("io.helidon.dbclient.jdbc",
            FeatureDescriptor.builder()
                    .name("JDBC")
                    .description("Reactive database client over JDBC")
                    .path("DbClient", "JDBC")
                    .nativeDescription("Tested with Helidon Oracle and H2 drivers (see examples)"));
        add("io.helidon.dbclient.metrics",
            "Metrics",
            "Reactive database client metrics support",
            "DbClient", "Metrics");
        add("io.helidon.dbclient.mongodb",
            "mongo",
            "Reactive database client with reactive mongo driver",
            "DbClient", "mongo");
        add("io.helidon.dbclient.tracing",
            "Tracing",
            "Reactive database client tracing support",
            "DbClient", "Tracing");
        add("io.helidon.health.checks",
            "Built-ins",
            "Built in health checks",
            "Health", "Builtins");
        add("io.helidon.messaging.connectors.kafka",
            FeatureDescriptor.builder()
                    .name("Kafka Connector")
                    .description("Reactive messaging connector for Kafka")
                    .path("Messaging", "Kafka")
                    .experimental(true)
                    .nativeSupported(false));
        add("io.helidon.messaging.connectors.jms",
            FeatureDescriptor.builder()
                    .name("JMS Connector")
                    .description("Reactive messaging connector for JMS")
                    .path("Messaging", "JMS")
                    .experimental(true)
                    .nativeSupported(false));
        add("io.helidon.messaging.connectors.aq",
            FeatureDescriptor.builder()
                    .name("Oracle AQ Connector")
                    .description("Reactive messaging connector for Oracle AQ")
                    .path("Messaging", "OracleAQ")
                    .experimental(true)
                    .nativeSupported(false));
        add("io.helidon.security.abac.policy.el",
            FeatureDescriptor.builder()
                    .name("EL")
                    .description("ABAC Jakarta Expression Language policy support")
                    .path("Security", "Provider", "ABAC", "Policy", "EL")
                    .nativeSupported(false));
        add("io.helidon.security.abac.role",
            "Role",
            "ABAC Role based attribute validator",
            "Security", "Provider", "ABAC", "Role");
        add("io.helidon.security.abac.scope",
            "Scope",
            "ABAC Scope based attribute validator",
            "Security", "Provider", "ABAC", "Scope");
        add("io.helidon.security.abac.time",
            "Time",
            "ABAC Time based attribute validator",
            "Security", "Provider", "ABAC", "Time");
        add("io.helidon.security.integration.grpc",
            "gRPC",
            "Security integration with gRPC",
            "Security", "Integration", "gRPC");
        add("io.helidon.security.integration.jersey",
            "Jersey",
            "Security integration with Jersey (JAX-RS implementation)",
            "Security", "Integration", "Jersey");
        add("io.helidon.security.integration.webserver",
            "WebServer",
            "Security integration with web server",
            "Security", "Integration", "WebServer");
        add("io.helidon.security.providers.abac",
            "ABAC",
            "Security provider for attribute based access control",
            "Security", "Provider", "ABAC");
        add("io.helidon.security.providers.google.login",
            FeatureDescriptor.builder()
                    .name("Google Login")
                    .description("Security provider for Google login button authentication and outbound")
                    .path("Security", "Provider", "Google-Login")
                    .nativeSupported(false));
        add("io.helidon.security.providers.header",
            "Header",
            "Security provider for header based authentication",
            "Security", "Provider", "Header");
        add("io.helidon.security.providers.httpauth",
            "HTTP Basic",
            "Security provider for HTTP Basic authentication and outbound",
            "Security", "Provider", "HttpBasic");
        add("io.helidon.security.providers.httpauth",
            "HTTP Digest",
            "Security provider for HTTP Digest authentication",
            "Security", "Provider", "HttpDigest");
        add("io.helidon.security.providers.httpsign",
            "HTTP Signatures",
            "Security provider for HTTP Signature authentication and outbound",
            "Security", "Provider", "HttpSign");
        add("io.helidon.security.providers.idcs.mapper",
            FeatureDescriptor.builder()
                    .name("IDCS Role Mapper")
                    .description("Security provider role mapping - Oracle IDCS")
                    .path("Security", "Provider", "IdcsRoleMapper")
                    .nativeSupported(false));
        add("io.helidon.security.providers.jwt",
            "JWT",
            "Security provider for JWT based authentication",
            "Security", "Provider", "JWT");
        add("io.helidon.security.providers.oidc",
            "OIDC",
            "Security provider for Open ID Connect authentication",
            "Security", "OIDC");
        add("io.helidon.tracing.jaeger",
            "Jaeger",
            "Jaeger tracer integration",
            "Tracing", "Jaeger");
        add("io.helidon.tracing.jersey",
            "Jersey Server",
            "Tracing integration with Jersey server",
            "Tracing", "Integration", "Jersey");
        add("io.helidon.tracing.jersey.client",
            "Jersey Client",
            "Tracing integration with Jersey client",
            "Tracing", "Integration", "JerseyClient");
        add("io.helidon.tracing.zipkin",
            "Zipkin",
            "Zipkin tracer integration",
            "Tracing", "Zipkin");
        add("io.helidon.webclient",
            FeatureDescriptor.builder()
                    .name("Web Client")
                    .description("Reactive web client")
                    .path("WebClient")
                    .experimental(true));
        add("io.helidon.webclient.metrics",
            "Metrics",
            "Reactive web client support for metrics",
            "WebClient", "Metrics");
        add("io.helidon.webclient.security",
            "Security",
            "Reactive web client support for security",
            "WebClient", "Security");
        add("io.helidon.webclient.tracing",
            "Tracing",
            "Reactive web client support for tracing",
            "WebClient", "Tracing");
<<<<<<< HEAD
        add("io.helidon.integrations.neo4j",
            FeatureDescriptor.builder()
                    .name("Neo4j integration")
                    .description("Integration with Neo4j driver")
                    .path("Neo4j")
                    .experimental(true)
                    .nativeSupported(false));
        add("io.helidon.integrations.neo4j.health",
            FeatureDescriptor.builder()
                    .name("Neo4j Health")
                    .description("Health check for Neo4j integration")
                    .path("Neo4j", "Health"));
        add("io.helidon.integrations.neo4j.metrics",
            FeatureDescriptor.builder()
                    .name("Neo4j Metrics")
                    .description("Metrics for Neo4j integration")
                    .path("Neo4j", "Metrics"));
=======
        add("io.helidon.logging.log4j",
            FeatureDescriptor.builder()
                    .name("Log4j")
                    .path("Logging", "Log4j")
                    .description("Log4j MDC support")
                    .nativeDescription("Only programmatic configuration supported, does not work with Helidon loggers"));
>>>>>>> fa59ea94

        /*
         * Packages that are not a feature
         */
        exclude("io.helidon.bundles.config");
        exclude("io.helidon.common");
        exclude("io.helidon.common.configurable");
        exclude("io.helidon.common.context");
        exclude("io.helidon.common.features");
        exclude("io.helidon.common.http");
        exclude("io.helidon.common.mapper");
        exclude("io.helidon.common.mapper.spi");
        exclude("io.helidon.common.media.type");
        exclude("io.helidon.common.media.type.spi");
        exclude("io.helidon.common.pki");
        exclude("io.helidon.common.reactive");
        exclude("io.helidon.common.serviceloader");
        exclude("io.helidon.config.spi");
        exclude("io.helidon.config.mp");
        exclude("io.helidon.config.mp.spi");
        exclude("io.helidon.dbclient.common");
        exclude("io.helidon.dbclient.jdbc.spi");
        exclude("io.helidon.dbclient.metrics.jdbc");
        exclude("io.helidon.dbclient.spi");
        exclude("io.helidon.health.common");
        exclude("io.helidon.integrations.cdi.delegates");
        exclude("io.helidon.integrations.cdi.referencecountedcontext");
        exclude("io.helidon.integrations.cdi.jpa.jaxb");
        exclude("io.helidon.integrations.datasource.cdi");
        exclude("io.helidon.integrations.datasource.hikaricp.cdi");
        exclude("io.helidon.integrations.db.h2");
        exclude("io.helidon.integrations.graal.nativeimage.extension");
        exclude("io.helidon.integrations.graal.mp.nativeimage.extension");
        exclude("io.helidon.integrations.jta.weld");
        exclude("io.helidon.jersey.common");
        exclude("io.helidon.logging.common");
        exclude("io.helidon.logging.jul");
        exclude("io.helidon.media.common");
        exclude("io.helidon.media.common.spi");
        exclude("io.helidon.openapi.internal");
        exclude("io.helidon.security.abac.policy");
        exclude("io.helidon.security.abac.policy.spi");
        exclude("io.helidon.security.annotations");
        exclude("io.helidon.security.integration.common");
        exclude("io.helidon.security.integration.jersey.client");
        exclude("io.helidon.security.internal");
        exclude("io.helidon.security.jwt");
        exclude("io.helidon.security.jwt.jwk");
        exclude("io.helidon.security.providers.abac.spi");
        exclude("io.helidon.security.providers.common");
        exclude("io.helidon.security.providers.common.spi");
        exclude("io.helidon.security.providers.httpauth.spi");
        exclude("io.helidon.security.providers.oidc.common");
        exclude("io.helidon.security.spi");
        exclude("io.helidon.security.util");
        exclude("io.helidon.tracing.config");
        exclude("io.helidon.tracing.jersey.client.internal");
        exclude("io.helidon.tracing.spi");
        exclude("io.helidon.tracing.tracerresolver");
        exclude("io.helidon.webclient.jaxrs");
        exclude("io.helidon.webclient.spi");
    }

    static Set<FeatureDescriptor> get(String packageName) {
        Set<FeatureDescriptor> features = FEATURES.get(packageName);
        if (features == null) {
            if (packageName.startsWith("io.helidon.")) {
                // now let's see if excluded
                if (EXCLUDED.contains(packageName)) {
                    return Set.of();
                }
                // now let's see if a test or an example (we consider these not to be features as well
                if (packageName.contains(".examples.")
                        || packageName.contains(".tests.")
                        || packageName.endsWith(".tests")
                        || packageName.endsWith(".example")) {
                    return Set.of();
                }
            }

            // not a feature
            return null;
        }
        return features;
    }

    // hide utility class constructor
    private FeatureCatalog() {
    }

    private static void exclude(String packageName) {
        EXCLUDED.add(packageName);
    }

    private static void add(String packageName,
                            String name,
                            String description,
                            String... path) {
        add(packageName, FeatureDescriptor.builder()
                .name(name)
                .path(path)
                .description(description));
    }

    private static void addSe(String packageName,
                              String name,
                              String description,
                              String... path) {
        add(packageName, FeatureDescriptor.builder()
                .name(name)
                .path(path)
                .description(description)
                .flavor(HelidonFlavor.SE));
    }

    private static void addMp(String packageName,
                              String name,
                              String description,
                              String... path) {
        add(packageName, FeatureDescriptor.builder()
                .name(name)
                .path(path)
                .description(description)
                .flavor(HelidonFlavor.MP));
    }

    private static void add(String packageName, Supplier<FeatureDescriptor> descriptorBuilder) {
        FeatureDescriptor descriptor = descriptorBuilder.get();
        Set<FeatureDescriptor> featureDescriptors = ensurePackage(packageName);
        if (!featureDescriptors.add(descriptor)) {
            throw new IllegalStateException("Feature "
                                                    + descriptor.name()
                                                    + " on path "
                                                    + descriptor.stringPath()
                                                    + " is registered more than once in package "
                                                    + packageName);
        }
    }

    private static Set<FeatureDescriptor> ensurePackage(String packageName) {
        return FEATURES.computeIfAbsent(packageName, it -> new HashSet<>());
    }

    // this section can be used to print native image support for all features. Commented out not to pollute production code
    /*
    public static void main(String[] args) {
        List<FeatureDescriptor> allFeatures = FEATURES.values()
                .stream()
                .flatMap(Collection::stream)
                .sorted(Comparator.comparing(FeatureDescriptor::stringPath))
                .collect(Collectors.toList());

        print(HelidonFlavor.SE, allFeatures);
//        print(HelidonFlavor.MP, allFeatures);
    }

    private static void print(HelidonFlavor flavor, List<FeatureDescriptor> allFeatures) {
        String last = null;
        for (FeatureDescriptor it : allFeatures) {
            if (it.hasFlavor(flavor)) {
                System.out.println("|" + supported(it)
                                           + " |" + feature(last, it)
                                           + " |" + component(it)
                                           + " |" + description(it));
                last = root(it);
            }
        }

    }

    private static String component(FeatureDescriptor it) {
        List<String> components = new ArrayList<>(Arrays.asList(it.path()));

        if (components.size() <= 2) {
            return it.name();
        }
        // remove first (root component is listed already as feature)
        components.remove(0);
        // remove last (me)
        components.remove(components.size() - 1);

        // The rest is prefix
        return String.join("/", components) + ": " + it.name();
    }

    private static String feature(String last, FeatureDescriptor it) {
        String root = root(it);
        if (root.equals(last)) {
            return "{nbsp}";
        }
        return it.name();
    }

    private static String root(FeatureDescriptor it) {
        return it.path()[0];
    }

    private static String description(FeatureDescriptor it) {
        if (it.nativeDescription().isBlank()) {
            if (it.nativeSupported()) {
                return "{nbsp}";
            }
            return "Not yet tested.";
        }
        return it.nativeDescription();
    }

    private static String supported(FeatureDescriptor it) {
        if (it.nativeSupported()) {
            if (it.nativeDescription().isBlank()) {
                return "✅";
            }
            return "\uD83D\uDD36";
        } else {
            return "❓";
        }
    }
     */
}<|MERGE_RESOLUTION|>--- conflicted
+++ resolved
@@ -498,7 +498,6 @@
             "Tracing",
             "Reactive web client support for tracing",
             "WebClient", "Tracing");
-<<<<<<< HEAD
         add("io.helidon.integrations.neo4j",
             FeatureDescriptor.builder()
                     .name("Neo4j integration")
@@ -516,14 +515,12 @@
                     .name("Neo4j Metrics")
                     .description("Metrics for Neo4j integration")
                     .path("Neo4j", "Metrics"));
-=======
         add("io.helidon.logging.log4j",
             FeatureDescriptor.builder()
                     .name("Log4j")
                     .path("Logging", "Log4j")
                     .description("Log4j MDC support")
                     .nativeDescription("Only programmatic configuration supported, does not work with Helidon loggers"));
->>>>>>> fa59ea94
 
         /*
          * Packages that are not a feature
