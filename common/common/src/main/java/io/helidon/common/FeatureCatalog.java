--- conflicted
+++ resolved
@@ -333,7 +333,16 @@
                     .experimental(true)
         );
 
-<<<<<<< HEAD
+        add("io.helidon.microprofile.scheduling",
+            FeatureDescriptor.builder()
+                    .name("Scheduling")
+                    .description("Task scheduling")
+                    .path("Scheduling")
+                    .flavor(HelidonFlavor.MP)
+                    .nativeSupported(true)
+                    .experimental(true)
+        );
+
         addSe("io.helidon.integrations.micrometer",
                     "Micrometer",
                     "Micrometer integration",
@@ -342,17 +351,6 @@
                 "Micrometer CDI",
                 "Micrometer CDI integration",
                 "Micrometer-CDI");
-=======
-        add("io.helidon.microprofile.scheduling",
-            FeatureDescriptor.builder()
-                    .name("Scheduling")
-                    .description("Task scheduling")
-                    .path("Scheduling")
-                    .flavor(HelidonFlavor.MP)
-                    .nativeSupported(true)
-                    .experimental(true)
-        );
->>>>>>> 88a97a25
 
         /*
          * Common modules
