--- conflicted
+++ resolved
@@ -38,10 +38,7 @@
         <module>http</module>
         <module>service-loader</module>
         <module>context</module>
-<<<<<<< HEAD
+        <module>mapper</module>
         <module>metrics</module>
-=======
-        <module>mapper</module>
->>>>>>> 8c1d15f5
     </modules>
 </project>