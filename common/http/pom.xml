<?xml version="1.0" encoding="UTF-8"?>
<!--

    Copyright (c) 2018, 2019 Oracle and/or its affiliates. All rights reserved.

    Licensed under the Apache License, Version 2.0 (the "License");
    you may not use this file except in compliance with the License.
    You may obtain a copy of the License at

        http://www.apache.org/licenses/LICENSE-2.0

    Unless required by applicable law or agreed to in writing, software
    distributed under the License is distributed on an "AS IS" BASIS,
    WITHOUT WARRANTIES OR CONDITIONS OF ANY KIND, either express or implied.
    See the License for the specific language governing permissions and
    limitations under the License.

-->
<project xmlns:xsi="http://www.w3.org/2001/XMLSchema-instance"
        xmlns="http://maven.apache.org/POM/4.0.0"
        xsi:schemaLocation="http://maven.apache.org/POM/4.0.0 http://maven.apache.org/xsd/maven-4.0.0.xsd">
    <parent>
        <artifactId>helidon-common-project</artifactId>
        <groupId>io.helidon.common</groupId>
<<<<<<< HEAD
        <version>1.4.1</version>
=======
        <version>1.4.2-SNAPSHOT</version>
>>>>>>> 75f5dd1b
    </parent>
    <modelVersion>4.0.0</modelVersion>
    <artifactId>helidon-common-http</artifactId>
    <name>Helidon Common HTTP</name>

    <dependencies>
        <dependency>
            <groupId>io.helidon.common</groupId>
            <artifactId>helidon-common-reactive</artifactId>
        </dependency>
        <dependency>
            <groupId>io.helidon.common</groupId>
            <artifactId>helidon-common</artifactId>
        </dependency>
        <dependency>
            <groupId>io.helidon.common</groupId>
            <artifactId>helidon-common-context</artifactId>
        </dependency>
        <dependency>
            <groupId>org.junit.jupiter</groupId>
            <artifactId>junit-jupiter-api</artifactId>
            <scope>test</scope>
        </dependency>
        <dependency>
            <groupId>org.hamcrest</groupId>
            <artifactId>hamcrest-all</artifactId>
            <scope>test</scope>
        </dependency>
    </dependencies>

</project><|MERGE_RESOLUTION|>--- conflicted
+++ resolved
@@ -22,11 +22,7 @@
     <parent>
         <artifactId>helidon-common-project</artifactId>
         <groupId>io.helidon.common</groupId>
-<<<<<<< HEAD
-        <version>1.4.1</version>
-=======
         <version>1.4.2-SNAPSHOT</version>
->>>>>>> 75f5dd1b
     </parent>
     <modelVersion>4.0.0</modelVersion>
     <artifactId>helidon-common-http</artifactId>
