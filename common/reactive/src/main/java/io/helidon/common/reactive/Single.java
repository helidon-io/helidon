--- conflicted
+++ resolved
@@ -662,11 +662,7 @@
      */
     default CompletionStage<T> toStage(boolean completeWithoutValue) {
         try {
-<<<<<<< HEAD
             SingleToFuture<T> subscriber = new SingleToFuture<>(this, completeWithoutValue);
-=======
-            SingleToFuture<T> subscriber = new SingleToFuture<>(this, false);
->>>>>>> 03a018f1
             this.subscribe(subscriber);
             return subscriber;
         } catch (Throwable ex) {
