/*
 * Copyright (c) 2019, 2021 Oracle and/or its affiliates.
 *
 * Licensed under the Apache License, Version 2.0 (the "License");
 * you may not use this file except in compliance with the License.
 * You may obtain a copy of the License at
 *
 *     http://www.apache.org/licenses/LICENSE-2.0
 *
 * Unless required by applicable law or agreed to in writing, software
 * distributed under the License is distributed on an "AS IS" BASIS,
 * WITHOUT WARRANTIES OR CONDITIONS OF ANY KIND, either express or implied.
 * See the License for the specific language governing permissions and
 * limitations under the License.
 */
package io.helidon.common.reactive;

import java.util.Objects;
import java.util.Optional;
import java.util.concurrent.CompletableFuture;
import java.util.concurrent.CompletionStage;
import java.util.concurrent.ExecutionException;
import java.util.concurrent.Executor;
import java.util.concurrent.Flow;
import java.util.concurrent.Flow.Publisher;
import java.util.concurrent.Flow.Subscriber;
import java.util.concurrent.ScheduledExecutorService;
import java.util.concurrent.TimeUnit;
import java.util.concurrent.TimeoutException;
import java.util.function.BiConsumer;
import java.util.function.BiFunction;
import java.util.function.BiPredicate;
import java.util.function.Consumer;
import java.util.function.Function;
import java.util.function.Supplier;

import io.helidon.common.mapper.Mapper;

/**
 * Represents a {@link Flow.Publisher} that may: signal one item then completes, complete without
 * an item or signal an error.
 *
 * @param <T> item type
 * @see Multi
 */
public interface Single<T> extends Subscribable<T>, CompletionStage<T>, Awaitable<T> {

    // --------------------------------------------------------------------------------------------------------
    // Factory (source-like) methods
    // --------------------------------------------------------------------------------------------------------

    /**
     * Call the given supplier function for each individual downstream Subscriber
     * to return a Flow.Publisher to subscribe to.
     * @param supplier the callback to return a Flow.Publisher for each Subscriber
     * @param <T> the element type of the sequence
     * @return Multi
     * @throws NullPointerException if {@code supplier} is {@code null}
     */
    static <T> Single<T> defer(Supplier<? extends Single<? extends T>> supplier) {
        Objects.requireNonNull(supplier, "supplier is null");
        return new SingleDefer<>(supplier);
    }

    /**
     * Get a {@link Single} instance that completes immediately.
     *
     * @param <T> item type
     * @return Single
     */
    static <T> Single<T> empty() {
        return SingleEmpty.instance();
    }

    /**
     * Create a {@link Single} instance that reports the given given exception to its subscriber(s). The exception is reported by
     * invoking {@link Subscriber#onError(java.lang.Throwable)} when {@link Publisher#subscribe(Subscriber)} is called.
     *
     * @param <T>   item type
     * @param error exception to hold
     * @return Single
     * @throws NullPointerException if error is {@code null}
     */
    static <T> Single<T> error(Throwable error) {
        return new SingleError<>(error);
    }

    /**
     * Wrap a CompletionStage into a Multi and signal its outcome non-blockingly.
     * <p>
     *     A null result from the CompletionStage will yield a
     *     {@link NullPointerException} signal.
     * </p>
     * @param completionStage the CompletionStage to
     * @param <T> the element type of the stage and result
     * @return Single
     * @see #create(CompletionStage, boolean)
     * @deprecated use {@link #create(java.util.concurrent.CompletionStage)} instead
     */
    @Deprecated
    static <T> Single<T> from(CompletionStage<T> completionStage) {
        return create(completionStage, false);
    }

    /**
     * Wrap a CompletionStage into a Multi and signal its outcome non-blockingly.
     * @param completionStage the CompletionStage to
     * @param nullMeansEmpty if true, a null result is interpreted to be an empty sequence
     *                       if false, the resulting sequence fails with {@link NullPointerException}
     * @param <T> the element type of the stage and result
     * @return Single
     * @deprecated use {@link #create(java.util.concurrent.CompletionStage, boolean)} instead
     */
    @Deprecated
    static <T> Single<T> from(CompletionStage<T> completionStage, boolean nullMeansEmpty) {
        Objects.requireNonNull(completionStage, "completionStage is null");
        return new SingleFromCompletionStage<>(completionStage, nullMeansEmpty);
    }

    /**
     * Create a {@link Single} instance that publishes the first and only item received from the given publisher. Note that if the
     * publisher publishes more than one item, the resulting {@link Single} will hold an error. Use {@link Multi#first()} instead
     * in order to get the first item of a publisher that may publish more than one item.
     *
     * @param <T>    item type
     * @param source source publisher
     * @return Single
     * @throws NullPointerException if source is {@code null}
     * @deprecated use {@link #create(java.util.concurrent.Flow.Publisher)} instead
     */
    @Deprecated
    static <T> Single<T> from(Publisher<T> source) {
        Objects.requireNonNull(source, "source is null!");
        if (source instanceof Single) {
            return (Single<T>) source;
        }
        return new SingleFromPublisher<>(source);
    }

    /**
     * Create a {@link Single} instance that publishes the first and only item received from the given {@link Single}.
     *
     * @param <T>    item type
     * @param single source {@link Single} publisher
     * @return Single
     * @throws NullPointerException if source is {@code null}
     * @deprecated use {@link #create(io.helidon.common.reactive.Single)} instead
     */
    @Deprecated
    static <T> Single<T> from(Single<T> single) {
        return create((Publisher<T>) single);
    }

   /**
     * Wrap a CompletionStage into a Multi and signal its outcome non-blockingly.
     * <p>
     *     A null result from the CompletionStage will yield a
     *     {@link NullPointerException} signal.
     * </p>
     * @param completionStage the CompletionStage to
     * @param <T> the element type of the stage and result
     * @return Single
     * @see #create(CompletionStage, boolean)
     */
    static <T> Single<T> create(CompletionStage<T> completionStage) {
        return create(completionStage, false);
    }

    /**
     * Wrap a CompletionStage into a Multi and signal its outcome non-blockingly.
     * @param completionStage the CompletionStage to
     * @param nullMeansEmpty if true, a null result is interpreted to be an empty sequence
     *                       if false, the resulting sequence fails with {@link NullPointerException}
     * @param <T> the element type of the stage and result
     * @return Single
     */
    static <T> Single<T> create(CompletionStage<T> completionStage, boolean nullMeansEmpty) {
        Objects.requireNonNull(completionStage, "completionStage is null");
        return new SingleFromCompletionStage<>(completionStage, nullMeansEmpty);
    }

    /**
     * Create a {@link Single} instance that publishes the first and only item received from the given publisher. Note that if the
     * publisher publishes more than one item, the resulting {@link Single} will hold an error. Use {@link Multi#first()} instead
     * in order to get the first item of a publisher that may publish more than one item.
     *
     * @param <T>    item type
     * @param source source publisher
     * @return Single
     * @throws NullPointerException if source is {@code null}
     */
    static <T> Single<T> create(Publisher<T> source) {
        Objects.requireNonNull(source, "source is null!");
        if (source instanceof Single) {
            return (Single<T>) source;
        }
        return new SingleFromPublisher<>(source);
    }

    /**
     * Create a {@link Single} instance that publishes the first and only item received from the given {@link Single}.
     *
     * @param <T>    item type
     * @param single source {@link Single} publisher
     * @return Single
     * @throws NullPointerException if source is {@code null}
     */
    static <T> Single<T> create(Single<T> single) {
        return create((Publisher<T>) single);
    }

    /**
     * Create a {@link Single} instance that publishes the given item to its subscriber(s).
     *
     * @param <T>  item type
     * @param item item to publish
     * @return Single
     * @throws NullPointerException if item is {@code null}
     */
    static <T> Single<T> just(T item) {
        return new SingleJust<>(item);
    }

    /**
     * Get a {@link Single} instance that never completes.
     *
     * @param <T> item type
     * @return Single
     */
    static <T> Single<T> never() {
        return new SingleNever<T>();
    }

    /**
     * Signal 0L and complete the sequence after the given time elapsed.
     * @param time the time to wait before signaling 0L and completion
     * @param unit the unit of time
     * @param executor the executor to run the waiting on
     * @return Single
     * @throws NullPointerException if {@code unit} or {@code executor} is {@code null}
     */
    static Single<Long> timer(long time, TimeUnit unit, ScheduledExecutorService executor) {
        Objects.requireNonNull(unit, "unit is null");
        Objects.requireNonNull(executor, "executor is null");
        return new SingleTimer(time, unit, executor);
    }

    /**
     * Apply the given {@code converter} function to the current {@code Single} instance
     * and return the value returned by this function.
     * <p>
     *     Note that the {@code converter} function is executed upon calling this method
     *     immediately and not when the resulting sequence gets subscribed to.
     * </p>
     * @param converter the function that receives the current {@code Single} instance and
     *                  should return a value to be returned by the method
     * @param <U> the output type
     * @return the value returned by the function
     * @throws NullPointerException if {@code converter} is {@code null}
     */
    default <U> U to(Function<? super Single<T>, ? extends U> converter) {
        return converter.apply(this);
    }

    // --------------------------------------------------------------------------------------------------------
    // Instance Operators
    // --------------------------------------------------------------------------------------------------------

    /**
     * Apply the given {@code composer} function to the current {@code Single} instance and
     * return the {@code Single} returned by this function.
     * <p>
     *     Note that the {@code composer} function is executed upon calling this method
     *     immediately and not when the resulting sequence gets subscribed to.
     * </p>
     * @param composer the function that receives the current {@code Single} instance and
     *                 should return a {@code Single} to be returned by the method
     * @param <U> the output element type
     * @return Single
     * @throws NullPointerException if {@code composer} is {@code null}
     */
    @SuppressWarnings("unchecked")
    default <U> Single<U> compose(Function<? super Single<T>, ? extends Single<? extends U>> composer) {
        return (Single<U>) to(composer);
    }

    /**
     * Signals the default item if the upstream is empty.
     * @param defaultItem the item to signal if the upstream is empty
     * @return Single
     * @throws NullPointerException if {@code defaultItem} is {@code null}
     */
    default Single<T> defaultIfEmpty(T defaultItem) {
        Objects.requireNonNull(defaultItem, "defaultItem is null");
        return new SingleDefaultIfEmpty<>(this, defaultItem);
    }

    /**
     * Map this {@link Single} instance to a publisher using the given {@link Mapper}.
     *
     * @param <U>    mapped items type
     * @param mapper mapper
     * @return Publisher
     * @throws NullPointerException if mapper is {@code null}
     */
    default <U> Multi<U> flatMap(Function<? super T, ? extends Publisher<? extends U>> mapper) {
        Objects.requireNonNull(mapper, "mapper is null");
        return new SingleFlatMapMulti<>(this, mapper);
    }

    /**
     * Maps the single upstream value into an {@link Iterable} and relays its
     * items to the downstream.
     * @param mapper the function that receives the single upstream value and
     *               should return an Iterable instance
     * @param <U> the result type
     * @return Multi
     * @throws NullPointerException if {@code mapper} is {@code null}
     */
    default <U> Multi<U> flatMapIterable(Function<? super T, ? extends Iterable<? extends U>> mapper) {
        Objects.requireNonNull(mapper, "mapper is null");
        return new SingleFlatMapIterable<>(this, mapper);
    }

    /**
     * Transforms item with supplied function and flatten resulting {@link io.helidon.common.reactive.Single}
     * to downstream.
     *
     * @param <U>    mapped items type
     * @param mapper mapper
     * @return Single
     * @throws NullPointerException if mapper is {@code null}
     */
    default <U> Single<U> flatMapSingle(Function<? super T, ? extends Single<? extends U>> mapper) {
        Objects.requireNonNull(mapper, "mapper is null");
        return new SingleFlatMapSingle<>(this, mapper);
    }

    /**
<<<<<<< HEAD
     * Transform item with supplied function and flatten resulting {@link java.util.Optional} to downstream
     * as Single with its value as item if present or empty Single.
     *
     * @param <U>    mapped item type
=======
     * Transforms item with supplied function and flatten resulting {@link java.util.concurrent.CompletionStage} result
     * to downstream. As reactive streams forbids null values, CompletionStage result is mapped to
     * {@link java.util.Optional}.
     *
     * @param <U>    mapped items type
>>>>>>> f9dc8720
     * @param mapper mapper
     * @return Single
     * @throws NullPointerException if mapper is {@code null}
     */
<<<<<<< HEAD
    default <U> Single<U> flatMapOptional(Function<? super T, Optional<? extends U>> mapper) {
        Objects.requireNonNull(mapper, "mapper is null");
        return flatMapSingle(t -> mapper.apply(t)
                .map(Single::just)
                .orElseGet(Single::empty));
=======
    default <U> Single<U> flatMapCompletionStage(Function<? super T, ? extends CompletionStage<? extends U>> mapper) {
        Objects.requireNonNull(mapper, "mapper is null");
        return flatMapSingle(t -> Single.create(mapper.apply(t)));
>>>>>>> f9dc8720
    }

    /**
     * Map this {@link Single} instance to a new {@link Single} of another type using the given {@link Function}.
     *
     * @param <U>    mapped item type
     * @param mapper mapper
     * @return Single
     * @throws NullPointerException if mapper is {@code null}
     */
    default <U> Single<U> map(Function<? super T, ? extends U> mapper) {
        Objects.requireNonNull(mapper, "mapper is null");
        return new SingleMapperPublisher<>(this, mapper);
    }

    /**
     * Re-emit the upstream's signals to the downstream on the given executor's thread.
     * @param executor the executor to signal the downstream from.
     * @return Single
     * @throws NullPointerException if {@code executor} is {@code null}
     */
    default Single<T> observeOn(Executor executor) {
        Objects.requireNonNull(executor, "executor is null");
        return new SingleObserveOn<>(this, executor);
    }

    /**
     * Executes given {@link java.lang.Runnable} when a cancel signal is received.
     *
     * @param onCancel {@link java.lang.Runnable} to be executed.
     * @return Single
     */
    default Single<T> onCancel(Runnable onCancel) {
        return new SingleTappedPublisher<>(this,
                null,
                null,
                null,
                null,
                null,
                onCancel);
    }

    /**
     * Executes given {@link java.lang.Runnable} when onComplete signal is received.
     *
     * @param onComplete {@link java.lang.Runnable} to be executed.
     * @return Single
     */
    default Single<T> onComplete(Runnable onComplete) {
        return new SingleTappedPublisher<>(this,
                null,
                null,
                null,
                onComplete,
                null,
                null);
    }

    /**
     * Executes given {@link java.util.function.Consumer} when onError signal is received.
     *
     * @param onErrorConsumer {@link java.util.function.Consumer} to be executed.
     * @return Single
     */
    default Single<T> onError(Consumer<? super Throwable> onErrorConsumer) {
        return new SingleTappedPublisher<>(this,
                null,
                null,
                onErrorConsumer,
                null,
                null,
                null);
    }

    /**
     * {@link java.util.function.Function} providing one item to be submitted as onNext in case of onError signal is received.
     *
     * @param onError Function receiving {@link java.lang.Throwable} as argument and producing one item to resume stream with.
     * @return Single
     */
    default Single<T> onErrorResume(Function<? super Throwable, ? extends T> onError) {
        return new SingleOnErrorResume<>(this, onError);
    }

    /**
     * Resume stream from supplied publisher if onError signal is intercepted.
     *
     * @param onError supplier of new stream publisher
     * @return Single
     */
    default Single<T> onErrorResumeWithSingle(Function<? super Throwable, ? extends Single<? extends T>> onError) {
        return new SingleOnErrorResumeWith<>(this, onError);
    }

    /**
     * Resume stream from supplied publisher if onError signal is intercepted.
     *
     * @param onError supplier of new stream publisher
     * @return Single
     */
    default Multi<T> onErrorResumeWith(Function<? super Throwable, ? extends Flow.Publisher<? extends T>> onError) {
        return new MultiOnErrorResumeWith<>(Multi.create(this), onError);
    }

    /**
     * Resume stream from single item if onComplete signal is intercepted. Effectively do an {@code append} to the stream.
     *
     * @param item one item to resume stream with
     * @return Multi
     */
    default Multi<T> onCompleteResume(T item) {
        Objects.requireNonNull(item, "item is null");
        return onCompleteResumeWith(Multi.singleton(item));
    }

    /**
     * Resume stream from supplied publisher if onComplete signal is intercepted.
     *
     * @param publisher new stream publisher
     * @return Multi
     */
    default Multi<T> onCompleteResumeWith(Flow.Publisher<? extends T> publisher) {
        return new MultiOnCompleteResumeWith<>(Multi.create(this), publisher);
    }


    /**
     * Resume stream with supplied single if onComplete signal is intercepted.
     *
     * @param onComplete function for supplying new Single with optional upstream value as a parameter
     * @return Single
     */
    default Single<T> onCompleteResumeWithSingle(Function<Optional<T>, ? extends Single<? extends T>> onComplete) {
        return new SingleOnCompleteResumeWith<>(this, onComplete);
    }

    /**
     * Executes given {@link java.lang.Runnable} when any of signals onComplete, onCancel or onError is received.
     *
     * @param onTerminate {@link java.lang.Runnable} to be executed.
     * @return Single
     */
    default Single<T> onTerminate(Runnable onTerminate) {
        return new SingleTappedPublisher<>(this,
                null,
                null,
                e -> onTerminate.run(),
                onTerminate,
                null,
                onTerminate);
    }

    /**
     * Invoke provided consumer for the item in stream.
     *
     * @param consumer consumer to be invoked
     * @return Single
     */
    default Single<T> peek(Consumer<? super T> consumer) {
        return new SingleTappedPublisher<>(this, null, consumer,
                null, null, null, null);
    }

    /**
     * Retry a failing upstream at most the given number of times before giving up.
     * @param count the number of times to retry; 0 means no retry at all
     * @return Single
     * @throws IllegalArgumentException if {@code count} is negative
     * @see #retryWhen(BiFunction)
     */
    default Single<T> retry(long count) {
        if (count < 0L) {
            throw new IllegalArgumentException("count >= 0L required");
        }
        return new SingleRetry<>(this, count);
    }

    /**
     * Retry a failing upstream if the predicate returns true.
     * @param predicate the predicate that receives the latest failure {@link Throwable}
     *                  the number of times the retry happened so far (0-based) and
     *                  should return {@code true} to retry the upstream again or
     *                  {@code false} to signal the latest failure
     * @return Single
     * @throws NullPointerException if {@code predicate} is {@code null}
     * @see #retryWhen(BiFunction)
     */
    default Single<T> retry(BiPredicate<? super Throwable, ? super Long> predicate) {
        Objects.requireNonNull(predicate, "whenFunction is null");
        return new SingleRetry<>(this, predicate);
    }

    /**
     * Retry a failing upstream when the given function returns a publisher that
     * signals an item.
     * <p>
     *     If the publisher returned by the function completes, the repetition stops
     *     and this Single is completed as empty.
     *     If the publisher signals an error, the repetition stops
     *     and this Single will signal this error.
     * </p>
     * @param whenFunction the function that receives the latest failure {@link Throwable}
     *                     the number of times the retry happened so far (0-based) and
     *                     should return a {@link Flow.Publisher} that should signal an item
     *                     to retry again, complete to stop and complete this Single
     *                     or signal an error to have this Single emit that error as well.
     * @param <U> the element type of the retry-signal sequence
     * @return Single
     * @throws NullPointerException if {@code whenFunction} is {@code null}
     */
    default <U> Single<T> retryWhen(
            BiFunction<? super Throwable, ? super Long, ? extends Flow.Publisher<U>> whenFunction) {
        Objects.requireNonNull(whenFunction, "whenFunction is null");
        return new SingleRetry<>(this, whenFunction);
    }

    /**
     * Switch to the other Single if the upstream is empty.
     * @param other the Single to switch to if the upstream is empty.
     * @return Single
     * @throws NullPointerException if {@code other} is {@code null}
     */
    default Single<T> switchIfEmpty(Single<T> other) {
        Objects.requireNonNull(other, "other is null");
        return new SingleSwitchIfEmpty<>(this, other);
    }

    /**
     * Relay upstream items until the other source signals an item or completes.
     * @param other the other sequence to signal the end of the main sequence
     * @param <U> the element type of the other sequence
     * @return Single
     * @throws NullPointerException if {@code other} is {@code null}
     */
    default <U> Single<T> takeUntil(Flow.Publisher<U> other) {
        Objects.requireNonNull(other, "other is null");
        return new SingleTakeUntilPublisher<>(this, other);
    }

    /**
     * Signals a {@link TimeoutException} if the upstream doesn't signal an item, error
     * or completion within the specified time.
     * @param timeout the time to wait for the upstream to signal
     * @param unit the time unit
     * @param executor the executor to use for waiting for the upstream signal
     * @return Single
     * @throws NullPointerException if {@code unit} or {@code executor} is {@code null}
     */
    default Single<T> timeout(long timeout, TimeUnit unit, ScheduledExecutorService executor) {
        Objects.requireNonNull(unit, "unit is null");
        Objects.requireNonNull(executor, "executor is null");
        return new SingleTimeout<>(this, timeout, unit, executor, null);
    }

    /**
     * Switches to a fallback single if the upstream doesn't signal an item, error
     * or completion within the specified time.
     * @param timeout the time to wait for the upstream to signal
     * @param unit the time unit
     * @param executor the executor to use for waiting for the upstream signal
     * @param fallback the Single to switch to if the upstream doesn't signal in time
     * @return Single
     * @throws NullPointerException if {@code unit}, {@code executor}
     *                              or {@code fallback} is {@code null}
     */
    default Single<T> timeout(long timeout, TimeUnit unit, ScheduledExecutorService executor, Single<T> fallback) {
        Objects.requireNonNull(unit, "unit is null");
        Objects.requireNonNull(executor, "executor is null");
        Objects.requireNonNull(fallback, "fallback is null");
        return new SingleTimeout<>(this, timeout, unit, executor, fallback);
    }

    // --------------------------------------------------------------------------------------------------------
    // Terminal operators
    // --------------------------------------------------------------------------------------------------------

    /**
     * Short-hand for {@code  toFuture().toCompletableFuture().get()}.
     *
     * @return T
     * @throws InterruptedException if the current thread was interrupted while waiting
     * @throws ExecutionException   if the future completed exceptionally
     */
    default T get() throws InterruptedException, ExecutionException {
        return toStage().toCompletableFuture().get();
    }

    /**
     * Short-hand for {@code toFuture().toCompletableFuture().get()}.
     *
     * @param timeout the maximum time to wait
     * @param unit    the time unit of the timeout argument
     * @return T
     * @throws InterruptedException if the current thread was interrupted while waiting
     * @throws ExecutionException   if the future completed exceptionally
     * @throws TimeoutException     if the wait timed out
     */
    default T get(long timeout, TimeUnit unit) throws InterruptedException, ExecutionException, TimeoutException {
        return toStage().toCompletableFuture().get(timeout, unit);
    }

    /**
     * Exposes this {@link Single} instance as a {@link Single} with {@code Optional<T>} return type
     * of the asynchronous operation.
     * If this {@link Single} completes without a value, the resulting {@link Single} completes with an
     * empty {@link Optional}.
     *
     * @return CompletionStage
     */
    default Single<Optional<T>> toOptionalSingle() {
        try {
            SingleToOptionalFuture<T> subscriber = new SingleToOptionalFuture<>();
            this.subscribe(subscriber);
            return Single.create(subscriber);
        } catch (Throwable ex) {
            return Single.error(ex);
        }
    }

    /**
     * Exposes this {@link Single} instance as a {@link CompletionStage}.
     * Note that if this {@link Single} completes without a value, the resulting {@link CompletionStage} will be completed
     * exceptionally with an {@link IllegalStateException}
     *
     * @return CompletionStage
     */
    default CompletionStage<T> toStage() {
        return toStage(false);
    }

    /**
     * Exposes this {@link Single} instance as a {@link CompletionStage}.
     * Note that if this {@link Single} completes without a value and {@code completeWithoutValue}
     * is set to {@code false}, the resulting {@link CompletionStage} will be completed
     * exceptionally with an {@link IllegalStateException}
     *
     * @param completeWithoutValue Allow completion without a value.
     * @return CompletionStage
     */
    default CompletionStage<T> toStage(boolean completeWithoutValue) {
        try {
            SingleToFuture<T> subscriber = new SingleToFuture<>(this, completeWithoutValue);
            this.subscribe(subscriber);
            return subscriber;
        } catch (Throwable ex) {
            CompletableFuture<T> future = new CompletableFuture<>();
            future.completeExceptionally(ex);
            return future;
        }
    }

    /**
     * Terminal stage, invokes provided consumer when Single is completed.
     *
     * @param consumer consumer to be invoked
     * @return CompletionStage completed when the stream terminates
     */
    default CompletionAwaitable<Void> forSingle(Consumer<T> consumer) {
        return this.thenAccept(consumer);
    }

    /**
     * Terminal stage, ignore onNext signals, only onComplete and onError signals are propagated.
     *
     * @return CompletionStage completed when the stream terminates
     */
    default CompletionAwaitable<Void> ignoreElement() {
        return this.forSingle(t -> {});
    }

    /**
     * Cancel upstream.
     *
     * @return new {@link Single} for eventually received single value.
     */
    default Single<T> cancel() {
        CompletableFuture<T> future = new CompletableFuture<>();
        FunctionalSubscriber<T> subscriber = new FunctionalSubscriber<>(future::complete,
                future::completeExceptionally,
                () -> future.complete(null),
                Flow.Subscription::cancel
        );
        this.subscribe(subscriber);
        return Single.create(future);
    }

    @Override
    <U> CompletionAwaitable<U> thenApply(Function<? super T, ? extends U> fn);

    @Override
    <U> CompletionAwaitable<U> thenApplyAsync(Function<? super T, ? extends U> fn);

    @Override
    <U> CompletionAwaitable<U> thenApplyAsync(Function<? super T, ? extends U> fn, Executor executor);

    @Override
    CompletionAwaitable<Void> thenAccept(Consumer<? super T> action);

    @Override
    CompletionAwaitable<Void> thenAcceptAsync(Consumer<? super T> action);

    @Override
    CompletionAwaitable<Void> thenAcceptAsync(Consumer<? super T> action, Executor executor);

    @Override
    CompletionAwaitable<Void> thenRun(Runnable action);

    @Override
    CompletionAwaitable<Void> thenRunAsync(Runnable action);

    @Override
    CompletionAwaitable<Void> thenRunAsync(Runnable action, Executor executor);

    @Override
    <U, V> CompletionAwaitable<V> thenCombine(CompletionStage<? extends U> other,
                                              BiFunction<? super T, ? super U, ? extends V> fn);

    @Override
    <U, V> CompletionAwaitable<V> thenCombineAsync(CompletionStage<? extends U> other,
                                                   BiFunction<? super T, ? super U, ? extends V> fn);

    @Override
    <U, V> CompletionAwaitable<V> thenCombineAsync(CompletionStage<? extends U> other,
                                                   BiFunction<? super T, ? super U, ? extends V> fn, Executor executor);

    @Override
    <U> CompletionAwaitable<Void> thenAcceptBoth(CompletionStage<? extends U> other,
                                                 BiConsumer<? super T, ? super U> action);

    @Override
    <U> CompletionAwaitable<Void> thenAcceptBothAsync(CompletionStage<? extends U> other,
                                                      BiConsumer<? super T, ? super U> action);

    @Override
    <U> CompletionAwaitable<Void> thenAcceptBothAsync(CompletionStage<? extends U> other,
                                                      BiConsumer<? super T, ? super U> action, Executor executor);

    @Override
    CompletionAwaitable<Void> runAfterBoth(CompletionStage<?> other, Runnable action);

    @Override
    CompletionAwaitable<Void> runAfterBothAsync(CompletionStage<?> other, Runnable action);

    @Override
    CompletionAwaitable<Void> runAfterBothAsync(CompletionStage<?> other, Runnable action, Executor executor);

    @Override
    <U> CompletionAwaitable<U> applyToEither(CompletionStage<? extends T> other, Function<? super T, U> fn);

    @Override
    <U> CompletionAwaitable<U> applyToEitherAsync(CompletionStage<? extends T> other, Function<? super T, U> fn);

    @Override
    <U> CompletionAwaitable<U> applyToEitherAsync(CompletionStage<? extends T> other, Function<? super T, U> fn,
                                                  Executor executor);

    @Override
    CompletionAwaitable<Void> acceptEither(CompletionStage<? extends T> other, Consumer<? super T> action);

    @Override
    CompletionAwaitable<Void> acceptEitherAsync(CompletionStage<? extends T> other, Consumer<? super T> action);

    @Override
    CompletionAwaitable<Void> acceptEitherAsync(CompletionStage<? extends T> other, Consumer<? super T> action,
                                                Executor executor);

    @Override
    CompletionAwaitable<Void> runAfterEither(CompletionStage<?> other, Runnable action);

    @Override
    CompletionAwaitable<Void> runAfterEitherAsync(CompletionStage<?> other, Runnable action);

    @Override
    CompletionAwaitable<Void> runAfterEitherAsync(CompletionStage<?> other, Runnable action, Executor executor);

    @Override
    <U> CompletionAwaitable<U> thenCompose(Function<? super T, ? extends CompletionStage<U>> fn);

    @Override
    <U> CompletionAwaitable<U> thenComposeAsync(Function<? super T, ? extends CompletionStage<U>> fn);

    @Override
    <U> CompletionAwaitable<U> thenComposeAsync(Function<? super T, ? extends CompletionStage<U>> fn, Executor executor);

    @Override
    <U> CompletionAwaitable<U> handle(BiFunction<? super T, Throwable, ? extends U> fn);

    @Override
    <U> CompletionAwaitable<U> handleAsync(BiFunction<? super T, Throwable, ? extends U> fn);

    @Override
    <U> CompletionAwaitable<U> handleAsync(BiFunction<? super T, Throwable, ? extends U> fn, Executor executor);

    @Override
    CompletionAwaitable<T> whenComplete(BiConsumer<? super T, ? super Throwable> action);

    @Override
    CompletionAwaitable<T> whenCompleteAsync(BiConsumer<? super T, ? super Throwable> action);

    @Override
    CompletionAwaitable<T> whenCompleteAsync(BiConsumer<? super T, ? super Throwable> action, Executor executor);

    @Override
    CompletionAwaitable<T> exceptionally(Function<Throwable, ? extends T> fn);

    /**
     * Returns a new CompletionAwaitable that, when this stage completes
     * exceptionally, is executed with this stage's exception as the
     * argument to the supplied consumer. Otherwise, if this stage
     * completes normally, then the returned stage also completes
     * normally with the same value.
     *
     * @param consumer the consumer to invoke if this CompletionAwaitable completed
     *                 exceptionally
     * @return the new CompletionAwaitable
     */
    CompletionAwaitable<T> exceptionallyAccept(Consumer<Throwable> consumer);
}<|MERGE_RESOLUTION|>--- conflicted
+++ resolved
@@ -337,33 +337,34 @@
     }
 
     /**
-<<<<<<< HEAD
-     * Transform item with supplied function and flatten resulting {@link java.util.Optional} to downstream
-     * as Single with its value as item if present or empty Single.
-     *
-     * @param <U>    mapped item type
-=======
      * Transforms item with supplied function and flatten resulting {@link java.util.concurrent.CompletionStage} result
      * to downstream. As reactive streams forbids null values, CompletionStage result is mapped to
      * {@link java.util.Optional}.
      *
      * @param <U>    mapped items type
->>>>>>> f9dc8720
      * @param mapper mapper
      * @return Single
      * @throws NullPointerException if mapper is {@code null}
      */
-<<<<<<< HEAD
+    default <U> Single<U> flatMapCompletionStage(Function<? super T, ? extends CompletionStage<? extends U>> mapper) {
+        Objects.requireNonNull(mapper, "mapper is null");
+        return flatMapSingle(t -> Single.create(mapper.apply(t)));
+    }
+
+    /**
+     * Transform item with supplied function and flatten resulting {@link java.util.Optional} to downstream
+     * as Single with its value as item if present or empty Single.
+     *
+     * @param <U>    mapped item type
+     * @param mapper mapper
+     * @return Single
+     * @throws NullPointerException if mapper is {@code null}
+     */
     default <U> Single<U> flatMapOptional(Function<? super T, Optional<? extends U>> mapper) {
         Objects.requireNonNull(mapper, "mapper is null");
         return flatMapSingle(t -> mapper.apply(t)
                 .map(Single::just)
                 .orElseGet(Single::empty));
-=======
-    default <U> Single<U> flatMapCompletionStage(Function<? super T, ? extends CompletionStage<? extends U>> mapper) {
-        Objects.requireNonNull(mapper, "mapper is null");
-        return flatMapSingle(t -> Single.create(mapper.apply(t)));
->>>>>>> f9dc8720
     }
 
     /**
