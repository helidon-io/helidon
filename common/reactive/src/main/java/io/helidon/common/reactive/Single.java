/*
 * Copyright (c) 2019, 2020 Oracle and/or its affiliates. All rights reserved.
 *
 * Licensed under the Apache License, Version 2.0 (the "License");
 * you may not use this file except in compliance with the License.
 * You may obtain a copy of the License at
 *
 *     http://www.apache.org/licenses/LICENSE-2.0
 *
 * Unless required by applicable law or agreed to in writing, software
 * distributed under the License is distributed on an "AS IS" BASIS,
 * WITHOUT WARRANTIES OR CONDITIONS OF ANY KIND, either express or implied.
 * See the License for the specific language governing permissions and
 * limitations under the License.
 */
package io.helidon.common.reactive;

import java.util.Objects;
import java.util.Optional;
import java.util.concurrent.CompletableFuture;
import java.util.concurrent.CompletionStage;
import java.util.concurrent.ExecutionException;
import java.util.concurrent.Flow;
import java.util.concurrent.Flow.Publisher;
import java.util.concurrent.Flow.Subscriber;
import java.util.concurrent.ScheduledExecutorService;
import java.util.concurrent.TimeUnit;
import java.util.concurrent.TimeoutException;
import java.util.function.BiFunction;
import java.util.function.BiPredicate;
import java.util.function.Consumer;
import java.util.function.Function;
import java.util.function.Supplier;

import io.helidon.common.mapper.Mapper;

/**
 * Single item publisher utility.
 *
 * @param <T> item type
 */
public interface Single<T> extends Subscribable<T> {

    /**
     * Call the given supplier function for each individual downstream Subscriber
     * to return a Flow.Publisher to subscribe to.
     * @param supplier the callback to return a Flow.Publisher for each Subscriber
     * @param <T> the element type of the sequence
     * @return Multi
     * @throws NullPointerException if {@code supplier} is {@code null}
     */
    static <T> Single<T> defer(Supplier<? extends Single<? extends T>> supplier) {
        Objects.requireNonNull(supplier, "supplier is null");
        return new SingleDefer<>(supplier);
    }

    /**
     * Map this {@link Single} instance to a new {@link Single} of another type using the given {@link Mapper}.
     *
     * @param <U>    mapped item type
     * @param mapper mapper
     * @return Single
     * @throws NullPointerException if mapper is {@code null}
     */
    default <U> Single<U> map(Mapper<T, U> mapper) {
        Objects.requireNonNull(mapper, "mapper is null");
        return new SingleMapperPublisher<>(this, mapper);
    }

    /**
     * Signals the default item if the upstream is empty.
     * @param defaultItem the item to signal if the upstream is empty
     * @return Single
     * @throws NullPointerException if {@code defaultItem} is {@code null}
     */
    default Single<T> defaultIfEmpty(T defaultItem) {
        Objects.requireNonNull(defaultItem, "defaultItem is null");
        return new SingleDefaultIfEmpty<>(this, defaultItem);
    }

    /**
     * Switch to the other Single if the upstream is empty.
     * @param other the Single to switch to if the upstream is empty.
     * @return Single
     * @throws NullPointerException if {@code other} is {@code null}
     */
    default Single<T> switchIfEmpty(Single<T> other) {
        Objects.requireNonNull(other, "other is null");
        return new SingleSwitchIfEmpty<>(this, other);
    }

    /**
     * Map this {@link Single} instance to a publisher using the given {@link Mapper}.
     *
     * @param <U>    mapped items type
     * @param mapper mapper
     * @return Publisher
     * @throws NullPointerException if mapper is {@code null}
     * @deprecated Use {@link Single#flatMap}
     */
    @Deprecated
    default <U> Multi<U> mapMany(Mapper<T, Publisher<U>> mapper) {
        return flatMap(mapper::map);
    }

    /**
     * Map this {@link Single} instance to a publisher using the given {@link Mapper}.
     *
     * @param <U>    mapped items type
     * @param mapper mapper
     * @return Publisher
     * @throws NullPointerException if mapper is {@code null}
     */
    default <U> Multi<U> flatMap(Function<? super T, ? extends Publisher<? extends U>> mapper) {
        Objects.requireNonNull(mapper, "mapper is null");
        return new SingleFlatMapMulti<>(this, mapper);
    }

    /**
     * Map this {@link Single} instance to a {@link Single} using the given {@link Mapper}.
     *
     * @param <U>    mapped items type
     * @param mapper mapper
     * @return Single
     * @throws NullPointerException if mapper is {@code null}
     */
    default <U> Single<U> flatMapSingle(Function<T, Single<U>> mapper) {
        return new SingleFlatMapSingle<>(this, mapper);
    }

    /**
     * Maps the single upstream value into an {@link Iterable} and relays its
     * items to the downstream.
     * @param mapper the function that receives the single upstream value and
     *               should return an Iterable instance
     * @param <U> the result type
     * @return Multi
     * @throws NullPointerException if {@code mapper} is {@code null}
     */
    default <U> Multi<U> flatMapIterable(Function<? super T, ? extends Iterable<? extends U>> mapper) {
        Objects.requireNonNull(mapper, "mapper is null");
        return new SingleFlatMapIterable<>(this, mapper);
    }

    /**
     * Exposes this {@link Single} instance as a {@link CompletionStage}.
     * Note that if this {@link Single} completes without a value, the resulting {@link CompletionStage} will be completed
     * exceptionally with an {@link IllegalStateException}
     *
     * @return CompletionStage
     */
    default CompletionStage<T> toStage() {
        try {
            SingleToFuture<T> subscriber = new SingleToFuture<>();
            this.subscribe(subscriber);
            return subscriber;
        } catch (Throwable ex) {
            CompletableFuture<T> future = new CompletableFuture<>();
            future.completeExceptionally(ex);
            return future;
        }
    }

    /**
     * Exposes this {@link Single} instance as a {@link CompletionStage} with {@code Optional<T>} return type
     * of the asynchronous operation.
     * Note that if this {@link Single} completes without a value, the resulting {@link CompletionStage} will be completed
     * exceptionally with an {@link IllegalStateException}
     *
     * @return CompletionStage
     */
    default CompletionStage<Optional<T>> toOptionalStage() {
        try {
            SingleToOptionalFuture<T> subscriber = new SingleToOptionalFuture<>();
            this.subscribe(subscriber);
            return subscriber;
        } catch (Throwable ex) {
            CompletableFuture<Optional<T>> future = new CompletableFuture<>();
            future.completeExceptionally(ex);
            return future;
        }
    }

    /**
     * Short-hand for {@code  toFuture().toCompletableFuture().get()}.
     *
     * @return T
     * @throws InterruptedException if the current thread was interrupted while waiting
     * @throws ExecutionException   if the future completed exceptionally
     */
    default T get() throws InterruptedException, ExecutionException {
        return toStage().toCompletableFuture().get();
    }

    /**
     * Short-hand for {@code toFuture().toCompletableFuture().get()}.
     *
     * @param timeout the maximum time to wait
     * @param unit    the time unit of the timeout argument
     * @return T
     * @throws InterruptedException if the current thread was interrupted while waiting
     * @throws ExecutionException   if the future completed exceptionally
     * @throws TimeoutException     if the wait timed out
     */
    default T get(long timeout, TimeUnit unit) throws InterruptedException, ExecutionException, TimeoutException {
        return toStage().toCompletableFuture().get(timeout, unit);
    }

    /**
     * Create a {@link Single} instance that publishes the first and only item received from the given publisher. Note that if the
     * publisher publishes more than one item, the resulting {@link Single} will hold an error. Use {@link Multi#first()} instead
     * in order to get the first item of a publisher that may publish more than one item.
     *
     * @param <T>    item type
     * @param source source publisher
     * @return Single
     * @throws NullPointerException if source is {@code null}
     */
    static <T> Single<T> from(Publisher<T> source) {
        Objects.requireNonNull(source, "source is null!");
        if (source instanceof Single) {
            return (Single<T>) source;
        }
        return new SingleFromPublisher<>(source);
    }

    /**
     * Create a {@link Single} instance that publishes the given item to its subscriber(s).
     *
     * @param <T>  item type
     * @param item item to publish
     * @return Single
     * @throws NullPointerException if item is {@code null}
     */
    static <T> Single<T> just(T item) {
        return new SingleJust<>(item);
    }

    /**
     * Create a {@link Single} instance that reports the given given exception to its subscriber(s). The exception is reported by
     * invoking {@link Subscriber#onError(java.lang.Throwable)} when {@link Publisher#subscribe(Subscriber)} is called.
     *
     * @param <T>   item type
     * @param error exception to hold
     * @return Single
     * @throws NullPointerException if error is {@code null}
     */
    static <T> Single<T> error(Throwable error) {
        return new SingleError<>(error);
    }

    /**
     * Get a {@link Single} instance that completes immediately.
     *
     * @param <T> item type
     * @return Single
     */
    static <T> Single<T> empty() {
        return SingleEmpty.<T>instance();
    }

    /**
     * Get a {@link Single} instance that never completes.
     *
     * @param <T> item type
     * @return Single
     */
    static <T> Single<T> never() {
        return SingleNever.<T>instance();
    }


    /**
     * Signal 0L and complete the sequence after the given time elapsed.
     * @param time the time to wait before signaling 0L and completion
     * @param unit the unit of time
     * @param executor the executor to run the waiting on
     * @return Single
     * @throws NullPointerException if {@code unit} or {@code executor} is {@code null}
     */
    static Single<Long> timer(long time, TimeUnit unit, ScheduledExecutorService executor) {
        Objects.requireNonNull(unit, "unit is null");
        Objects.requireNonNull(executor, "executor is null");
        return new SingleTimer(time, unit, executor);
    }

    /**
<<<<<<< HEAD
     * Wrap a CompletionStage into a Multi and signal its outcome non-blockingly.
     * <p>
     *     A null result from the CompletionStage will yield a
     *     {@link NullPointerException} signal.
     * </p>
     * @param completionStage the CompletionStage to
     * @param <T> the element type of the stage and result
     * @return Single
     * @see #from(CompletionStage, boolean)
     */
    static <T> Single<T> from(CompletionStage<T> completionStage) {
        return from(completionStage, false);
    }

    /**
     * Wrap a CompletionStage into a Multi and signal its outcome non-blockingly.
     * @param completionStage the CompletionStage to
     * @param nullMeansEmpty if true, a null result is interpreted to be an empty sequence
     *                       if false, the resulting sequence fails with {@link NullPointerException}
     * @param <T> the element type of the stage and result
     * @return Single
     */
    static <T> Single<T> from(CompletionStage<T> completionStage, boolean nullMeansEmpty) {
        Objects.requireNonNull(completionStage, "completionStage is null");
        return new SingleFromCompletionStage<>(completionStage, nullMeansEmpty);
=======
     * Signals a {@link TimeoutException} if the upstream doesn't signal an item, error
     * or completion within the specified time.
     * @param timeout the time to wait for the upstream to signal
     * @param unit the time unit
     * @param executor the executor to use for waiting for the upstream signal
     * @return Single
     * @throws NullPointerException if {@code unit} or {@code executor} is {@code null}
     */
    default Single<T> timeout(long timeout, TimeUnit unit, ScheduledExecutorService executor) {
        Objects.requireNonNull(unit, "unit is null");
        Objects.requireNonNull(executor, "executor is null");
        return new SingleTimeout<>(this, timeout, unit, executor, null);
    }


    /**
     * Switches to a fallback single if the upstream doesn't signal an item, error
     * or completion within the specified time.
     * @param timeout the time to wait for the upstream to signal
     * @param unit the time unit
     * @param executor the executor to use for waiting for the upstream signal
     * @param fallback the Single to switch to if the upstream doesn't signal in time
     * @return Single
     * @throws NullPointerException if {@code unit}, {@code executor}
     *                              or {@code fallback} is {@code null}
     */
    default Single<T> timeout(long timeout, TimeUnit unit, ScheduledExecutorService executor, Single<T> fallback) {
        Objects.requireNonNull(unit, "unit is null");
        Objects.requireNonNull(executor, "executor is null");
        Objects.requireNonNull(fallback, "fallback is null");
        return new SingleTimeout<>(this, timeout, unit, executor, fallback);
>>>>>>> 5f467a4a
    }

    /**
     * Relay upstream items until the other source signals an item or completes.
     * @param other the other sequence to signal the end of the main sequence
     * @param <U> the element type of the other sequence
     * @return Single
     * @throws NullPointerException if {@code other} is {@code null}
     */
    default <U> Single<T> takeUntil(Flow.Publisher<U> other) {
        Objects.requireNonNull(other, "other is null");
        return new SingleTakeUntilPublisher<>(this, other);
    }

    /**
     * Executes given {@link java.lang.Runnable} when any of signals onComplete, onCancel or onError is received.
     *
     * @param onTerminate {@link java.lang.Runnable} to be executed.
     * @return Single
     */
    default Single<T> onTerminate(Runnable onTerminate) {
        return new SingleTappedPublisher<>(this,
                null,
                null,
                e -> onTerminate.run(),
                onTerminate,
                null,
                onTerminate);
    }

    /**
     * Executes given {@link java.lang.Runnable} when onComplete signal is received.
     *
<<<<<<< HEAD
     * @param onComplete {@link java.lang.Runnable} to be executed.
=======
     * @param onComplete  {@link java.lang.Runnable} to be executed.
>>>>>>> 5f467a4a
     * @return Single
     */
    default Single<T> onComplete(Runnable onComplete) {
        return new SingleTappedPublisher<>(this,
                null,
                null,
                null,
                onComplete,
                null,
                null);
    }

    /**
     * Executes given {@link java.lang.Runnable} when onError signal is received.
     *
<<<<<<< HEAD
     * @param onErrorConsumer {@link Consumer} to be executed.
=======
     * @param onErrorConsumer {@link java.util.function.Consumer} to be executed.
>>>>>>> 5f467a4a
     * @return Single
     */
    default Single<T> onError(Consumer<Throwable> onErrorConsumer) {
        return new SingleTappedPublisher<>(this,
                null,
                null,
                onErrorConsumer,
                null,
                null,
                null);
    }

    /**
     * Executes given {@link java.lang.Runnable} when a cancel signal is received.
     *
     * @param onCancel {@link java.lang.Runnable} to be executed.
     * @return Single
     */
    default Single<T> onCancel(Runnable onCancel) {
        return new SingleTappedPublisher<>(this,
                null,
                null,
                null,
                null,
                null,
                onCancel);
    }

    /**
     * Invoke provided consumer for the item in stream.
     *
     * @param consumer consumer to be invoked
     * @return Single
     */
    default Single<T> peek(Consumer<T> consumer) {
        return new SingleTappedPublisher<>(this, null, consumer,
                null, null, null, null);
    }

    /**
     * {@link java.util.function.Function} providing one item to be submitted as onNext in case of onError signal is received.
     *
     * @param onError Function receiving {@link java.lang.Throwable} as argument and producing one item to resume stream with.
     * @return Single
     */
    default Single<T> onErrorResume(Function<? super Throwable, ? extends T> onError) {
        return new SingleOnErrorResume<>(this, onError);
    }


    /**
     * Resume stream from supplied publisher if onError signal is intercepted.
     *
     * @param onError supplier of new stream publisher
     * @return Single
     */
    default Single<T> onErrorResumeWith(Function<? super Throwable, ? extends Single<? extends T>> onError) {
        return new SingleOnErrorResumeWith<>(this, onError);
    }

    /**
     * Retry a failing upstream at most the given number of times before giving up.
     * @param count the number of times to retry; 0 means no retry at all
     * @return Single
     * @throws IllegalArgumentException if {@code count} is negative
     * @see #retryWhen(BiFunction)
     */
    default Single<T> retry(long count) {
        if (count < 0L) {
            throw new IllegalArgumentException("count >= 0L required");
        }
        return new SingleRetry<>(this, count);
    }

    /**
     * Retry a failing upstream if the predicate returns true.
     * @param predicate the predicate that receives the latest failure {@link Throwable}
     *                  the number of times the retry happened so far (0-based) and
     *                  should return {@code true} to retry the upstream again or
     *                  {@code false} to signal the latest failure
     * @return Single
     * @throws NullPointerException if {@code predicate} is {@code null}
     * @see #retryWhen(BiFunction)
     */
    default Single<T> retry(BiPredicate<? super Throwable, ? super Long> predicate) {
        Objects.requireNonNull(predicate, "whenFunction is null");
        return new SingleRetry<>(this, predicate);
    }

    /**
     * Retry a failing upstream when the given function returns a publisher that
     * signals an item.
     * <p>
     *     If the publisher returned by the function completes, the repetition stops
     *     and this Single is completed as empty.
     *     If the publisher signals an error, the repetition stops
     *     and this Single will signal this error.
     * </p>
     * @param whenFunction the function that receives the latest failure {@link Throwable}
     *                     the number of times the retry happened so far (0-based) and
     *                     should return a {@link Flow.Publisher} that should signal an item
     *                     to retry again, complete to stop and complete this Single
     *                     or signal an error to have this Single emit that error as well.
     * @param <U> the element type of the retry-signal sequence
     * @return Single
     * @throws NullPointerException if {@code whenFunction} is {@code null}
     */
    default <U> Single<T> retryWhen(
            BiFunction<? super Throwable, ? super Long, ? extends Flow.Publisher<U>> whenFunction) {
        Objects.requireNonNull(whenFunction, "whenFunction is null");
        return new SingleRetry<>(this, whenFunction);
    }
}<|MERGE_RESOLUTION|>--- conflicted
+++ resolved
@@ -285,7 +285,6 @@
     }
 
     /**
-<<<<<<< HEAD
      * Wrap a CompletionStage into a Multi and signal its outcome non-blockingly.
      * <p>
      *     A null result from the CompletionStage will yield a
@@ -311,7 +310,9 @@
     static <T> Single<T> from(CompletionStage<T> completionStage, boolean nullMeansEmpty) {
         Objects.requireNonNull(completionStage, "completionStage is null");
         return new SingleFromCompletionStage<>(completionStage, nullMeansEmpty);
-=======
+    }
+
+    /**
      * Signals a {@link TimeoutException} if the upstream doesn't signal an item, error
      * or completion within the specified time.
      * @param timeout the time to wait for the upstream to signal
@@ -325,7 +326,6 @@
         Objects.requireNonNull(executor, "executor is null");
         return new SingleTimeout<>(this, timeout, unit, executor, null);
     }
-
 
     /**
      * Switches to a fallback single if the upstream doesn't signal an item, error
@@ -343,7 +343,6 @@
         Objects.requireNonNull(executor, "executor is null");
         Objects.requireNonNull(fallback, "fallback is null");
         return new SingleTimeout<>(this, timeout, unit, executor, fallback);
->>>>>>> 5f467a4a
     }
 
     /**
@@ -377,11 +376,7 @@
     /**
      * Executes given {@link java.lang.Runnable} when onComplete signal is received.
      *
-<<<<<<< HEAD
      * @param onComplete {@link java.lang.Runnable} to be executed.
-=======
-     * @param onComplete  {@link java.lang.Runnable} to be executed.
->>>>>>> 5f467a4a
      * @return Single
      */
     default Single<T> onComplete(Runnable onComplete) {
@@ -397,11 +392,7 @@
     /**
      * Executes given {@link java.lang.Runnable} when onError signal is received.
      *
-<<<<<<< HEAD
-     * @param onErrorConsumer {@link Consumer} to be executed.
-=======
      * @param onErrorConsumer {@link java.util.function.Consumer} to be executed.
->>>>>>> 5f467a4a
      * @return Single
      */
     default Single<T> onError(Consumer<Throwable> onErrorConsumer) {
