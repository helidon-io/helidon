--- conflicted
+++ resolved
@@ -29,31 +29,17 @@
  * @param <T> input item type
  * @param <X> output item type
  */
-<<<<<<< HEAD
-public class MultiFlatMapProcessor<T, X> implements Flow.Processor<T, X>, Multi<X> {
-=======
 public class MultiFlatMapProcessor<T, X> extends BaseProcessor<T, X> implements Multi<X> {
     private static final int INNER_COMPLETE = 1;
     private static final int OUTER_COMPLETE = 2;
     private static final int NOT_STARTED = 4;
     private static final int INNER_SUBSCRIBED = 8;
     private static final int ALL_COMPLETE = INNER_COMPLETE | OUTER_COMPLETE;
->>>>>>> 2813eae6
 
     private Function<T, Flow.Publisher<X>> mapper;
     private final AtomicInteger active = new AtomicInteger(NOT_STARTED | INNER_COMPLETE);
     private final Inner inner = new Inner();
 
-<<<<<<< HEAD
-    private Function<T, Flow.Publisher<X>> mapper;
-    private SubscriberReference<? super X> subscriber;
-    private Flow.Subscription subscription;
-    private RequestedCounter requestCounter = new RequestedCounter();
-    private Flow.Subscription innerSubscription;
-    private AtomicBoolean onCompleteReceivedAlready = new AtomicBoolean(false);
-    private PublisherBuffer<T> buffer;
-    private Optional<Throwable> error = Optional.empty();
-=======
     private volatile Backpressure backp = new Backpressure(new Flow.Subscription() {
         @Override
         public void request(long n) {
@@ -62,7 +48,6 @@
                 getSubscription().request(n);
                 return;
             }
->>>>>>> 2813eae6
 
             int a;
             do {
@@ -90,8 +75,6 @@
      * Create new {@link MultiFlatMapProcessor} with item to {@link java.lang.Iterable} mapper.
      *
      * @param mapper to provide iterable for every item from upstream
-<<<<<<< HEAD
-=======
      */
     protected MultiFlatMapProcessor(Function<T, Flow.Publisher<X>> mapper) {
         Objects.requireNonNull(mapper);
@@ -102,21 +85,12 @@
      * Create new {@link MultiFlatMapProcessor} with item to {@link java.lang.Iterable} mapper.
      *
      * @param mapper to provide iterable for every item from upstream
->>>>>>> 2813eae6
      * @param <T>    input item type
      * @param <R>    output item type
      * @return {@link MultiFlatMapProcessor}
      */
-<<<<<<< HEAD
-    @SuppressWarnings("unchecked")
-    public static <T, R> MultiFlatMapProcessor<T, R> fromIterableMapper(Function<T, Iterable<R>> mapper) {
-        MultiFlatMapProcessor<T, R> flatMapProcessor = new MultiFlatMapProcessor<>();
-        flatMapProcessor.mapper = o -> (Multi<R>) Multi.from(mapper.apply(o));
-        return flatMapProcessor;
-=======
     public static <T, R> MultiFlatMapProcessor<T, R> fromIterableMapper(Function<T, Iterable<R>> mapper) {
         return new MultiFlatMapProcessor<>(o -> Multi.from(mapper.apply(o)));
->>>>>>> 2813eae6
     }
 
     /**
@@ -127,16 +101,8 @@
      * @param <U>    output item type
      * @return {@link MultiFlatMapProcessor}
      */
-<<<<<<< HEAD
-    @SuppressWarnings("unchecked")
-    public static <T, U> MultiFlatMapProcessor<T, U> fromPublisherMapper(Function<T, Flow.Publisher<U>> mapper) {
-        MultiFlatMapProcessor<T, U> flatMapProcessor = new MultiFlatMapProcessor<>();
-        flatMapProcessor.mapper = t -> (Flow.Publisher<U>) mapper.apply(t);
-        return flatMapProcessor;
-=======
     public static <T, U> MultiFlatMapProcessor<T, U> fromPublisherMapper(Function<T, Flow.Publisher<U>> mapper) {
         return new MultiFlatMapProcessor<>(mapper);
->>>>>>> 2813eae6
     }
 
 
@@ -153,12 +119,6 @@
     }
 
     @Override
-<<<<<<< HEAD
-    public void subscribe(Flow.Subscriber<? super X> subscriber) {
-        this.subscriber = SubscriberReference.create(subscriber);
-        if (Objects.nonNull(this.subscription)) {
-            subscriber.onSubscribe(new FlatMapSubscription());
-=======
     protected void submit(T item) {
         // clear INNER_COMPLETE, if set; no other flags are set
         active.set(0);
@@ -172,7 +132,6 @@
             getSubscription().cancel();
             active.set(ALL_COMPLETE);
             getSubscriber().onError(t);
->>>>>>> 2813eae6
         }
     }
 
@@ -204,18 +163,9 @@
         super.cancel();
     }
 
-<<<<<<< HEAD
-    private class PublisherBuffer<U> {
-
-        private int bufferSize = Integer.parseInt(
-                System.getProperty("helidon.common.reactive.flatMap.buffer.size", String.valueOf(DEFAULT_BUFFER_SIZE)));
-        private BlockingQueue<U> buffer = new ArrayBlockingQueue<>(bufferSize);
-        private InnerSubscriber<? super X> lastSubscriber = null;
-=======
     static class Backpressure {
         private final AtomicLong requested = new AtomicLong(0);
         private final Flow.Subscription sub;
->>>>>>> 2813eae6
 
         Backpressure(Flow.Subscription sub) {
             this.sub = sub;
@@ -246,27 +196,12 @@
             } while (r != Long.MAX_VALUE && !requested.compareAndSet(r, r - 1));
         }
 
-<<<<<<< HEAD
-        @SuppressWarnings("unchecked")
-        public InnerSubscriber<? super X> executeMapper(U item) {
-            InnerSubscriber<? super X> innerSubscriber = null;
-            try {
-                innerSubscriber = new InnerSubscriber<>();
-                innerSubscriber.whenComplete(this::tryNext);
-                mapper.apply((T) item).subscribe(innerSubscriber);
-            } catch (Throwable t) {
-                subscription.cancel();
-                subscriber.onError(t);
-            }
-            return innerSubscriber;
-=======
         long terminate() {
             return requested.getAndSet(-1);
         }
 
         void cancel() {
             sub.cancel();
->>>>>>> 2813eae6
         }
     }
 
@@ -292,19 +227,10 @@
         }
 
         @Override
-<<<<<<< HEAD
-        @SuppressWarnings("unchecked")
-        public void onNext(R o) {
-            Objects.requireNonNull(o);
-            MultiFlatMapProcessor.this.subscriber.onNext((X) o);
-            //just counting leftovers
-            requestCounter.tryDecrement();
-=======
         public void onNext(X item) {
             Objects.requireNonNull(item);
             backp.deliver();
             MultiFlatMapProcessor.this.getSubscriber().onNext(item);
->>>>>>> 2813eae6
         }
 
         @Override
