/*
 * Copyright (c)  2020 Oracle and/or its affiliates. All rights reserved.
 *
 * Licensed under the Apache License, Version 2.0 (the "License");
 * you may not use this file except in compliance with the License.
 * You may obtain a copy of the License at
 *
 *     http://www.apache.org/licenses/LICENSE-2.0
 *
 * Unless required by applicable law or agreed to in writing, software
 * distributed under the License is distributed on an "AS IS" BASIS,
 * WITHOUT WARRANTIES OR CONDITIONS OF ANY KIND, either express or implied.
 * See the License for the specific language governing permissions and
 * limitations under the License.
 *
 */

package io.helidon.common.reactive;

import java.util.Objects;
import java.util.concurrent.Flow;
import java.util.function.Consumer;
import java.util.function.LongConsumer;

/**
 * Intercept the calls to the various Flow interface methods and calls the appropriate
 * user callbacks.
 * @param <T> the element type of the sequence
 */
final class MultiTappedPublisher<T> implements Multi<T> {

    private final Multi<T> source;

    private final Consumer<? super Flow.Subscription> onSubscribeCallback;

    private final Consumer<? super T> onNextCallback;

    private final Consumer<? super Throwable> onErrorCallback;

    private final Runnable onCompleteCallback;

    private final LongConsumer onRequestCallback;

    private final Runnable onCancelCallback;

    MultiTappedPublisher(Multi<T> source,
                         Consumer<? super Flow.Subscription> onSubscribeCallback,
                         Consumer<? super T> onNextCallback,
                         Consumer<? super Throwable> onErrorCallback,
                         Runnable onCompleteCallback,
                         LongConsumer onRequestCallback,
                         Runnable onCancelCallback) {
        this.source = source;
        this.onSubscribeCallback = onSubscribeCallback;
        this.onNextCallback = onNextCallback;
        this.onErrorCallback = onErrorCallback;
        this.onCompleteCallback = onCompleteCallback;
        this.onRequestCallback = onRequestCallback;
        this.onCancelCallback = onCancelCallback;
    }

    @Override
    public void subscribe(Flow.Subscriber<? super T> subscriber) {
        Objects.requireNonNull(subscriber, "subscriber is null");
        source.subscribe(new MultiTappedSubscriber<>(subscriber,
                onSubscribeCallback, onNextCallback,
                onErrorCallback, onCompleteCallback,
                onRequestCallback, onCancelCallback));
    }

    @Override
    public Multi<T> onComplete(Runnable onTerminate) {
        return new MultiTappedPublisher<>(
                source,
                onSubscribeCallback,
                onNextCallback,
                onErrorCallback,
                RunnableChain.combine(onCompleteCallback, onTerminate),
                onRequestCallback,
                onCancelCallback
        );
    }

    @Override
    public Multi<T> onError(Consumer<? super Throwable> onErrorConsumer) {
        return new MultiTappedPublisher<>(
                source,
                onSubscribeCallback,
                onNextCallback,
                ConsumerChain.combine(onErrorCallback, onErrorConsumer),
                onCompleteCallback,
                onRequestCallback,
                onCancelCallback
        );
    }

    @Override
    public Multi<T> onTerminate(Runnable onTerminate) {
        return new MultiTappedPublisher<>(
                source,
                onSubscribeCallback,
                onNextCallback,
                ConsumerChain.combine(onErrorCallback, e -> onTerminate.run()),
                RunnableChain.combine(onCompleteCallback, onTerminate),
                onRequestCallback,
                RunnableChain.combine(onCancelCallback, onTerminate)
        );
    }

    @Override
    public Multi<T> peek(Consumer<? super T> consumer) {
        return new MultiTappedPublisher<>(
                source,
                onSubscribeCallback,
                ConsumerChain.combine(onNextCallback, consumer),
                onErrorCallback,
                onCompleteCallback,
                onRequestCallback,
                onCancelCallback
        );
    }

    @Override
    public Multi<T> onCancel(Runnable onCancel) {
        return new MultiTappedPublisher<>(
                source,
                onSubscribeCallback,
                onNextCallback,
                onErrorCallback,
                onCompleteCallback,
                onRequestCallback,
                RunnableChain.combine(onCancelCallback, onCancel)
        );
    }

    static final class MultiTappedSubscriber<T> implements Flow.Subscriber<T>, Flow.Subscription {

        private final Flow.Subscriber<? super T> downstream;

        private final Consumer<? super Flow.Subscription> onSubscribeCallback;

        private final Consumer<? super T> onNextCallback;

        private final Consumer<? super Throwable> onErrorCallback;

        private final Runnable onCompleteCallback;

        private final LongConsumer onRequestCallback;

        private final Runnable onCancelCallback;

        private Flow.Subscription upstream;

        private boolean suppressUpstream;

        MultiTappedSubscriber(Flow.Subscriber<? super T> downstream,
                              Consumer<? super Flow.Subscription> onSubscribeCallback,
                              Consumer<? super T> onNextCallback,
                              Consumer<? super Throwable> onErrorCallback,
                              Runnable onCompleteCallback,
                              LongConsumer onRequestCallback,
                              Runnable onCancelCallback) {
            this.downstream = downstream;
            this.onSubscribeCallback = onSubscribeCallback;
            this.onNextCallback = onNextCallback;
            this.onErrorCallback = onErrorCallback;
            this.onCompleteCallback = onCompleteCallback;
            this.onRequestCallback = onRequestCallback;
            this.onCancelCallback = onCancelCallback;
        }

        @Override
        public void onSubscribe(Flow.Subscription subscription) {
            Objects.requireNonNull(subscription, "subscription is null");
            if (upstream != null) {
                subscription.cancel();
                // Microprofile RS doesn't like if this throws
                // throw new IllegalStateException("Subscription already set!");
                return;
            }
            upstream = subscription;
            if (onSubscribeCallback != null) {
                try {
                    onSubscribeCallback.accept(subscription);
                } catch (Throwable ex) {
                    upstream = SubscriptionHelper.CANCELED;
                    subscription.cancel();
                    downstream.onSubscribe(this);
                    onError(ex);
                    return;
                }
            }
            downstream.onSubscribe(this);
        }

        @Override
        public void onNext(T item) {
            if (suppressUpstream) {
                return;
            }
            if (onNextCallback != null) {
                try {
                    onNextCallback.accept(item);
                } catch (Throwable ex) {
                    upstream.cancel();
                    onError(ex);
                    return;
                }
            }
            downstream.onNext(item);
        }

        @Override
        public void onError(Throwable throwable) {
            if (suppressUpstream) {
                return;
            }
            suppressUpstream = true;
            if (onErrorCallback != null) {
                try {
                    onErrorCallback.accept(throwable);
                } catch (Throwable exc) {
                    throwable.addSuppressed(exc);
                }
            }
            downstream.onError(throwable);
        }

        @Override
        public void onComplete() {
            if (suppressUpstream) {
                return;
            }
            if (onCompleteCallback != null) {
                try {
                    onCompleteCallback.run();
                } catch (Throwable exc) {
                    onError(exc);
                    return;
                }
            }
            suppressUpstream = true;
            downstream.onComplete();
        }

        @Override
        public void request(long n) {
            if (onRequestCallback != null) {
                try {
                    onRequestCallback.accept(n);
                } catch (Throwable ex) {
                    fail(ex);
                }
            }
            upstream.request(n);
        }

        @Override
        public void cancel() {
            if (onCancelCallback != null) {
                try {
                    onCancelCallback.run();
                } catch (Throwable ex) {
                    fail(ex);
                }
            }
            upstream.cancel();
        }

        void fail(Throwable ex) {
            if (onErrorCallback != null) {
                try {
                    onErrorCallback.accept(ex);
                } catch (Throwable exc) {
                    // FIXME not sure where to put these
                    //  can't call onError because cancel
                    //  could be async to the rest of the
                    //  Subscriber
                }
            }
        }
    }
<<<<<<< HEAD


    /**
     * Holds a list of {@link Consumer}s to flatten out a call chain of them.
     * @param <T> the element type to accept
     */
    static final class ConsumerChain<T> extends ArrayList<Consumer<? super T>> implements Consumer<T> {

        @Override
        public void accept(T t) {
            for (Consumer<? super T> inner : this) {
                inner.accept(t);
            }
        }

        public ConsumerChain<T> combineWith(Consumer<? super T> another) {
            ConsumerChain<T> newChain = new ConsumerChain<>();
            newChain.addAll(this);
            newChain.add(another);
            return newChain;
        }

        @SuppressWarnings("unchecked")
        public static <T> Consumer<? super T> combine(Consumer<? super T> current, Consumer<? super T> another) {
            if (current == null) {
                return another;
            }
            if (another == null) {
                return current;
            }
            if (current instanceof ConsumerChain) {
                return ((ConsumerChain<T>) current).combineWith(another);
            }
            ConsumerChain<T> newChain = new ConsumerChain<>();
            newChain.add(current);
            newChain.add(another);
            return newChain;
        }
    }
=======
>>>>>>> 63df59a9
}<|MERGE_RESOLUTION|>--- conflicted
+++ resolved
@@ -280,46 +280,4 @@
             }
         }
     }
-<<<<<<< HEAD
-
-
-    /**
-     * Holds a list of {@link Consumer}s to flatten out a call chain of them.
-     * @param <T> the element type to accept
-     */
-    static final class ConsumerChain<T> extends ArrayList<Consumer<? super T>> implements Consumer<T> {
-
-        @Override
-        public void accept(T t) {
-            for (Consumer<? super T> inner : this) {
-                inner.accept(t);
-            }
-        }
-
-        public ConsumerChain<T> combineWith(Consumer<? super T> another) {
-            ConsumerChain<T> newChain = new ConsumerChain<>();
-            newChain.addAll(this);
-            newChain.add(another);
-            return newChain;
-        }
-
-        @SuppressWarnings("unchecked")
-        public static <T> Consumer<? super T> combine(Consumer<? super T> current, Consumer<? super T> another) {
-            if (current == null) {
-                return another;
-            }
-            if (another == null) {
-                return current;
-            }
-            if (current instanceof ConsumerChain) {
-                return ((ConsumerChain<T>) current).combineWith(another);
-            }
-            ConsumerChain<T> newChain = new ConsumerChain<>();
-            newChain.add(current);
-            newChain.add(another);
-            return newChain;
-        }
-    }
-=======
->>>>>>> 63df59a9
 }