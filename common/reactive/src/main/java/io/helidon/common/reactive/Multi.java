--- conflicted
+++ resolved
@@ -134,11 +134,6 @@
      * @return Multi
      */
     default <U> Multi<U> flatMap(Function<T, Flow.Publisher<U>> publisherMapper) {
-<<<<<<< HEAD
-        MultiFlatMapProcessor<T, U> processor = MultiFlatMapProcessor.fromPublisherMapper(publisherMapper);
-        this.subscribe(processor);
-        return processor;
-=======
         return new MultiFlatMapPublisher<>(this, publisherMapper, 32, 32, false);
     }
     /**
@@ -157,7 +152,6 @@
      */
     default <U> Multi<U> flatMap(Function<T, Flow.Publisher<U>> mapper, long maxConcurrency, boolean delayErrors, long prefetch) {
         return new MultiFlatMapPublisher<>(this, mapper, maxConcurrency, prefetch, delayErrors);
->>>>>>> 2813eae6
     }
 
     /**
