<?xml version="1.0" encoding="UTF-8"?>
<!--

    Copyright (c) 2019, 2022 Oracle and/or its affiliates.

    Licensed under the Apache License, Version 2.0 (the "License");
    you may not use this file except in compliance with the License.
    You may obtain a copy of the License at

        http://www.apache.org/licenses/LICENSE-2.0

    Unless required by applicable law or agreed to in writing, software
    distributed under the License is distributed on an "AS IS" BASIS,
    WITHOUT WARRANTIES OR CONDITIONS OF ANY KIND, either express or implied.
    See the License for the specific language governing permissions and
    limitations under the License.

-->

<project xmlns:xsi="http://www.w3.org/2001/XMLSchema-instance" xmlns="http://maven.apache.org/POM/4.0.0"
         xsi:schemaLocation="http://maven.apache.org/POM/4.0.0 http://maven.apache.org/xsd/maven-4.0.0.xsd">
    <modelVersion>4.0.0</modelVersion>
    <parent>
        <groupId>io.helidon.applications</groupId>
        <artifactId>helidon-applications-project</artifactId>
<<<<<<< HEAD
        <version>3.0.0-SNAPSHOT</version>
=======
        <version>2.4.3-SNAPSHOT</version>
>>>>>>> 5e656162
    </parent>
    <artifactId>helidon-mp</artifactId>
    <packaging>pom</packaging>
    <name>Helidon MP applications parent pom</name>
    <description>Parent pom for Helidon MP applications</description>

    <properties>
        <version.plugin.jandex>1.0.6</version.plugin.jandex>
        <version.plugin.jaxb2>0.14.0</version.plugin.jaxb2>
        <version.plugin.eclipselink>2.7.5.1</version.plugin.eclipselink>
        <version.plugin.hibernate.enhance>${version.lib.hibernate}</version.plugin.hibernate.enhance>
        <mainClass>io.helidon.microprofile.cdi.Main</mainClass>
    </properties>

    <build>
        <pluginManagement>
            <plugins>
                <plugin>
                    <groupId>org.jboss.jandex</groupId>
                    <artifactId>jandex-maven-plugin</artifactId>
                    <version>${version.plugin.jandex}</version>
                    <executions>
                        <execution>
                            <id>make-index</id>
                            <goals>
                                <goal>jandex</goal>
                            </goals>
                            <phase>process-classes</phase>
                        </execution>
                    </executions>
                </plugin>
                <plugin>
                    <groupId>com.ethlo.persistence.tools</groupId>
                    <artifactId>eclipselink-maven-plugin</artifactId>
                    <version>${version.plugin.eclipselink}</version>
                    <dependencies>
                        <dependency>
                            <groupId>jakarta.annotation</groupId>
                            <artifactId>jakarta.annotation-api</artifactId>
                            <version>${version.lib.jakarta.annotation-api}</version>
                        </dependency>
                        <dependency>
                            <groupId>jakarta.xml.bind</groupId>
                            <artifactId>jakarta.xml.bind-api</artifactId>
                            <version>${version.lib.jakarta.xml.bind-api}</version>
                        </dependency>
                    </dependencies>
                    <configuration>
                        <updatePersistenceXml>false</updatePersistenceXml>
                    </configuration>
                </plugin>
                 <plugin>
                    <groupId>org.jvnet.jaxb2.maven2</groupId>
                    <artifactId>maven-jaxb2-plugin</artifactId>
                    <version>${version.plugin.jaxb2}</version>
                    <dependencies>
                        <!-- Force upgrade version. Needed to support Java 16 -->
                        <dependency>
                            <groupId>org.glassfish.jaxb</groupId>
                            <artifactId>jaxb-runtime</artifactId>
                            <version>${version.lib.jaxb-runtime}</version>
                        </dependency>
                    </dependencies>
                </plugin>
                <plugin>
                    <groupId>org.hibernate.orm.tooling</groupId>
                    <artifactId>hibernate-enhance-maven-plugin</artifactId>
                    <version>${version.plugin.hibernate.enhance}</version>
                    <dependencies>
                        <dependency>
                            <!-- used by hibernate plugin - requires update for Java 17 -->
                            <groupId>net.bytebuddy</groupId>
                            <artifactId>byte-buddy</artifactId>
                            <version>${version.lib.byte-buddy}</version>
                        </dependency>
                    </dependencies>
                </plugin>
            </plugins>
        </pluginManagement>
    </build>

    <profiles>
        <profile>
            <id>native-image</id>
            <build>
                <plugins>
                    <plugin>
                        <groupId>io.helidon.build-tools</groupId>
                        <artifactId>helidon-maven-plugin</artifactId>
                        <executions>
                            <execution>
                                <id>native-image</id>
                                <goals>
                                    <goal>native-image</goal>
                                </goals>
                            </execution>
                        </executions>
                    </plugin>
                </plugins>
            </build>
            <dependencies>
                <dependency>
                    <groupId>io.helidon.integrations.graal</groupId>
                    <artifactId>helidon-mp-graal-native-image-extension</artifactId>
                </dependency>
            </dependencies>
        </profile>
        <profile>
            <id>jlink-image</id>
            <build>
                <plugins>
                    <plugin>
                        <groupId>io.helidon.build-tools</groupId>
                        <artifactId>helidon-maven-plugin</artifactId>
                        <executions>
                            <execution>
                                <id>jlink-image</id>
                                <goals>
                                    <goal>jlink-image</goal>
                                </goals>
                            </execution>
                        </executions>
                    </plugin>
                </plugins>
            </build>
        </profile>
    </profiles>
</project><|MERGE_RESOLUTION|>--- conflicted
+++ resolved
@@ -23,11 +23,7 @@
     <parent>
         <groupId>io.helidon.applications</groupId>
         <artifactId>helidon-applications-project</artifactId>
-<<<<<<< HEAD
-        <version>3.0.0-SNAPSHOT</version>
-=======
         <version>2.4.3-SNAPSHOT</version>
->>>>>>> 5e656162
     </parent>
     <artifactId>helidon-mp</artifactId>
     <packaging>pom</packaging>
@@ -67,12 +63,12 @@
                         <dependency>
                             <groupId>jakarta.annotation</groupId>
                             <artifactId>jakarta.annotation-api</artifactId>
-                            <version>${version.lib.jakarta.annotation-api}</version>
+                            <version>${version.lib.annotation-api}</version>
                         </dependency>
                         <dependency>
                             <groupId>jakarta.xml.bind</groupId>
                             <artifactId>jakarta.xml.bind-api</artifactId>
-                            <version>${version.lib.jakarta.xml.bind-api}</version>
+                            <version>${version.lib.jaxb-api}</version>
                         </dependency>
                     </dependencies>
                     <configuration>
@@ -96,14 +92,6 @@
                     <groupId>org.hibernate.orm.tooling</groupId>
                     <artifactId>hibernate-enhance-maven-plugin</artifactId>
                     <version>${version.plugin.hibernate.enhance}</version>
-                    <dependencies>
-                        <dependency>
-                            <!-- used by hibernate plugin - requires update for Java 17 -->
-                            <groupId>net.bytebuddy</groupId>
-                            <artifactId>byte-buddy</artifactId>
-                            <version>${version.lib.byte-buddy}</version>
-                        </dependency>
-                    </dependencies>
                 </plugin>
             </plugins>
         </pluginManagement>
