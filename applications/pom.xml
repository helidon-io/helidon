<?xml version="1.0" encoding="UTF-8"?>
<!--

    Copyright (c) 2019, 2022 Oracle and/or its affiliates.

    Licensed under the Apache License, Version 2.0 (the "License");
    you may not use this file except in compliance with the License.
    You may obtain a copy of the License at

        http://www.apache.org/licenses/LICENSE-2.0

    Unless required by applicable law or agreed to in writing, software
    distributed under the License is distributed on an "AS IS" BASIS,
    WITHOUT WARRANTIES OR CONDITIONS OF ANY KIND, either express or implied.
    See the License for the specific language governing permissions and
    limitations under the License.

-->

<project xmlns:xsi="http://www.w3.org/2001/XMLSchema-instance" xmlns="http://maven.apache.org/POM/4.0.0"
        xsi:schemaLocation="http://maven.apache.org/POM/4.0.0 http://maven.apache.org/xsd/maven-4.0.0.xsd">
    <modelVersion>4.0.0</modelVersion>
    <parent>
        <groupId>io.helidon</groupId>
        <artifactId>helidon-dependencies</artifactId>
<<<<<<< HEAD
        <version>3.0.0-SNAPSHOT</version>
=======
        <version>2.4.3-SNAPSHOT</version>
>>>>>>> 5e656162
        <relativePath>../dependencies/pom.xml</relativePath>
    </parent>
    <groupId>io.helidon.applications</groupId>
    <artifactId>helidon-applications-project</artifactId>
    <packaging>pom</packaging>
    <name>Helidon Applications Project</name>
    <description>Maven boilerplate for Helidon applications</description>

    <modules>
        <module>se</module>
        <module>mp</module>
    </modules>

    <properties>
        <project.build.sourceEncoding>UTF-8</project.build.sourceEncoding>
        <project.reporting.outputEncoding>UTF-8</project.reporting.outputEncoding>
        <maven.compiler.source>17</maven.compiler.source>
        <maven.compiler.target>${maven.compiler.source}</maven.compiler.target>
        <maven.compiler.release>${maven.compiler.source}</maven.compiler.release>
        <version.plugin.compiler>3.8.1</version.plugin.compiler>
        <version.plugin.dependency>3.1.2</version.plugin.dependency>
        <version.plugin.exec>1.6.0</version.plugin.exec>
        <version.plugin.failsafe>3.0.0-M5</version.plugin.failsafe>
<<<<<<< HEAD
        <version.plugin.helidon>3.0.0-M3</version.plugin.helidon>
        <version.plugin.helidon-cli>3.0.0-M3</version.plugin.helidon-cli>
=======
        <version.plugin.helidon>2.3.3</version.plugin.helidon>
        <version.plugin.helidon-cli>2.3.3</version.plugin.helidon-cli>
>>>>>>> 5e656162
        <version.plugin.jar>3.0.2</version.plugin.jar>
        <version.plugin.os>1.5.0.Final</version.plugin.os>
        <version.plugin.protobuf>0.5.1</version.plugin.protobuf>
        <version.plugin.resources>2.7</version.plugin.resources>
        <version.plugin.surefire>3.0.0-M5</version.plugin.surefire>
    </properties>

    <build>
        <finalName>${project.artifactId}</finalName>
        <extensions>
            <extension>
                <groupId>kr.motd.maven</groupId>
                <artifactId>os-maven-plugin</artifactId>
                <version>${version.plugin.os}</version>
            </extension>
        </extensions>
        <pluginManagement>
            <plugins>
                <plugin>
                    <groupId>org.apache.maven.plugins</groupId>
                    <artifactId>maven-compiler-plugin</artifactId>
                    <version>${version.plugin.compiler}</version>
                </plugin>
                <plugin>
                    <groupId>org.apache.maven.plugins</groupId>
                    <artifactId>maven-surefire-plugin</artifactId>
                    <version>${version.plugin.surefire}</version>
                    <configuration>
                        <useModulePath>false</useModulePath>
                        <systemPropertyVariables>
                            <java.util.logging.config.file>${project.build.outputDirectory}/logging.properties</java.util.logging.config.file>
                        </systemPropertyVariables>
                    </configuration>
                </plugin>
                <plugin>
                    <groupId>org.apache.maven.plugins</groupId>
                    <artifactId>maven-failsafe-plugin</artifactId>
                    <version>${version.plugin.failsafe}</version>
                    <configuration>
                        <useModulePath>false</useModulePath>
                        <redirectTestOutputToFile>true</redirectTestOutputToFile>
                    </configuration>
                </plugin>
                <plugin>
                    <groupId>org.apache.maven.plugins</groupId>
                    <artifactId>maven-dependency-plugin</artifactId>
                    <version>${version.plugin.dependency}</version>
                    <executions>
                        <execution>
                            <id>copy-libs</id>
                            <phase>prepare-package</phase>
                            <goals>
                                <goal>copy-dependencies</goal>
                            </goals>
                            <configuration>
                                <outputDirectory>${project.build.directory}/libs</outputDirectory>
                                <overWriteReleases>false</overWriteReleases>
                                <overWriteSnapshots>false</overWriteSnapshots>
                                <overWriteIfNewer>true</overWriteIfNewer>
                                <overWriteIfNewer>true</overWriteIfNewer>
                                <includeScope>runtime</includeScope>
                                <excludeScope>test</excludeScope>
                            </configuration>
                        </execution>
                    </executions>
                </plugin>
                <plugin>
                    <groupId>org.apache.maven.plugins</groupId>
                    <artifactId>maven-resources-plugin</artifactId>
                    <version>${version.plugin.resources}</version>
                </plugin>
                <plugin>
                    <groupId>org.apache.maven.plugins</groupId>
                    <artifactId>maven-jar-plugin</artifactId>
                    <version>${version.plugin.jar}</version>
                    <configuration>
                        <archive>
                            <manifest>
                                <addClasspath>true</addClasspath>
                                <classpathPrefix>libs</classpathPrefix>
                                <!--suppress MavenModelInspection -->
                                <mainClass>${mainClass}</mainClass>
                                <useUniqueVersions>false</useUniqueVersions>
                            </manifest>
                        </archive>
                    </configuration>
                </plugin>
                <plugin>
                    <groupId>org.codehaus.mojo</groupId>
                    <artifactId>exec-maven-plugin</artifactId>
                    <version>${version.plugin.exec}</version>
                    <configuration>
                        <executable>java</executable>
                        <longClasspath>true</longClasspath>
                        <arguments>
                            <argument>-classpath</argument>
                            <classpath/>
                            <argument>${mainClass}</argument>
                        </arguments>
                    </configuration>
                </plugin>
                <plugin>
                    <groupId>io.helidon.build-tools</groupId>
                    <artifactId>helidon-maven-plugin</artifactId>
                    <version>${version.plugin.helidon}</version>
                    <dependencies>
                        <dependency>
                            <groupId>io.helidon.licensing</groupId>
                            <artifactId>helidon-licensing</artifactId>
                            <version>${helidon.version}</version>
                        </dependency>
                    </dependencies>
                    <executions>
                        <execution>
                            <id>third-party-license-report</id>
                            <goals>
                                <goal>report</goal>
                            </goals>
                        </execution>
                    </executions>
                </plugin>
                <plugin>
                    <groupId>io.helidon.build-tools</groupId>
                    <artifactId>helidon-cli-maven-plugin</artifactId>
                    <version>${version.plugin.helidon-cli}</version>
                </plugin>
                <plugin>
                    <groupId>org.xolstice.maven.plugins</groupId>
                    <artifactId>protobuf-maven-plugin</artifactId>
                    <version>${version.plugin.protobuf}</version>
                    <configuration>
                        <protocArtifact>com.google.protobuf:protoc:3.5.1-1:exe:${os.detected.classifier}</protocArtifact>
                        <pluginId>grpc-java</pluginId>
                        <pluginArtifact>io.grpc:protoc-gen-grpc-java:${version.lib.grpc}:exe:${os.detected.classifier}</pluginArtifact>
                    </configuration>
                </plugin>
            </plugins>
        </pluginManagement>
    </build>
    <profiles>
        <profile>
            <id>helidon-cli</id>
            <activation>
                <property>
                    <name>helidon.cli</name>
                    <value>true</value>
                </property>
            </activation>
            <build>
                <plugins>
                    <plugin>
                        <groupId>io.helidon.build-tools</groupId>
                        <artifactId>helidon-cli-maven-plugin</artifactId>
                        <extensions>true</extensions>
                    </plugin>
                </plugins>
            </build>
        </profile>
    </profiles>

    <!-- Remove the Helidon specific info from the effective pom. -->
    <url/>
    <scm>
        <connection/>
        <developerConnection/>
        <url/>
    </scm>
    <inceptionYear/>
    <organization/>
    <licenses>
        <license/>
    </licenses>
    <developers>
        <developer/>
    </developers>
    <distributionManagement>
        <!--suppress MavenModelInspection -->
        <repository />
        <!--suppress MavenModelInspection -->
        <snapshotRepository />
    </distributionManagement>
</project><|MERGE_RESOLUTION|>--- conflicted
+++ resolved
@@ -23,11 +23,7 @@
     <parent>
         <groupId>io.helidon</groupId>
         <artifactId>helidon-dependencies</artifactId>
-<<<<<<< HEAD
-        <version>3.0.0-SNAPSHOT</version>
-=======
         <version>2.4.3-SNAPSHOT</version>
->>>>>>> 5e656162
         <relativePath>../dependencies/pom.xml</relativePath>
     </parent>
     <groupId>io.helidon.applications</groupId>
@@ -44,20 +40,15 @@
     <properties>
         <project.build.sourceEncoding>UTF-8</project.build.sourceEncoding>
         <project.reporting.outputEncoding>UTF-8</project.reporting.outputEncoding>
-        <maven.compiler.source>17</maven.compiler.source>
+        <maven.compiler.source>11</maven.compiler.source>
         <maven.compiler.target>${maven.compiler.source}</maven.compiler.target>
         <maven.compiler.release>${maven.compiler.source}</maven.compiler.release>
         <version.plugin.compiler>3.8.1</version.plugin.compiler>
         <version.plugin.dependency>3.1.2</version.plugin.dependency>
         <version.plugin.exec>1.6.0</version.plugin.exec>
         <version.plugin.failsafe>3.0.0-M5</version.plugin.failsafe>
-<<<<<<< HEAD
-        <version.plugin.helidon>3.0.0-M3</version.plugin.helidon>
-        <version.plugin.helidon-cli>3.0.0-M3</version.plugin.helidon-cli>
-=======
         <version.plugin.helidon>2.3.3</version.plugin.helidon>
         <version.plugin.helidon-cli>2.3.3</version.plugin.helidon-cli>
->>>>>>> 5e656162
         <version.plugin.jar>3.0.2</version.plugin.jar>
         <version.plugin.os>1.5.0.Final</version.plugin.os>
         <version.plugin.protobuf>0.5.1</version.plugin.protobuf>
