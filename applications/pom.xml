--- conflicted
+++ resolved
@@ -46,11 +46,7 @@
         <version.plugin.compiler>3.8.1</version.plugin.compiler>
         <version.plugin.dependency>3.1.2</version.plugin.dependency>
         <version.plugin.exec>1.6.0</version.plugin.exec>
-<<<<<<< HEAD
         <version.plugin.failsafe>3.0.0-M5</version.plugin.failsafe>
-=======
-        <version.plugin.failsafe>2.19.1</version.plugin.failsafe>
->>>>>>> 8a9017f7
         <version.plugin.helidon>2.1.0</version.plugin.helidon>
         <version.plugin.helidon-cli>2.1.0</version.plugin.helidon-cli>
         <version.plugin.jar>3.0.2</version.plugin.jar>
@@ -92,6 +88,7 @@
                     <artifactId>maven-failsafe-plugin</artifactId>
                     <version>${version.plugin.failsafe}</version>
                     <configuration>
+                        <useModulePath>false</useModulePath>
                         <redirectTestOutputToFile>true</redirectTestOutputToFile>
                     </configuration>
                 </plugin>
