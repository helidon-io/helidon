--- conflicted
+++ resolved
@@ -180,11 +180,8 @@
         <module>dbclient</module>
         <module>messaging</module>
         <module>fault-tolerance</module>
-<<<<<<< HEAD
         <module>graphql</module>
-=======
         <module>logging</module>
->>>>>>> 54ad2e65
     </modules>
 
 
