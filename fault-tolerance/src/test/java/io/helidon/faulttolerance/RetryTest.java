--- conflicted
+++ resolved
@@ -312,7 +312,6 @@
     }
 
     @Test
-<<<<<<< HEAD
     void testExponentialRetryPolicy() {
         Retry retry = Retry.builder()
                 .retryPolicy(Retry.ExponentialRetryPolicy.builder()
@@ -361,7 +360,7 @@
             result[i]=nextDelay.get();
         }
         assertThat(result, is(new long[]{1, 2, 3, 5, 8, 13, 21, 34, 55, 89}));
-=======
+
     void testRetryConfig() {
         ConfigSource configSource = ConfigSources.classpath("application.yaml").build();
         Config config = Config.create(() -> configSource);
@@ -386,7 +385,7 @@
         Retry.JitterRetryPolicy policy2 = (Retry.JitterRetryPolicy) retry2.retryPolicy();
         assertThat(policy2.calls(), is(6));
         assertThat(policy2.delay(), is(Duration.ofMillis(400)));
->>>>>>> be78f5bf
+
     }
 
     private static class TestSubscriber implements Flow.Subscriber<Integer> {
