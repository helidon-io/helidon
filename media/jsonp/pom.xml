--- conflicted
+++ resolved
@@ -23,11 +23,7 @@
     <parent>
         <groupId>io.helidon.media</groupId>
         <artifactId>helidon-media-project</artifactId>
-<<<<<<< HEAD
-        <version>3.0.0-SNAPSHOT</version>
-=======
         <version>2.4.3-SNAPSHOT</version>
->>>>>>> 5e656162
     </parent>
 
     <artifactId>helidon-media-jsonp</artifactId>
@@ -47,13 +43,8 @@
             <artifactId>helidon-media-common</artifactId>
         </dependency>
         <dependency>
-            <groupId>jakarta.json</groupId>
-            <artifactId>jakarta.json-api</artifactId>
-        </dependency>
-        <dependency>
             <groupId>org.glassfish</groupId>
             <artifactId>jakarta.json</artifactId>
-            <classifier>module</classifier>
         </dependency>
         <dependency>
             <groupId>org.junit.jupiter</groupId>
