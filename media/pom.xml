--- conflicted
+++ resolved
@@ -30,14 +30,9 @@
     <name>Helidon Media Project</name>
 
     <modules>
-<<<<<<< HEAD
-
+        <module>common</module>
+        <module>jackson</module>
         <module>jsonb</module>
-        <module>jsonp</module>      
-=======
-        <module>jackson</module>
         <module>jsonp</module>
->>>>>>> 0f4f6d29
-        <module>common</module>
     </modules>
 </project>