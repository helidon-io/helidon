--- conflicted
+++ resolved
@@ -72,7 +72,6 @@
     }
 
     @Test
-<<<<<<< HEAD
     public void chunksWithManyBuffers() throws IOException {
         InputStream is = new DataChunkInputStream(Multi.just(
                 DataChunk.create(ByteBuffer.wrap("foo".getBytes()), ByteBuffer.wrap(",xxx".getBytes()).position(4)),
@@ -83,12 +82,13 @@
             sb.append((char) c);
         }
         assertThat(sb.toString(), is("foo,bar,bob"));
-=======
+    }
+
+    @Test
     public void closeMoreTheOnce() throws IOException {
         InputStream is = new DataChunkInputStream(Single.just(DataChunk.create("test".getBytes())));
         is.close();
         is.close();
->>>>>>> 64f15828
     }
 
     @Test
