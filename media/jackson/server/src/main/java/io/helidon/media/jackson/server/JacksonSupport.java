--- conflicted
+++ resolved
@@ -70,20 +70,10 @@
     public void accept(final ServerRequest request, final ServerResponse response) {
         final ObjectMapper objectMapper = this.objectMapperProvider.apply(request, response);
         request.content()
-<<<<<<< HEAD
-            .registerReader(
-                    cls -> objectMapper.canDeserialize(objectMapper.constructType(cls)),
-                    JacksonProcessing.reader(objectMapper));
-        response.registerWriter(
-                payload -> objectMapper.canSerialize(payload.getClass())
-                        && testOrSetJsonContentType(request.headers(), response.headers()),
-                JacksonProcessing.writer(objectMapper));
-=======
             .registerReader(cls -> objectMapper.canDeserialize(objectMapper.constructType(cls)),
                             JacksonProcessing.reader(objectMapper));
         response.registerWriter(payload -> objectMapper.canSerialize(payload.getClass()) && this.wantsJson(request, response),
                                 JacksonProcessing.writer(objectMapper, determineCharset(response.headers())));
->>>>>>> cd2e735d
         request.next();
     }
 
